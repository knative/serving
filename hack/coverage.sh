#!/bin/bash -e
<<<<<<< HEAD

# Copyright 2018 Google, Inc. All rights reserved.
#
# Licensed under the Apache License, Version 2.0 (the "License");
# you may not use this file except in compliance with the License.
# You may obtain a copy of the License at
#
#     http://www.apache.org/licenses/LICENSE-2.0
#
# Unless required by applicable law or agreed to in writing, software
# distributed under the License is distributed on an "AS IS" BASIS,
# WITHOUT WARRANTIES OR CONDITIONS OF ANY KIND, either express or implied.
# See the License for the specific language governing permissions and
# limitations under the License.
SCRIPT_ROOT=$(dirname ${BASH_SOURCE})/..

cd ${SCRIPT_ROOT}

# TODO(steuhs): get PR number and use that as the file name
go test pkg/... -coverprofile coverage_profile.txt
=======
go test ../pkg/... -coverprofile coverage_profile.txt
>>>>>>> 14e83621
gsutil cp coverage_profile.txt gs://gke-prow/pr-logs/directory/elafros-coverage/<|MERGE_RESOLUTION|>--- conflicted
+++ resolved
@@ -1,5 +1,4 @@
 #!/bin/bash -e
-<<<<<<< HEAD
 
 # Copyright 2018 Google, Inc. All rights reserved.
 #
@@ -20,7 +19,4 @@
 
 # TODO(steuhs): get PR number and use that as the file name
 go test pkg/... -coverprofile coverage_profile.txt
-=======
-go test ../pkg/... -coverprofile coverage_profile.txt
->>>>>>> 14e83621
 gsutil cp coverage_profile.txt gs://gke-prow/pr-logs/directory/elafros-coverage/