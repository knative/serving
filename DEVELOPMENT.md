--- conflicted
+++ resolved
@@ -184,19 +184,13 @@
 ### Deploy Knative Serving
 
 This step includes building Knative Serving, creating and pushing developer
-<<<<<<< HEAD
 images and deploying them to your Kubernetes cluster. If you're developing
 locally (for example, using
 [Docker-on-Mac](https://knative.dev/docs/install/knative-with-docker-for-mac/)),
 set `KO_DOCKER_REPO=ko.local` to avoid needing to push your images to an
 off-machine registry.
 
-Next, run:
-=======
-images and deploying them to your Kubernetes cluster.
-
 Run:
->>>>>>> 322a3774
 
 ```shell
 ko apply -f config/
