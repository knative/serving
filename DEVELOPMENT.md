--- conflicted
+++ resolved
@@ -125,17 +125,7 @@
 kubectl apply -f ./third_party/istio-0.8.0/istio.yaml
 ```
 
-<<<<<<< HEAD
-Follow the [instructions](./docs/setting-up-ingress-static-ip.md) if you need
-=======
-Optionally label namespaces with `istio-injection=enabled`:
-
-```shell
-kubectl label namespace default istio-injection=enabled
-```
-
 Follow the [instructions](./docs/setting-up-ingress-static-ip.md) if you need 
->>>>>>> e007d8ba
 to set up static IP for Ingresses in the cluster.
 
 ### Deploy Build
