--- conflicted
+++ resolved
@@ -25,14 +25,6 @@
 
 	"go.uber.org/zap"
 
-<<<<<<< HEAD
-	autoscalingv1alpha1 "knative.dev/serving/pkg/apis/autoscaling/v1alpha1"
-	apiconfig "knative.dev/serving/pkg/apis/config"
-	net "knative.dev/serving/pkg/apis/networking/v1alpha1"
-	"knative.dev/serving/pkg/apis/serving/v1alpha1"
-	"knative.dev/serving/pkg/apis/serving/v1beta1"
-=======
->>>>>>> 5b7d2546
 	"k8s.io/apimachinery/pkg/runtime/schema"
 	"k8s.io/client-go/kubernetes"
 	"knative.dev/pkg/configmap"
@@ -114,33 +106,6 @@
 		SecretName:     "webhook-certs",
 		WebhookName:    "webhook.serving.knative.dev",
 	}
-<<<<<<< HEAD
-	controller := webhook.AdmissionController{
-		Client:  kubeClient,
-		Options: options,
-		Handlers: map[schema.GroupVersionKind]webhook.GenericCRD{
-			v1alpha1.SchemeGroupVersion.WithKind("Revision"):                 &v1alpha1.Revision{},
-			v1alpha1.SchemeGroupVersion.WithKind("Configuration"):            &v1alpha1.Configuration{},
-			v1alpha1.SchemeGroupVersion.WithKind("Route"):                    &v1alpha1.Route{},
-			v1alpha1.SchemeGroupVersion.WithKind("Service"):                  &v1alpha1.Service{},
-			v1beta1.SchemeGroupVersion.WithKind("Revision"):                  &v1beta1.Revision{},
-			v1beta1.SchemeGroupVersion.WithKind("Configuration"):             &v1beta1.Configuration{},
-			v1beta1.SchemeGroupVersion.WithKind("Route"):                     &v1beta1.Route{},
-			v1beta1.SchemeGroupVersion.WithKind("Service"):                   &v1beta1.Service{},
-			autoscalingv1alpha1.SchemeGroupVersion.WithKind("PodAutoscaler"): &autoscalingv1alpha1.PodAutoscaler{},
-			net.SchemeGroupVersion.WithKind("Certificate"):                   &net.Certificate{},
-			net.SchemeGroupVersion.WithKind("ClusterIngress"):                &net.ClusterIngress{},
-			net.SchemeGroupVersion.WithKind("Ingress"):                       &net.Ingress{},
-			net.SchemeGroupVersion.WithKind("ServerlessService"):             &net.ServerlessService{},
-		},
-		Logger:                logger,
-		DisallowUnknownFields: true,
-
-		// Decorate contexts with the current state of the config.
-		WithContext: func(ctx context.Context) context.Context {
-			return v1beta1.WithUpgradeViaDefaulting(store.ToContext(ctx))
-		},
-=======
 
 	handlers := map[schema.GroupVersionKind]webhook.GenericCRD{
 		v1alpha1.SchemeGroupVersion.WithKind("Revision"):                 &v1alpha1.Revision{},
@@ -154,6 +119,7 @@
 		autoscalingv1alpha1.SchemeGroupVersion.WithKind("PodAutoscaler"): &autoscalingv1alpha1.PodAutoscaler{},
 		net.SchemeGroupVersion.WithKind("Certificate"):                   &net.Certificate{},
 		net.SchemeGroupVersion.WithKind("ClusterIngress"):                &net.ClusterIngress{},
+		net.SchemeGroupVersion.WithKind("Ingress"):                       &net.Ingress{},
 		net.SchemeGroupVersion.WithKind("ServerlessService"):             &net.ServerlessService{},
 	}
 
@@ -166,7 +132,6 @@
 
 	if err != nil {
 		logger.Fatalw("Failed to create admission controller", zap.Error(err))
->>>>>>> 5b7d2546
 	}
 
 	if err = controller.Run(stopCh); err != nil {
