--- conflicted
+++ resolved
@@ -16,8 +16,6 @@
 import (
 	"flag"
 	"fmt"
-	"log"
-	"net"
 	"net/http"
 	"net/http/httputil"
 	"net/url"
@@ -35,7 +33,8 @@
 )
 
 const (
-	maxRetry = 10
+	maxRetry      = 30
+	retryInterval = 1 * time.Second
 )
 
 type activationHandler struct {
@@ -48,12 +47,6 @@
 type retryRoundTripper struct{}
 
 func (rrt retryRoundTripper) RoundTrip(r *http.Request) (*http.Response, error) {
-<<<<<<< HEAD
-	transport := http.DefaultTransport.(*http.Transport)
-	timeout := 500 * time.Millisecond
-
-	i := 0
-=======
 	var transport http.RoundTripper
 
 	transport = http.DefaultTransport
@@ -65,25 +58,17 @@
 	// TODO: Activator should retry with backoff.
 	// https://github.com/knative/serving/issues/1229
 	i := 1
->>>>>>> 8cac18c3
 	for ; i < maxRetry; i++ {
-		transport.DialContext = (&net.Dialer{
-			Timeout:   timeout,
-			KeepAlive: 30 * time.Second,
-		}).DialContext
-		resp, err := transport.RoundTrip(r)
-		if err == nil && resp != nil {
-			//defer resp.Body.Close()
-			if resp.StatusCode != 503 {
-				return resp, nil
-			}
+		if err == nil && resp != nil && resp.StatusCode != 503 {
+			break
 		}
-		timeout = timeout + timeout
-		log.Printf("Retrying request to %v in %v", r.URL.Host, timeout)
-		time.Sleep(timeout)
+		resp.Body.Close()
+		time.Sleep(retryInterval)
+		resp, err = transport.RoundTrip(r)
 	}
 	// TODO: add metrics for number of tries and the response code.
-	return transport.RoundTrip(r)
+	glog.Infof("It took %d tries to get response code %d", i, resp.StatusCode)
+	return resp, nil
 }
 
 func (a *activationHandler) handler(w http.ResponseWriter, r *http.Request) {
