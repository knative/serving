--- conflicted
+++ resolved
@@ -39,25 +39,19 @@
 )
 
 type activationHandler struct {
-	act    activator.Activator
-	logger *zap.SugaredLogger
+	act        activator.Activator
+	logger     *zap.SugaredLogger
+	transport  http.RoundTripper
+	transport2 http.RoundTripper
 }
 
 // retryRoundTripper retries on 503's for up to 60 seconds. The reason is there is
 // a small delay for k8s to include the ready IP in service.
 // https://github.com/knative/serving/issues/660#issuecomment-384062553
 type retryRoundTripper struct {
-<<<<<<< HEAD
 	transport  http.RoundTripper
 	transport2 http.RoundTripper
-=======
-	logger *zap.SugaredLogger
->>>>>>> 626c856f
-}
-
-var defaultRetryTransport http.RoundTripper = &retryRoundTripper{
-	transport:  http.DefaultTransport,
-	transport2: h2cutil.NewTransport(),
+	logger     *zap.SugaredLogger
 }
 
 func (rrt *retryRoundTripper) RoundTrip(r *http.Request) (*http.Response, error) {
@@ -99,13 +93,11 @@
 		Host:   fmt.Sprintf("%s:%d", endpoint.FQDN, endpoint.Port),
 	}
 	proxy := httputil.NewSingleHostReverseProxy(target)
-<<<<<<< HEAD
-	proxy.Transport = defaultRetryTransport
-=======
-	proxy.Transport = retryRoundTripper{
-		logger: a.logger,
+	proxy.Transport = &retryRoundTripper{
+		transport:  a.transport,
+		transport2: a.transport2,
+		logger:     a.logger,
 	}
->>>>>>> 626c856f
 
 	// TODO: Clear the host to avoid 404's.
 	// https://github.com/elafros/elafros/issues/964
@@ -136,7 +128,11 @@
 
 	a := activator.NewRevisionActivator(kubeClient, elaClient, logger)
 	a = activator.NewDedupingActivator(a)
-	ah := &activationHandler{a, logger}
+	ah := &activationHandler{
+		act:        a,
+		logger:     logger,
+		transport:  http.DefaultTransport,
+		transport2: h2cutil.NewTransport()}
 
 	// set up signals so we handle the first shutdown signal gracefully
 	stopCh := signals.SetupSignalHandler()
