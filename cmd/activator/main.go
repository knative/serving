--- conflicted
+++ resolved
@@ -111,16 +111,11 @@
 		resp, err = transport.RoundTrip(r)
 	}
 	// TODO: add metrics for number of tries and the response code.
-<<<<<<< HEAD
-	rrt.logger.Infof("It took %d tries to get response code %d", i, resp.StatusCode)
-	rrt.reporter.ReportResponse("default", "configuration-example", "configuration-example-00001", strconv.Itoa(resp.StatusCode), activator.ResponseCountM, 1.0)
-	return resp, nil
-=======
 	if resp != nil {
 		rrt.logger.Infof("It took %d tries to get response code %d", i, resp.StatusCode)
-	}
-	return resp, err
->>>>>>> 1ddb7b45
+		rrt.reporter.ReportResponse("default", "configuration-example", "configuration-example-00001", strconv.Itoa(resp.StatusCode), activator.ResponseCountM, 1.0)
+	}
+	return resp, nil
 }
 
 func (a *activationHandler) handler(w http.ResponseWriter, r *http.Request) {
