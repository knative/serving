/*
Copyright 2018 The Knative Authors

Licensed under the Apache License, Version 2.0 (the "License");
you may not use this file except in compliance with the License.
You may obtain a copy of the License at

    http://www.apache.org/licenses/LICENSE-2.0

Unless required by applicable law or agreed to in writing, software
distributed under the License is distributed on an "AS IS" BASIS,
WITHOUT WARRANTIES OR CONDITIONS OF ANY KIND, either express or implied.
See the License for the specific language governing permissions and
limitations under the License.
*/

package main

import (
	"context"
	"flag"
	"fmt"
	"net/http"
	"net/http/httputil"
	"net/url"
	"os"
	"path"
	"strconv"
	"strings"
	"time"

	"github.com/pkg/errors"
	"go.uber.org/zap"

	"github.com/knative/serving/cmd/util"
	"github.com/knative/serving/pkg/activator"
	activatorutil "github.com/knative/serving/pkg/activator/util"
	"github.com/knative/serving/pkg/apis/networking"
	"github.com/knative/serving/pkg/autoscaler"
	pkghttp "github.com/knative/serving/pkg/http"
	"github.com/knative/serving/pkg/logging"
	"github.com/knative/serving/pkg/network"
	"github.com/knative/serving/pkg/queue"
	"github.com/knative/serving/pkg/queue/health"
	queuestats "github.com/knative/serving/pkg/queue/stats"
<<<<<<< HEAD
	"github.com/pkg/errors"

	"go.opencensus.io/stats"
	"go.uber.org/zap"
=======

	"knative.dev/pkg/logging/logkey"
	"knative.dev/pkg/metrics"
	"knative.dev/pkg/signals"

>>>>>>> 8593e2eb
	"k8s.io/apimachinery/pkg/util/wait"
)

const (
	// Add a little buffer space between request handling and stat
	// reporting so that latency in the stat pipeline doesn't
	// interfere with request handling.
	statReportingQueueLength = 10

	// Add enough buffer to not block request serving on stats collection
	requestCountingQueueLength = 100

	// Duration the /quitquitquit handler should wait before returning.
	// This is to give Istio a little bit more time to remove the pod
	// from its configuration and propagate that to all istio-proxies
	// in the mesh.
	quitSleepDuration = 20 * time.Second

	// Set equal to the queue-proxy's ExecProbe timeout to take
	// advantage of the full window
	probeTimeout = 10 * time.Second

	badProbeTemplate = "unexpected probe header value: %s"

<<<<<<< HEAD
	// Metrics' names (without component prefix).
	requestCountN          = "request_count"
	responseTimeInMsecN    = "request_latencies"
	appRequestCountN       = "app_request_count"
	appResponseTimeInMsecN = "app_request_latencies"
=======
	// requestQueueHealthPath specifies the path for health checks for
	// queue-proxy.
	requestQueueHealthPath = "/health"

	healthURLTemplate = "http://127.0.0.1:%d" + requestQueueHealthPath
>>>>>>> 8593e2eb
)

var (
	containerConcurrency   int
	queueServingPort       int
	revisionTimeoutSeconds int
	servingConfig          string
	servingNamespace       string
	servingPodIP           string
	servingPodName         string
	servingRevision        string
	servingRevisionKey     string
	servingService         string
	userTargetAddress      string
	userTargetPort         int
	userContainerName      string
	enableVarLogCollection bool
	varLogVolumeName       string
	internalVolumePath     string
	reqChan                = make(chan queue.ReqEvent, requestCountingQueueLength)
	logger                 *zap.SugaredLogger
	breaker                *queue.Breaker

	httpProxy *httputil.ReverseProxy

	healthState      = &health.State{}
	promStatReporter *queue.PrometheusStatsReporter // Prometheus stats reporter.

	probe = flag.Bool("probe", false, "run readiness probe")

	// Metric counters.
	requestCountM = stats.Int64(
		requestCountN,
		"The number of requests that are routed to queue-proxy",
		stats.UnitDimensionless)
	responseTimeInMsecM = stats.Float64(
		responseTimeInMsecN,
		"The response time in millisecond",
		stats.UnitMilliseconds)
	appRequestCountM = stats.Int64(
		appRequestCountN,
		"The number of requests that are routed to user-container",
		stats.UnitDimensionless)
	appResponseTimeInMsecM = stats.Float64(
		appResponseTimeInMsecN,
		"The response time in millisecond",
		stats.UnitMilliseconds)
)

func initEnv() {
	containerConcurrency = util.MustParseIntEnvOrFatal("CONTAINER_CONCURRENCY", logger)
	queueServingPort = util.MustParseIntEnvOrFatal("QUEUE_SERVING_PORT", logger)
	revisionTimeoutSeconds = util.MustParseIntEnvOrFatal("REVISION_TIMEOUT_SECONDS", logger)
	servingConfig = util.GetRequiredEnvOrFatal("SERVING_CONFIGURATION", logger)
	servingNamespace = util.GetRequiredEnvOrFatal("SERVING_NAMESPACE", logger)
	servingPodIP = util.GetRequiredEnvOrFatal("SERVING_POD_IP", logger)
	servingPodName = util.GetRequiredEnvOrFatal("SERVING_POD", logger)
	servingRevision = util.GetRequiredEnvOrFatal("SERVING_REVISION", logger)
	servingService = os.Getenv("SERVING_SERVICE") // KService is optional
	userTargetPort = util.MustParseIntEnvOrFatal("USER_PORT", logger)
	userTargetAddress = fmt.Sprintf("127.0.0.1:%d", userTargetPort)
	userContainerName = util.GetRequiredEnvOrFatal("USER_CONTAINER_NAME", logger)

	enableVarLogCollection, _ = strconv.ParseBool(os.Getenv("ENABLE_VAR_LOG_COLLECTION")) // Optional, default is false
	varLogVolumeName = os.Getenv("VAR_LOG_VOLUME_NAME")
	if varLogVolumeName == "" && enableVarLogCollection {
		logger.Fatal("VAR_LOG_VOLUME_NAME must be specified when ENABLE_VAR_LOG_COLLECTION is true")
	}
	internalVolumePath = os.Getenv("INTERNAL_VOLUME_PATH")
	if internalVolumePath == "" && enableVarLogCollection {
		logger.Fatal("INTERNAL_VOLUME_PATH must be specified when ENABLE_VAR_LOG_COLLECTION is true")
	}

	// TODO(mattmoor): Move this key to be in terms of the KPA.
	servingRevisionKey = autoscaler.NewMetricKey(servingNamespace, servingRevision)
	_psr, err := queue.NewPrometheusStatsReporter(servingNamespace, servingConfig, servingRevision, servingPodName)
	if err != nil {
		logger.Fatalw("Failed to create stats reporter", zap.Error(err))
	}
	promStatReporter = _psr
}

func reportStats(statChan chan *autoscaler.Stat) {
	for s := range statChan {
		if err := promStatReporter.Report(s); err != nil {
			logger.Errorw("Error while sending stat", zap.Error(err))
		}
	}
}

func knativeProbeHeader(r *http.Request) string {
	return r.Header.Get(network.ProbeHeaderName)
}

func knativeProxyHeader(r *http.Request) string {
	return r.Header.Get(network.ProxyHeaderName)
}

func probeUserContainer() bool {
	var err error
	wait.PollImmediate(50*time.Millisecond, probeTimeout, func() (bool, error) {
		logger.Debug("TCP probing the user-container.")
		err = health.TCPProbe(userTargetAddress, 100*time.Millisecond)
		return err == nil, nil
	})

	if err == nil {
		logger.Info("User-container successfully probed.")
	} else {
		logger.Errorw("User-container could not be probed successfully.", zap.Error(err))
	}

	return err == nil
}

// Make handler a closure for testing.
func handler(reqChan chan queue.ReqEvent, breaker *queue.Breaker, handler http.Handler) func(http.ResponseWriter, *http.Request) {
	return func(w http.ResponseWriter, r *http.Request) {
		ph := knativeProbeHeader(r)
		switch {
		case ph != "":
			if ph != queue.Name {
				http.Error(w, fmt.Sprintf(badProbeTemplate, ph), http.StatusBadRequest)
				return
			}
			if probeUserContainer() {
				// Respond with the name of the component handling the request.
				w.Write([]byte(queue.Name))
			} else {
				http.Error(w, "container not ready", http.StatusServiceUnavailable)
			}
			return
		case network.IsKubeletProbe(r):
			// Do not count health checks for concurrency metrics
			handler.ServeHTTP(w, r)
			return
		}

		// Metrics for autoscaling.
		in, out := queue.ReqIn, queue.ReqOut
		if activator.Name == r.Header.Get(network.ProxyHeaderName) {
			in, out = queue.ProxiedIn, queue.ProxiedOut
		}
		reqChan <- queue.ReqEvent{Time: time.Now(), EventType: in}
		defer func() {
			reqChan <- queue.ReqEvent{Time: time.Now(), EventType: out}
		}()
		network.RewriteHostOut(r)

		// Enforce queuing and concurrency limits.
		if breaker != nil {
<<<<<<< HEAD
			ok := breaker.Maybe(0 /* Infinite timeout */, func() {
				handler.ServeHTTP(w, r)
			})
			if !ok {
=======
			if !breaker.Maybe(0 /* Infinite timeout */, func() {
				proxy.ServeHTTP(w, r)
			}) {
>>>>>>> 8593e2eb
				http.Error(w, "overload", http.StatusServiceUnavailable)
			}
		} else {
			handler.ServeHTTP(w, r)
		}
	}
}

// Sets up /health and /wait-for-drain endpoints.
func createAdminHandlers() *http.ServeMux {
	mux := http.NewServeMux()
	mux.HandleFunc(requestQueueHealthPath, healthState.HealthHandler(probeUserContainer))
	mux.HandleFunc(queue.RequestQueueDrainPath, healthState.DrainHandler())

	return mux
}

func probeQueueHealthPath(port int, timeout time.Duration) error {
	url := fmt.Sprintf(healthURLTemplate, port)

	httpClient := &http.Client{
		Transport: &http.Transport{
			// Do not use the cached connection
			DisableKeepAlives: true,
		},
		Timeout: timeout,
	}

	var lastErr error

	// The 25 millisecond retry interval is an unscientific compromise between wanting to get
	// started as early as possible while still wanting to give the container some breathing
	// room to get up and running.
	timeoutErr := wait.PollImmediate(25*time.Millisecond, timeout, func() (bool, error) {
		var res *http.Response
		if res, lastErr = httpClient.Get(url); res == nil {
			return false, nil
		}
		defer res.Body.Close()

		return res.StatusCode == http.StatusOK, nil
	})

	if lastErr != nil {
		return errors.Wrap(lastErr, "failed to probe")
	}

	// An http.StatusOK was never returned during probing
	if timeoutErr != nil {
		return errors.New("probe returned not ready")
	}

	return nil
}

func main() {
	flag.Parse()

	if *probe {
		if err := probeQueueHealthPath(networking.QueueAdminPort, probeTimeout); err != nil {
			// used instead of the logger to produce a concise event message
			fmt.Fprintln(os.Stderr, err)
			os.Exit(1)
		}
		os.Exit(0)
	}

	logger, _ = logging.NewLogger(os.Getenv("SERVING_LOGGING_CONFIG"), os.Getenv("SERVING_LOGGING_LEVEL"))
	logger = logger.Named("queueproxy")
	defer flush(logger)

	initEnv()
	logger = logger.With(
		zap.String(logkey.Key, servingRevisionKey),
		zap.String(logkey.Pod, servingPodName))

	target, err := url.Parse("http://" + userTargetAddress)
	if err != nil {
		logger.Fatalw("Failed to parse localhost URL", zap.Error(err))
	}

	httpProxy = httputil.NewSingleHostReverseProxy(target)
	httpProxy.Transport = network.AutoTransport
	httpProxy.FlushInterval = -1

	activatorutil.SetupHeaderPruning(httpProxy)

	// If containerConcurrency == 0 then concurrency is unlimited.
	if containerConcurrency > 0 {
		// We set the queue depth to be equal to the container concurrency * 10 to
		// allow the autoscaler to get a strong enough signal.
		queueDepth := containerConcurrency * 10
		params := queue.BreakerParams{QueueDepth: queueDepth, MaxConcurrency: containerConcurrency, InitialCapacity: containerConcurrency}
		breaker = queue.NewBreaker(params)
		logger.Infof("Queue container is starting with %#v", params)
	}

	go func() {
		mux := http.NewServeMux()
		mux.Handle("/metrics", promStatReporter.Handler())
		http.ListenAndServe(fmt.Sprintf(":%d", networking.AutoscalingQueueMetricsPort), mux)
	}()

	statChan := make(chan *autoscaler.Stat, statReportingQueueLength)
	defer close(statChan)
	go reportStats(statChan)

	reportTicker := time.NewTicker(queue.ReporterReportingPeriod)
	defer reportTicker.Stop()
	queue.NewStats(servingPodName, queue.Channels{
		ReqChan:    reqChan,
		ReportChan: reportTicker.C,
		StatChan:   statChan,
	}, time.Now())

	adminServer := &http.Server{
		Addr:    fmt.Sprintf(":%d", networking.QueueAdminPort),
		Handler: createAdminHandlers(),
	}

	// Create queue handler chain
	// Note: innermost handlers are specified first, ie. the last handler in the chain will be executed first
	composedHandler := pushRequestMetricHandler(httpProxy, appRequestCountM, appResponseTimeInMsecM)
	composedHandler = http.HandlerFunc(handler(reqChan, breaker, composedHandler))
	composedHandler = queue.ForwardedShimHandler(composedHandler)
	composedHandler = queue.TimeToFirstByteTimeoutHandler(composedHandler,
		time.Duration(revisionTimeoutSeconds)*time.Second, "request timeout")
	composedHandler = pushRequestLogHandler(composedHandler)
	composedHandler = pushRequestMetricHandler(composedHandler, requestCountM, responseTimeInMsecM)
	logger.Infof("Queue-proxy will listen on port %d", queueServingPort)
	server := network.NewServer(fmt.Sprintf(":%d", queueServingPort), composedHandler)

	errChan := make(chan error, 2)
	defer close(errChan)
	// Runs a server created by creator and sends fatal errors to the errChan.
	// Does not act on the ErrServerClosed error since that indicates we're
	// already shutting everything down.
	catchServerError := func(creator func() error) {
		if err := creator(); err != nil && err != http.ErrServerClosed {
			errChan <- err
		}
	}

	go catchServerError(server.ListenAndServe)
	go catchServerError(adminServer.ListenAndServe)

	// Logic that isn't required to be executed before the critical path
	// and should be started last to not impact start up latency
	go func() {
		if enableVarLogCollection {
			createVarLogLink(servingNamespace, servingPodName, userContainerName, varLogVolumeName, internalVolumePath)
		}
	}()

	// Blocks until we actually receive a TERM signal or one of the servers
	// exit unexpectedly. We fold both signals together because we only want
	// to act on the first of those to reach here.
	select {
	case err := <-errChan:
		logger.Errorw("Failed to bring up queue-proxy, shutting down.", zap.Error(err))
		flush(logger)
		os.Exit(1)
	case <-signals.SetupSignalHandler():
		logger.Info("Received TERM signal, attempting to gracefully shutdown servers.")
		healthState.Shutdown(func() {
			// Give Istio time to sync our "not ready" state.
			time.Sleep(quitSleepDuration)

			// Calling server.Shutdown() allows pending requests to
			// complete, while no new work is accepted.
			if err := server.Shutdown(context.Background()); err != nil {
				logger.Errorw("Failed to shutdown proxy server", zap.Error(err))
			}
		})

		flush(logger)
		if err := adminServer.Shutdown(context.Background()); err != nil {
			logger.Errorw("Failed to shutdown admin-server", zap.Error(err))
		}
	}
}

// createVarLogLink creates a symlink allowing the fluentd daemon set to capture the
// logs from the user container /var/log. See fluentd config for more details.
func createVarLogLink(servingNamespace, servingPodName, userContainerName, varLogVolumeName, internalVolumePath string) {
	link := strings.Join([]string{servingNamespace, servingPodName, userContainerName}, "_")
	target := path.Join("..", varLogVolumeName)
	source := path.Join(internalVolumePath, link)
	if err := os.Symlink(target, source); err != nil {
		logger.Errorw("Failed to create /var/log symlink. Log collection will not work.", zap.Error(err))
	}
}

func pushRequestLogHandler(currentHandler http.Handler) http.Handler {
	templ := os.Getenv("SERVING_REQUEST_LOG_TEMPLATE")
	if templ == "" {
		return currentHandler
	}

	revInfo := &pkghttp.RequestLogRevision{
		Name:          servingRevision,
		Namespace:     servingNamespace,
		Service:       servingService,
		Configuration: servingConfig,
		PodName:       servingPodName,
		PodIP:         servingPodIP,
	}
	handler, err := pkghttp.NewRequestLogHandler(currentHandler, logging.NewSyncFileWriter(os.Stdout), templ,
		pkghttp.RequestLogTemplateInputGetterFromRevision(revInfo))

	if err != nil {
		logger.Errorw("Error setting up request logger. Request logs will be unavailable.", zap.Error(err))
		return currentHandler
	}
	return handler
}

func pushRequestMetricHandler(currentHandler http.Handler, countMetric *stats.Int64Measure, latencyMetric *stats.Float64Measure) http.Handler {
	backend := os.Getenv("SERVING_REQUEST_METRICS_BACKEND")
	logger.Infof("SERVING_REQUEST_METRICS_BACKEND=%v", backend)
	if backend == "" {
		return currentHandler
	}

	r, err := queuestats.NewStatsReporter(servingNamespace, servingService, servingConfig, servingRevision, countMetric, latencyMetric)
	if err != nil {
		logger.Errorw("Error setting up request metrics reporter. Request metrics will be unavailable.", zap.Error(err))
		return currentHandler
	}

	// Set up OpenCensus exporter.
	// NOTE: We use revision as the component instead of queue because queue is
	// implementation specific. The current metrics are request relative. Using
	// revision is reasonable.
	// TODO(yanweiguo): add the ability to emit metrics with names not combined
	// to component.
	ops := metrics.ExporterOptions{
		Domain:         metrics.Domain(),
		Component:      "revision",
		PrometheusPort: networking.UserQueueMetricsPort,
		ConfigMap: map[string]string{
			metrics.BackendDestinationKey: backend,
		},
	}
	err = metrics.UpdateExporter(ops, logger)
	if err != nil {
		logger.Errorw("Error setting up request metrics exporter. Request metrics will be unavailable.", zap.Error(err))
		return currentHandler
	}

	handler, err := queue.NewRequestMetricHandler(currentHandler, r, activator.Name)
	if err != nil {
		logger.Errorw("Error setting up request metrics handler. Request metrics will be unavailable.", zap.Error(err))
		return currentHandler
	}
	return handler
}

func flush(logger *zap.SugaredLogger) {
	logger.Sync()
	os.Stdout.Sync()
	os.Stderr.Sync()
	metrics.FlushExporter()
}<|MERGE_RESOLUTION|>--- conflicted
+++ resolved
@@ -29,9 +29,6 @@
 	"strings"
 	"time"
 
-	"github.com/pkg/errors"
-	"go.uber.org/zap"
-
 	"github.com/knative/serving/cmd/util"
 	"github.com/knative/serving/pkg/activator"
 	activatorutil "github.com/knative/serving/pkg/activator/util"
@@ -43,18 +40,15 @@
 	"github.com/knative/serving/pkg/queue"
 	"github.com/knative/serving/pkg/queue/health"
 	queuestats "github.com/knative/serving/pkg/queue/stats"
-<<<<<<< HEAD
 	"github.com/pkg/errors"
 
 	"go.opencensus.io/stats"
 	"go.uber.org/zap"
-=======
 
 	"knative.dev/pkg/logging/logkey"
 	"knative.dev/pkg/metrics"
 	"knative.dev/pkg/signals"
 
->>>>>>> 8593e2eb
 	"k8s.io/apimachinery/pkg/util/wait"
 )
 
@@ -79,19 +73,17 @@
 
 	badProbeTemplate = "unexpected probe header value: %s"
 
-<<<<<<< HEAD
 	// Metrics' names (without component prefix).
 	requestCountN          = "request_count"
 	responseTimeInMsecN    = "request_latencies"
 	appRequestCountN       = "app_request_count"
 	appResponseTimeInMsecN = "app_request_latencies"
-=======
+
 	// requestQueueHealthPath specifies the path for health checks for
 	// queue-proxy.
 	requestQueueHealthPath = "/health"
 
 	healthURLTemplate = "http://127.0.0.1:%d" + requestQueueHealthPath
->>>>>>> 8593e2eb
 )
 
 var (
@@ -243,16 +235,9 @@
 
 		// Enforce queuing and concurrency limits.
 		if breaker != nil {
-<<<<<<< HEAD
-			ok := breaker.Maybe(0 /* Infinite timeout */, func() {
+			if !breaker.Maybe(0 /* Infinite timeout */, func() {
 				handler.ServeHTTP(w, r)
-			})
-			if !ok {
-=======
-			if !breaker.Maybe(0 /* Infinite timeout */, func() {
-				proxy.ServeHTTP(w, r)
 			}) {
->>>>>>> 8593e2eb
 				http.Error(w, "overload", http.StatusServiceUnavailable)
 			}
 		} else {
