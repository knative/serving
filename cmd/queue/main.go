/*
Copyright 2018 The Knative Authors

Licensed under the Apache License, Version 2.0 (the "License");
you may not use this file except in compliance with the License.
You may obtain a copy of the License at

    http://www.apache.org/licenses/LICENSE-2.0

Unless required by applicable law or agreed to in writing, software
distributed under the License is distributed on an "AS IS" BASIS,
WITHOUT WARRANTIES OR CONDITIONS OF ANY KIND, either express or implied.
See the License for the specific language governing permissions and
limitations under the License.
*/

package main

import (
	"context"
	"flag"
	"fmt"
	"net/http"
	"net/http/httputil"
	"net/url"
	"os"
	"strings"
	"time"

	"github.com/knative/pkg/signals"

	"github.com/knative/pkg/logging/logkey"
	"github.com/knative/pkg/websocket"
	"github.com/knative/serving/cmd/util"
	activatorutil "github.com/knative/serving/pkg/activator/util"
	"github.com/knative/serving/pkg/apis/serving/v1alpha1"
	"github.com/knative/serving/pkg/autoscaler"
	"github.com/knative/serving/pkg/http/h2c"
	"github.com/knative/serving/pkg/logging"
	"github.com/knative/serving/pkg/queue"
	"github.com/knative/serving/pkg/queue/health"
	"github.com/knative/serving/pkg/utils"
	"go.opencensus.io/exporter/prometheus"
	"go.opencensus.io/stats/view"
	"go.uber.org/zap"
	"k8s.io/apimachinery/pkg/util/wait"
)

const (
	// Add a little buffer space between request handling and stat
	// reporting so that latency in the stat pipeline doesn't
	// interfere with request handling.
	statReportingQueueLength = 10
	// Add enough buffer to not block request serving on stats collection
	requestCountingQueueLength = 100
	// Duration the /quitquitquit handler should wait before returning.
	// This is to give Istio a little bit more time to remove the pod
	// from its configuration and propagate that to all istio-proxies
	// in the mesh.
	quitSleepDuration = 20 * time.Second
)

var (
	podName                string
	servingConfig          string
	servingNamespace       string
	servingRevision        string
	servingRevisionKey     string
	servingAutoscaler      string
	autoscalerNamespace    string
	servingAutoscalerPort  int
	userTargetPort         int
	userTargetAddress      string
	containerConcurrency   int
	revisionTimeoutSeconds int
	statChan               = make(chan *autoscaler.Stat, statReportingQueueLength)
	reqChan                = make(chan queue.ReqEvent, requestCountingQueueLength)
	statSink               *websocket.ManagedConnection
	logger                 *zap.SugaredLogger
	breaker                *queue.Breaker

	h2cProxy  *httputil.ReverseProxy
	httpProxy *httputil.ReverseProxy

	server      *http.Server
	healthState = &health.State{}
	reporter    *queue.Reporter // Prometheus stats reporter.
)

func initEnv() {
	podName = util.GetRequiredEnvOrFatal("SERVING_POD", logger)
	servingConfig = util.GetRequiredEnvOrFatal("SERVING_CONFIGURATION", logger)
	servingNamespace = util.GetRequiredEnvOrFatal("SERVING_NAMESPACE", logger)
	servingRevision = util.GetRequiredEnvOrFatal("SERVING_REVISION", logger)
	servingAutoscaler = util.GetRequiredEnvOrFatal("SERVING_AUTOSCALER", logger)
	autoscalerNamespace = util.GetRequiredEnvOrFatal("SYSTEM_NAMESPACE", logger)
	servingAutoscalerPort = util.MustParseIntEnvOrFatal("SERVING_AUTOSCALER_PORT", logger)
	containerConcurrency = util.MustParseIntEnvOrFatal("CONTAINER_CONCURRENCY", logger)
	revisionTimeoutSeconds = util.MustParseIntEnvOrFatal("REVISION_TIMEOUT_SECONDS", logger)
	userTargetPort = util.MustParseIntEnvOrFatal("USER_PORT", logger)
	userTargetAddress = fmt.Sprintf("127.0.0.1:%d", userTargetPort)

	// TODO(mattmoor): Move this key to be in terms of the KPA.
	servingRevisionKey = autoscaler.NewMetricKey(servingNamespace, servingRevision)
	_reporter, err := queue.NewStatsReporter(servingNamespace, servingConfig, servingRevision, podName)
	if err != nil {
		logger.Fatalw("Failed to create stats reporter", zap.Error(err))
	}
	reporter = _reporter
}

func statReporter() {
	for {
		s := <-statChan
		if err := sendStat(s); err != nil {
			logger.Errorw("Error while sending stat", zap.Error(err))
		}
	}
}

// sendStat sends a single StatMessage to the autoscaler.
func sendStat(s *autoscaler.Stat) error {
	if statSink == nil {
		return fmt.Errorf("stat sink not (yet) connected")
	}
<<<<<<< HEAD
=======
	if healthState.IsShuttingDown() {
		s.LameDuck = true
	}
>>>>>>> 737214c9
	reporter.Report(
		float64(s.RequestCount),
		float64(s.AverageConcurrentRequests),
	)
	if !health.isAlive() {
		// Do not send stat if the pod is terminating.
		return nil
	}
	sm := autoscaler.StatMessage{
		Stat: *s,
		Key:  servingRevisionKey,
	}
	return statSink.Send(sm)
}

func proxyForRequest(req *http.Request) *httputil.ReverseProxy {
	if req.ProtoMajor == 2 {
		return h2cProxy
	}

	return httpProxy
}

func isProbe(r *http.Request) bool {
	// Since K8s 1.8, prober requests have
	//   User-Agent = "kube-probe/{major-version}.{minor-version}".
	return strings.HasPrefix(r.Header.Get("User-Agent"), "kube-probe/")
}

func handler(w http.ResponseWriter, r *http.Request) {
	proxy := proxyForRequest(r)

	if isProbe(r) {
		// Do not count health checks for concurrency metrics
		proxy.ServeHTTP(w, r)
		return
	}

	// Metrics for autoscaling
	reqChan <- queue.ReqEvent{Time: time.Now(), EventType: queue.ReqIn}
	defer func() {
		reqChan <- queue.ReqEvent{Time: time.Now(), EventType: queue.ReqOut}
	}()
	// Enforce queuing and concurrency limits
	if breaker != nil {
		ok := breaker.Maybe(func() {
			proxy.ServeHTTP(w, r)
		})
		if !ok {
			http.Error(w, "overload", http.StatusServiceUnavailable)
		}
	} else {
		proxy.ServeHTTP(w, r)
	}
}

// Sets up /health and /quitquitquit endpoints.
func createAdminHandlers() *http.ServeMux {
	mux := http.NewServeMux()
	mux.HandleFunc(queue.RequestQueueHealthPath, healthState.HealthHandler(func() bool {
		var err error
		wait.PollImmediate(50*time.Millisecond, 10*time.Second, func() (bool, error) {
			logger.Debug("TCP probing the user-container.")
			err = health.TCPProbe(userTargetAddress, 100*time.Millisecond)
			return err == nil, nil
		})

		if err == nil {
			logger.Info("User-container successfully probed.")
		} else {
			logger.Errorw("User-container could not be probed successfully.", zap.Error(err))
		}

<<<<<<< HEAD
// quitHandler() is used for preStop hook of queue-proxy. It shuts down its main
// server and blocks until it gets successfully shut down.
// This endpoint is also called by the user-container to block its shutdown until
// the queue-proxy's proxy server is shutdown successfully.
func (h *healthServer) quitHandler(w http.ResponseWriter, r *http.Request) {
	// First mark the server as unhealthy to cause lameduck metrics being sent
	h.kill()

	time.Sleep(quitSleepDuration)
=======
		return err == nil
	}))

	mux.HandleFunc(queue.RequestQueueQuitPath, healthState.QuitHandler(func() {
		// Force send one (empty) metric to mark the pod as a lameduck before shutting
		// it down.
		now := time.Now()
		s := &autoscaler.Stat{
			Time:     &now,
			PodName:  podName,
			LameDuck: true,
		}
		if err := sendStat(s); err != nil {
			logger.Errorw("Error while sending stat", zap.Error(err))
		}

		time.Sleep(quitSleepDuration)
>>>>>>> 737214c9

		// Shutdown the proxy server.
		if server != nil {
			if err := server.Shutdown(context.Background()); err != nil {
				logger.Errorw("Failed to shutdown proxy-server", zap.Error(err))
			} else {
				logger.Debug("Proxy server shutdown successfully.")
			}
		}
	}))

	return mux
}

func main() {
	flag.Parse()
	logger, _ = logging.NewLogger(os.Getenv("SERVING_LOGGING_CONFIG"), os.Getenv("SERVING_LOGGING_LEVEL"))
	logger = logger.Named("queueproxy")
	defer logger.Sync()

	initEnv()
	logger = logger.With(
		zap.String(logkey.Key, servingRevisionKey),
		zap.String(logkey.Pod, podName))

	target, err := url.Parse(fmt.Sprintf("http://%s", userTargetAddress))
	if err != nil {
		logger.Fatalw("Failed to parse localhost url", zap.Error(err))
	}

	httpProxy = httputil.NewSingleHostReverseProxy(target)
	h2cProxy = httputil.NewSingleHostReverseProxy(target)
	h2cProxy.Transport = h2c.DefaultTransport

	activatorutil.SetupHeaderPruning(httpProxy)
	activatorutil.SetupHeaderPruning(h2cProxy)

	// If containerConcurrency == 0 then concurrency is unlimited.
	if containerConcurrency > 0 {
		// We set the queue depth to be equal to the container concurrency but at least 10 to
		// allow the autoscaler to get a strong enough signal.
		queueDepth := containerConcurrency
		if queueDepth < 10 {
			queueDepth = 10
		}
		breaker = queue.NewBreaker(int32(queueDepth), int32(containerConcurrency), int32(containerConcurrency))
		logger.Infof("Queue container is starting with queueDepth: %d, containerConcurrency: %d", queueDepth, containerConcurrency)
	}

	logger.Info("Initializing OpenCensus Prometheus exporter")
	promExporter, err := prometheus.NewExporter(prometheus.Options{Namespace: "queue"})
	if err != nil {
		logger.Fatalw("Failed to create the Prometheus exporter", zap.Error(err))
	}
	view.RegisterExporter(promExporter)
	view.SetReportingPeriod(queue.ViewReportingPeriod)
	go func() {
		mux := http.NewServeMux()
		mux.Handle("/metrics", promExporter)
		http.ListenAndServe(fmt.Sprintf(":%d", v1alpha1.RequestQueueMetricsPort), mux)
	}()

	// Open a websocket connection to the autoscaler
	autoscalerEndpoint := fmt.Sprintf("ws://%s.%s.svc.%s:%d", servingAutoscaler, autoscalerNamespace, utils.GetClusterDomainName(), servingAutoscalerPort)
	logger.Infof("Connecting to autoscaler at %s", autoscalerEndpoint)
	statSink = websocket.NewDurableSendingConnection(autoscalerEndpoint)
	go statReporter()

	reportTicker := time.NewTicker(queue.ReporterReportingPeriod).C
	queue.NewStats(podName, queue.Channels{
		ReqChan:    reqChan,
		ReportChan: reportTicker,
		StatChan:   statChan,
	}, time.Now())

	adminServer := &http.Server{
		Addr:    fmt.Sprintf(":%d", v1alpha1.RequestQueueAdminPort),
		Handler: nil,
	}
	adminServer.Handler = createAdminHandlers()

	server = h2c.NewServer(
		fmt.Sprintf(":%d", v1alpha1.RequestQueuePort),
		queue.TimeToFirstByteTimeoutHandler(http.HandlerFunc(handler), time.Duration(revisionTimeoutSeconds)*time.Second, "request timeout"))

	errChan := make(chan error, 2)
	// Runs a server created by creator and sends fatal errors to the errChan.
	// Does not act on the ErrServerClosed error since that indicates we're
	// already shutting everything down.
	catchServerError := func(creator func() error) {
		if err := creator(); err != nil && err != http.ErrServerClosed {
			errChan <- err
		}
	}

	go catchServerError(server.ListenAndServe)
	go catchServerError(adminServer.ListenAndServe)

	// Blocks until we actually receive a TERM signal or one of the servers
	// exit unexpectedly. We fold both signals together because we only want
	// to act on the first of those to reach here.
	select {
	case err := <-errChan:
		logger.Errorw("Failed to bring up queue-proxy, shutting down.", zap.Error(err))
		os.Exit(1)
	case <-signals.SetupSignalHandler():
		logger.Info("Received TERM signal, attempting to gracefully shutdown servers.")

		// Calling server.Shutdown() allows pending requests to
		// complete, while no new work is accepted.
		if err := adminServer.Shutdown(context.Background()); err != nil {
			logger.Errorw("Failed to shutdown admin-server", zap.Error(err))
		}

		if statSink != nil {
			if err := statSink.Close(); err != nil {
				logger.Errorw("Failed to shutdown websocket connection", zap.Error(err))
			}
		}
	}
}<|MERGE_RESOLUTION|>--- conflicted
+++ resolved
@@ -123,18 +123,12 @@
 	if statSink == nil {
 		return fmt.Errorf("stat sink not (yet) connected")
 	}
-<<<<<<< HEAD
-=======
-	if healthState.IsShuttingDown() {
-		s.LameDuck = true
-	}
->>>>>>> 737214c9
 	reporter.Report(
 		float64(s.RequestCount),
 		float64(s.AverageConcurrentRequests),
 	)
-	if !health.isAlive() {
-		// Do not send stat if the pod is terminating.
+	if healthState.IsShuttingDown() {
+		// Do not send metrics if the pods is shutting down.
 		return nil
 	}
 	sm := autoscaler.StatMessage{
@@ -202,35 +196,11 @@
 			logger.Errorw("User-container could not be probed successfully.", zap.Error(err))
 		}
 
-<<<<<<< HEAD
-// quitHandler() is used for preStop hook of queue-proxy. It shuts down its main
-// server and blocks until it gets successfully shut down.
-// This endpoint is also called by the user-container to block its shutdown until
-// the queue-proxy's proxy server is shutdown successfully.
-func (h *healthServer) quitHandler(w http.ResponseWriter, r *http.Request) {
-	// First mark the server as unhealthy to cause lameduck metrics being sent
-	h.kill()
-
-	time.Sleep(quitSleepDuration)
-=======
 		return err == nil
 	}))
 
 	mux.HandleFunc(queue.RequestQueueQuitPath, healthState.QuitHandler(func() {
-		// Force send one (empty) metric to mark the pod as a lameduck before shutting
-		// it down.
-		now := time.Now()
-		s := &autoscaler.Stat{
-			Time:     &now,
-			PodName:  podName,
-			LameDuck: true,
-		}
-		if err := sendStat(s); err != nil {
-			logger.Errorw("Error while sending stat", zap.Error(err))
-		}
-
 		time.Sleep(quitSleepDuration)
->>>>>>> 737214c9
 
 		// Shutdown the proxy server.
 		if server != nil {
