/*
Copyright 2018 The Knative Authors

Licensed under the Apache License, Version 2.0 (the "License");
you may not use this file except in compliance with the License.
You may obtain a copy of the License at

    http://www.apache.org/licenses/LICENSE-2.0

Unless required by applicable law or agreed to in writing, software
distributed under the License is distributed on an "AS IS" BASIS,
WITHOUT WARRANTIES OR CONDITIONS OF ANY KIND, either express or implied.
See the License for the specific language governing permissions and
limitations under the License.
*/

package main

import (
	"context"
	"flag"
	"fmt"
	"net"
	"net/http"
	"net/http/httputil"
	"net/url"
	"os"
	"path"
	"strconv"
	"strings"
	"time"

	"github.com/kelseyhightower/envconfig"
	zipkin "github.com/openzipkin/zipkin-go"
	"github.com/pkg/errors"
	"go.opencensus.io/plugin/ochttp"
	"go.opencensus.io/stats"
	"go.opencensus.io/trace"
	"go.uber.org/zap"
	"k8s.io/apimachinery/pkg/types"
	"k8s.io/apimachinery/pkg/util/wait"
	"knative.dev/pkg/logging/logkey"
	"knative.dev/pkg/metrics"
	"knative.dev/pkg/signals"
	"knative.dev/serving/pkg/activator"
	activatorutil "knative.dev/serving/pkg/activator/util"
	"knative.dev/serving/pkg/apis/networking"
	"knative.dev/serving/pkg/autoscaler"
	pkghttp "knative.dev/serving/pkg/http"
	"knative.dev/serving/pkg/logging"
	"knative.dev/serving/pkg/network"
	"knative.dev/serving/pkg/queue"
	"knative.dev/serving/pkg/queue/health"
	"knative.dev/serving/pkg/queue/readiness"
	queuestats "knative.dev/serving/pkg/queue/stats"
	"knative.dev/serving/pkg/tracing"
	tracingconfig "knative.dev/serving/pkg/tracing/config"
)

const (
	// Add a little buffer space between request handling and stat
	// reporting so that latency in the stat pipeline doesn't
	// interfere with request handling.
	statReportingQueueLength = 10

	// Add enough buffer to not block request serving on stats collection
	requestCountingQueueLength = 100

	// Duration the /quitquitquit handler should wait before returning.
	// This is to give Istio a little bit more time to remove the pod
	// from its configuration and propagate that to all istio-proxies
	// in the mesh.
	quitSleepDuration = 20 * time.Second

	badProbeTemplate = "unexpected probe header value: %s"

	// Metrics' names (without component prefix).
	requestCountN          = "request_count"
	responseTimeInMsecN    = "request_latencies"
	appRequestCountN       = "app_request_count"
	appResponseTimeInMsecN = "app_request_latencies"

	// requestQueueHealthPath specifies the path for health checks for
	// queue-proxy.
	requestQueueHealthPath = "/health"

	healthURLTemplate = "http://127.0.0.1:%d" + requestQueueHealthPath
	tcpProbeTimeout   = 100 * time.Millisecond
	// The 25 millisecond retry interval is an unscientific compromise between wanting to get
	// started as early as possible while still wanting to give the container some breathing
	// room to get up and running.
	aggressivePollInterval = 25 * time.Millisecond
)

var (
	logger *zap.SugaredLogger

	// Metric counters.
	requestCountM = stats.Int64(
		requestCountN,
		"The number of requests that are routed to queue-proxy",
		stats.UnitDimensionless)
	responseTimeInMsecM = stats.Float64(
		responseTimeInMsecN,
		"The response time in millisecond",
		stats.UnitMilliseconds)
	appRequestCountM = stats.Int64(
		appRequestCountN,
		"The number of requests that are routed to user-container",
		stats.UnitDimensionless)
	appResponseTimeInMsecM = stats.Float64(
		appResponseTimeInMsecN,
		"The response time in millisecond",
		stats.UnitMilliseconds)

	readinessProbeTimeout = flag.Int("probe-period", -1, "run readiness probe with given timeout")
)

type config struct {
	ContainerConcurrency         int     `split_words:"true" required:"true"`
	QueueServingPort             int     `split_words:"true" required:"true"`
	RevisionTimeoutSeconds       int     `split_words:"true" required:"true"`
	UserPort                     int     `split_words:"true" required:"true"`
	EnableVarLogCollection       bool    `split_words:"true"` // optional
	ServingConfiguration         string  `split_words:"true" required:"true"`
	ServingNamespace             string  `split_words:"true" required:"true"`
	ServingPodIP                 string  `split_words:"true" required:"true"`
	ServingPod                   string  `split_words:"true" required:"true"`
	ServingRevision              string  `split_words:"true" required:"true"`
	ServingService               string  `split_words:"true"` // optional
	UserContainerName            string  `split_words:"true" required:"true"`
	VarLogVolumeName             string  `split_words:"true" required:"true"`
	InternalVolumePath           string  `split_words:"true" required:"true"`
	ServingLoggingConfig         string  `split_words:"true" required:"true"`
	ServingLoggingLevel          string  `split_words:"true" required:"true"`
	ServingRequestMetricsBackend string  `split_words:"true" required:"true"`
	ServingRequestLogTemplate    string  `split_words:"true" required:"true"`
	ServingReadinessProbe        string  `split_words:"true" required:"true"`
	TracingConfigDebug           bool    `split_words:"true"` // optional
	TracingConfigEnable          bool    `split_words:"true"` // optional
	TracingConfigSampleRate      float64 `split_words:"true"` // optional
	TracingConfigZipkinEndpoint  string  `split_words:"true"` // optional
}

// Make handler a closure for testing.
func handler(reqChan chan queue.ReqEvent, breaker *queue.Breaker, handler http.Handler, prober func() bool) func(http.ResponseWriter, *http.Request) {
	return func(w http.ResponseWriter, r *http.Request) {
<<<<<<< HEAD
		ph := network.KnativeProbeHeader(r)
=======
		ph := knativeProbeHeader(r)
		var probeSpan *trace.Span
		var probeCtx context.Context
>>>>>>> 03b04365
		switch {
		case ph != "":
			probeCtx, probeSpan = trace.StartSpan(r.Context(), "probe")
			if ph != queue.Name {
				http.Error(w, fmt.Sprintf(badProbeTemplate, ph), http.StatusBadRequest)
				probeSpan.Annotate([]trace.Attribute{
					trace.StringAttribute("queueproxy.probe.error", fmt.Sprintf(badProbeTemplate, ph))}, "error")
				probeSpan.End()
				return
			}
			if prober != nil {
				if prober() {
					// Respond with the name of the component handling the request.
					w.Write([]byte(queue.Name))
				} else {
					http.Error(w, "container not ready", http.StatusServiceUnavailable)
					probeSpan.Annotate([]trace.Attribute{
						trace.StringAttribute("queueproxy.probe.error", "container not ready")}, "error")
				}

			} else {
				http.Error(w, "no probe", http.StatusInternalServerError)
				probeSpan.Annotate([]trace.Attribute{
					trace.StringAttribute("queueproxy.probe.error", "no probe")}, "error")
			}
			probeSpan.End()
			return
		case network.IsKubeletProbe(r):
			probeCtx, probeSpan = trace.StartSpan(r.Context(), "probe")
			// Do not count health checks for concurrency metrics
			handler.ServeHTTP(w, r.WithContext(probeCtx))
			probeSpan.End()
			return
		}
		proxyCtx, proxySpan := trace.StartSpan(r.Context(), "proxy")
		defer proxySpan.End()
		// Metrics for autoscaling.
		in, out := queue.ReqIn, queue.ReqOut
		if activator.Name == network.KnativeProxyHeader(r) {
			in, out = queue.ProxiedIn, queue.ProxiedOut
		}
		reqChan <- queue.ReqEvent{Time: time.Now(), EventType: in}
		defer func() {
			reqChan <- queue.ReqEvent{Time: time.Now(), EventType: out}
		}()
		network.RewriteHostOut(r)

		// Enforce queuing and concurrency limits.
		if breaker != nil {
			if !breaker.Maybe(r.Context(), func() {
				handler.ServeHTTP(w, r.WithContext(proxyCtx))
			}) {
				http.Error(w, "overload", http.StatusServiceUnavailable)
			}
		} else {
			handler.ServeHTTP(w, r.WithContext(proxyCtx))
		}
	}
}

func probeQueueHealthPath(port int, timeoutSeconds int) error {
	url := fmt.Sprintf(healthURLTemplate, port)
	timeoutDuration := readiness.PollTimeout
	if timeoutSeconds != 0 {
		timeoutDuration = time.Duration(timeoutSeconds) * time.Second
	}
	httpClient := &http.Client{
		Transport: &http.Transport{
			// Do not use the cached connection
			DisableKeepAlives: true,
		},
		Timeout: timeoutDuration,
	}
	ctx, cancel := context.WithTimeout(context.Background(), timeoutDuration)
	defer cancel()
	stopCh := ctx.Done()

	var lastErr error
	// Using PollImmediateUntil instead of PollImmediate because if timeout is reached while waiting for first
	// invocation of conditionFunc, it exits immediately without trying for a second time.
	timeoutErr := wait.PollImmediateUntil(aggressivePollInterval, func() (bool, error) {
		var res *http.Response
		if res, lastErr = httpClient.Get(url); res == nil {
			return false, nil
		}
		defer res.Body.Close()
		return health.IsHTTPProbeReady(res), nil
	}, stopCh)

	if lastErr != nil {
		return errors.Wrap(lastErr, "failed to probe")
	}

	// An http.StatusOK was never returned during probing
	if timeoutErr != nil {
		return errors.New("probe returned not ready")
	}

	return nil
}

func main() {
	flag.Parse()

	// If this is set, we run as a standalone binary to probe the queue-proxy.
	if *readinessProbeTimeout >= 0 {
		if err := probeQueueHealthPath(networking.QueueAdminPort, *readinessProbeTimeout); err != nil {
			// used instead of the logger to produce a concise event message
			fmt.Fprintln(os.Stderr, err)
			os.Exit(1)
		}
		os.Exit(0)
	}

	// Parse the environment.
	var env config
	if err := envconfig.Process("", &env); err != nil {
		fmt.Fprintln(os.Stderr, err)
		os.Exit(1)
	}

	// Setup the logger.
	logger, _ = logging.NewLogger(env.ServingLoggingConfig, env.ServingLoggingLevel)
	logger = logger.Named("queueproxy")
	defer flush(logger)

	logger = logger.With(
		zap.String(logkey.Key, types.NamespacedName{Namespace: env.ServingNamespace, Name: env.ServingRevision}.String()),
		zap.String(logkey.Pod, env.ServingPod))

	// Setup the reverse proxy to forward requests.
	target := &url.URL{
		Scheme: "http",
		Host:   net.JoinHostPort("127.0.0.1", strconv.Itoa(env.UserPort)),
	}

	httpProxy := httputil.NewSingleHostReverseProxy(target)
	httpProxy.Transport = network.AutoTransport

	if env.TracingConfigEnable {
		queueProxyL3 := fmt.Sprintf("%s:%d", env.ServingPod, networking.ServiceHTTPPort)
		zipkinEndpoint, err := zipkin.NewEndpoint(env.ServingPod, queueProxyL3)

		if err != nil {
			logger.Fatalw("Unable to create tracing endpoint", zap.Error(err))
			return
		}

		oct := tracing.NewOpenCensusTracer(
			tracing.WithZipkinExporter(tracing.CreateZipkinReporter, zipkinEndpoint),
		)

		cfg := tracingconfig.Config{
			Enable:         env.TracingConfigEnable,
			Debug:          env.TracingConfigDebug,
			ZipkinEndpoint: env.TracingConfigZipkinEndpoint,
			SampleRate:     env.TracingConfigSampleRate,
		}
		oct.ApplyConfig(&cfg)

		httpProxy.Transport = &ochttp.Transport{
			Base: network.AutoTransport,
		}
	}

	httpProxy.FlushInterval = -1
	activatorutil.SetupHeaderPruning(httpProxy)

	// Setup the breaker to enforce containreConcurrency.
	// If env.ContainerConcurrency == 0 then concurrency is unlimited.
	var breaker *queue.Breaker
	if env.ContainerConcurrency > 0 {
		// We set the queue depth to be equal to the container concurrency * 10 to
		// allow the autoscaler to get a strong enough signal.
		queueDepth := env.ContainerConcurrency * 10
		params := queue.BreakerParams{QueueDepth: queueDepth, MaxConcurrency: env.ContainerConcurrency, InitialCapacity: env.ContainerConcurrency}
		breaker = queue.NewBreaker(params)
		logger.Infof("Queue container is starting with %#v", params)
	}

	// Setup reporters and processes to handle stat reporting.
	promStatReporter, err := queue.NewPrometheusStatsReporter(env.ServingNamespace, env.ServingConfiguration, env.ServingRevision, env.ServingPod)
	if err != nil {
		logger.Fatalw("Failed to create stats reporter", zap.Error(err))
	}

	statChan := make(chan *autoscaler.Stat, statReportingQueueLength)
	defer close(statChan)
	go func() {
		for s := range statChan {
			if err := promStatReporter.Report(s); err != nil {
				logger.Errorw("Error while sending stat", zap.Error(err))
			}
		}
	}()

	reqChan := make(chan queue.ReqEvent, requestCountingQueueLength)
	defer close(reqChan)
	reportTicker := time.NewTicker(queue.ReporterReportingPeriod)
	defer reportTicker.Stop()
	queue.NewStats(env.ServingPod, queue.Channels{
		ReqChan:    reqChan,
		ReportChan: reportTicker.C,
		StatChan:   statChan,
	}, time.Now())

	// Setup request metrics reporting for end-user metrics.
	metricsSupported := false
	if env.ServingRequestMetricsBackend != "" {
		if err := setupMetricsExporter(env.ServingRequestMetricsBackend); err == nil {
			metricsSupported = true
		} else {
			logger.Errorw("Error setting up request metrics exporter. Request metrics will be unavailable.", zap.Error(err))
		}
	}

	// Setup probe to run for checking user-application healthiness.
	coreProbe, err := readiness.DecodeProbe(env.ServingReadinessProbe)
	if err != nil {
		logger.Fatalw("Queue container failed to parse readiness probe", zap.Error(err))
	}
	rp := readiness.NewProbe(coreProbe, logger.With(zap.String(logkey.Key, "readinessProbe")))

	// Create queue handler chain.
	// Note: innermost handlers are specified first, ie. the last handler in the chain will be executed first.
	var composedHandler http.Handler = httpProxy
	if metricsSupported {
		composedHandler = pushRequestMetricHandler(httpProxy, appRequestCountM, appResponseTimeInMsecM, env)
	}
	composedHandler = http.HandlerFunc(handler(reqChan, breaker, composedHandler, rp.ProbeContainer))
	composedHandler = queue.ForwardedShimHandler(composedHandler)
	composedHandler = queue.TimeToFirstByteTimeoutHandler(composedHandler,
		time.Duration(env.RevisionTimeoutSeconds)*time.Second, "request timeout")
	composedHandler = pushRequestLogHandler(composedHandler, env)

	if metricsSupported {
		composedHandler = pushRequestMetricHandler(composedHandler, requestCountM, responseTimeInMsecM, env)
	}
	composedHandler = tracing.HTTPSpanMiddleware(composedHandler)
	server := network.NewServer(":"+strconv.Itoa(env.QueueServingPort), composedHandler)

	adminMux := http.NewServeMux()
	healthState := &health.State{}
	adminMux.HandleFunc(requestQueueHealthPath, healthState.HealthHandler(rp.ProbeContainer, rp.IsAggressive()))
	adminMux.HandleFunc(queue.RequestQueueDrainPath, healthState.DrainHandler())
	adminServer := &http.Server{
		Addr:    ":" + strconv.Itoa(networking.QueueAdminPort),
		Handler: adminMux,
	}

	metricsMux := http.NewServeMux()
	metricsMux.Handle("/metrics", promStatReporter.Handler())
	metricsServer := &http.Server{
		Addr:    ":" + strconv.Itoa(networking.AutoscalingQueueMetricsPort),
		Handler: metricsMux,
	}

	servers := map[string]*http.Server{
		"main":    server,
		"admin":   adminServer,
		"metrics": metricsServer,
	}

	errCh := make(chan error, len(servers))
	for name, server := range servers {
		go func(name string, s *http.Server) {
			// Don't forward ErrServerClosed as that indicates we're already shutting down.
			if err := s.ListenAndServe(); err != nil && err != http.ErrServerClosed {
				errCh <- errors.Wrapf(err, "%s server failed", name)
			}
		}(name, server)
	}

	// Setup /var/log.
	// Logic that isn't required to be executed before the critical path
	// and should be started last to not impact start up latency
	if env.VarLogVolumeName == "" && env.EnableVarLogCollection {
		logger.Fatal("VAR_LOG_VOLUME_NAME must be specified when ENABLE_VAR_LOG_COLLECTION is true")
	}
	if env.InternalVolumePath == "" && env.EnableVarLogCollection {
		logger.Fatal("INTERNAL_VOLUME_PATH must be specified when ENABLE_VAR_LOG_COLLECTION is true")
	}
	go func() {
		if env.EnableVarLogCollection {
			createVarLogLink(env)
		}
	}()

	// Blocks until we actually receive a TERM signal or one of the servers
	// exit unexpectedly. We fold both signals together because we only want
	// to act on the first of those to reach here.
	select {
	case err := <-errCh:
		logger.Errorw("Failed to bring up queue-proxy, shutting down.", zap.Error(err))
		flush(logger)
		os.Exit(1)
	case <-signals.SetupSignalHandler():
		logger.Info("Received TERM signal, attempting to gracefully shutdown servers.")
		healthState.Shutdown(func() {
			// Give Istio time to sync our "not ready" state.
			time.Sleep(quitSleepDuration)

			// Calling server.Shutdown() allows pending requests to
			// complete, while no new work is accepted.
			if err := server.Shutdown(context.Background()); err != nil {
				logger.Errorw("Failed to shutdown proxy server", zap.Error(err))
			}
		})

		flush(logger)
		if err := adminServer.Shutdown(context.Background()); err != nil {
			logger.Errorw("Failed to shutdown admin-server", zap.Error(err))
		}
	}
}

// createVarLogLink creates a symlink allowing the fluentd daemon set to capture the
// logs from the user container /var/log. See fluentd config for more details.
func createVarLogLink(env config) {
	link := strings.Join([]string{env.ServingNamespace, env.ServingPod, env.UserContainerName}, "_")
	target := path.Join("..", env.VarLogVolumeName)
	source := path.Join(env.InternalVolumePath, link)
	if err := os.Symlink(target, source); err != nil {
		logger.Errorw("Failed to create /var/log symlink. Log collection will not work.", zap.Error(err))
	}
}

func pushRequestLogHandler(currentHandler http.Handler, env config) http.Handler {
	if env.ServingRequestLogTemplate == "" {
		return currentHandler
	}

	revInfo := &pkghttp.RequestLogRevision{
		Name:          env.ServingRevision,
		Namespace:     env.ServingNamespace,
		Service:       env.ServingService,
		Configuration: env.ServingConfiguration,
		PodName:       env.ServingPod,
		PodIP:         env.ServingPodIP,
	}
	handler, err := pkghttp.NewRequestLogHandler(currentHandler, logging.NewSyncFileWriter(os.Stdout), env.ServingRequestLogTemplate,
		pkghttp.RequestLogTemplateInputGetterFromRevision(revInfo))

	if err != nil {
		logger.Errorw("Error setting up request logger. Request logs will be unavailable.", zap.Error(err))
		return currentHandler
	}
	return handler
}

func pushRequestMetricHandler(currentHandler http.Handler, countMetric *stats.Int64Measure, latencyMetric *stats.Float64Measure, env config) http.Handler {
	r, err := queuestats.NewStatsReporter(env.ServingNamespace, env.ServingService, env.ServingConfiguration, env.ServingRevision, countMetric, latencyMetric)
	if err != nil {
		logger.Errorw("Error setting up request metrics reporter. Request metrics will be unavailable.", zap.Error(err))
		return currentHandler
	}

	handler, err := queue.NewRequestMetricHandler(currentHandler, r)
	if err != nil {
		logger.Errorw("Error setting up request metrics handler. Request metrics will be unavailable.", zap.Error(err))
		return currentHandler
	}
	return handler
}

func setupMetricsExporter(backend string) error {
	// Set up OpenCensus exporter.
	// NOTE: We use revision as the component instead of queue because queue is
	// implementation specific. The current metrics are request relative. Using
	// revision is reasonable.
	// TODO(yanweiguo): add the ability to emit metrics with names not combined
	// to component.
	ops := metrics.ExporterOptions{
		Domain:         metrics.Domain(),
		Component:      "revision",
		PrometheusPort: networking.UserQueueMetricsPort,
		ConfigMap: map[string]string{
			metrics.BackendDestinationKey: backend,
		},
	}
	return metrics.UpdateExporter(ops, logger)
}

func flush(logger *zap.SugaredLogger) {
	logger.Sync()
	os.Stdout.Sync()
	os.Stderr.Sync()
	metrics.FlushExporter()
}<|MERGE_RESOLUTION|>--- conflicted
+++ resolved
@@ -145,13 +145,9 @@
 // Make handler a closure for testing.
 func handler(reqChan chan queue.ReqEvent, breaker *queue.Breaker, handler http.Handler, prober func() bool) func(http.ResponseWriter, *http.Request) {
 	return func(w http.ResponseWriter, r *http.Request) {
-<<<<<<< HEAD
 		ph := network.KnativeProbeHeader(r)
-=======
-		ph := knativeProbeHeader(r)
 		var probeSpan *trace.Span
 		var probeCtx context.Context
->>>>>>> 03b04365
 		switch {
 		case ph != "":
 			probeCtx, probeSpan = trace.StartSpan(r.Context(), "probe")
