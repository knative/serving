/*
Copyright 2018 The Knative Authors

Licensed under the Apache License, Version 2.0 (the "License");
you may not use this file except in compliance with the License.
You may obtain a copy of the License at

    http://www.apache.org/licenses/LICENSE-2.0

Unless required by applicable law or agreed to in writing, software
distributed under the License is distributed on an "AS IS" BASIS,
WITHOUT WARRANTIES OR CONDITIONS OF ANY KIND, either express or implied.
See the License for the specific language governing permissions and
limitations under the License.
*/

package main

import (
	"context"
	"flag"
	"fmt"
	"io"
	"net/http"
	"net/http/httputil"
	"net/url"
	"os"
	"os/signal"
	"strings"
	"sync"
	"syscall"
	"time"

	"github.com/knative/pkg/logging/logkey"
	"github.com/knative/serving/cmd/util"
	activatorutil "github.com/knative/serving/pkg/activator/util"
	"github.com/knative/serving/pkg/autoscaler"
	"github.com/knative/serving/pkg/http/h2c"
	"github.com/knative/serving/pkg/logging"
	"github.com/knative/serving/pkg/queue"
	"github.com/knative/serving/pkg/system"
	"github.com/knative/serving/pkg/websocket"
	"go.opencensus.io/exporter/prometheus"
	"go.opencensus.io/stats/view"
	"go.uber.org/zap"
)

const (
	// Add a little buffer space between request handling and stat
	// reporting so that latency in the stat pipeline doesn't
	// interfere with request handling.
	statReportingQueueLength = 10
	// Add enough buffer to not block request serving on stats collection
	requestCountingQueueLength = 100
	// Duration the /quitquitquit handler should wait before returning.
	// This is to give Istio a little bit more time to remove the pod
	// from its configuration and propagate that to all istio-proxies
	// in the mesh.
	quitSleepDuration = 20 * time.Second
)

var (
	podName                string
	servingConfig          string
	servingNamespace       string
	servingRevision        string
	servingRevisionKey     string
	servingAutoscaler      string
	servingAutoscalerPort  string
	containerConcurrency   int
	revisionTimeoutSeconds int
	statChan               = make(chan *autoscaler.Stat, statReportingQueueLength)
	reqChan                = make(chan queue.ReqEvent, requestCountingQueueLength)
	statSink               *websocket.ManagedConnection
	logger                 *zap.SugaredLogger
	breaker                *queue.Breaker

	h2cProxy  *httputil.ReverseProxy
	httpProxy *httputil.ReverseProxy

	server   *http.Server
	health   *healthServer
	reporter *queue.Reporter // Prometheus stats reporter.
)

func initEnv() {
	podName = util.GetRequiredEnvOrFatal("SERVING_POD", logger)
	servingConfig = util.GetRequiredEnvOrFatal("SERVING_CONFIGURATION", logger)
	servingNamespace = util.GetRequiredEnvOrFatal("SERVING_NAMESPACE", logger)
	servingRevision = util.GetRequiredEnvOrFatal("SERVING_REVISION", logger)
	servingAutoscaler = util.GetRequiredEnvOrFatal("SERVING_AUTOSCALER", logger)
	servingAutoscalerPort = util.GetRequiredEnvOrFatal("SERVING_AUTOSCALER_PORT", logger)
	containerConcurrency = util.MustParseIntEnvOrFatal("CONTAINER_CONCURRENCY", logger)
	revisionTimeoutSeconds = util.MustParseIntEnvOrFatal("REVISION_TIMEOUT_SECONDS", logger)

	// TODO(mattmoor): Move this key to be in terms of the KPA.
<<<<<<< HEAD
	servingRevisionKey = autoscaler.NewMetricKey(servingNamespace, servingRevision)
=======
	servingRevisionKey = autoscaler.NewKpaKey(servingNamespace, servingRevision)
	health = &healthServer{alive: true}
	_reporter, err := queue.NewStatsReporter(servingNamespace, servingConfig, servingRevision)
	if err != nil {
		logger.Fatal("Failed to create stats reporter", zap.Error(err))
	}
	reporter = _reporter
>>>>>>> 2a4ffc56
}

func statReporter() {
	for {
		s := <-statChan
		if err := sendStat(s); err != nil {
			logger.Error("Error while sending stat", zap.Error(err))
		}
	}
}

// sendStat sends a single StatMessage to the autoscaler.
func sendStat(s *autoscaler.Stat) error {
	if statSink == nil {
		return fmt.Errorf("stat sink not (yet) connected")
	}
	if !health.isAlive() {
		s.LameDuck = true
	}
	reporter.Report(
		s.LameDuck,
		float64(s.RequestCount),
		float64(s.AverageConcurrentRequests),
	)
	sm := autoscaler.StatMessage{
		Stat: *s,
		Key:  servingRevisionKey,
	}
	return statSink.Send(sm)
}

func proxyForRequest(req *http.Request) *httputil.ReverseProxy {
	if req.ProtoMajor == 2 {
		return h2cProxy
	}

	return httpProxy
}

func isProbe(r *http.Request) bool {
	// Since K8s 1.8, prober requests have
	//   User-Agent = "kube-probe/{major-version}.{minor-version}".
	return strings.HasPrefix(r.Header.Get("User-Agent"), "kube-probe/")
}

func handler(w http.ResponseWriter, r *http.Request) {
	proxy := proxyForRequest(r)

	if isProbe(r) {
		// Do not count health checks for concurrency metrics
		proxy.ServeHTTP(w, r)
		return
	}

	// Metrics for autoscaling
	reqChan <- queue.ReqEvent{Time: time.Now(), EventType: queue.ReqIn}
	defer func() {
		reqChan <- queue.ReqEvent{Time: time.Now(), EventType: queue.ReqOut}
	}()
	// Enforce queuing and concurrency limits
	if breaker != nil {
		ok := breaker.Maybe(func() {
			proxy.ServeHTTP(w, r)
		})
		if !ok {
			http.Error(w, "overload", http.StatusServiceUnavailable)
		}
	} else {
		proxy.ServeHTTP(w, r)
	}
}

// healthServer registers whether a PreStop hook has been called.
type healthServer struct {
	alive bool
	mutex sync.RWMutex
}

// isAlive() returns true until a PreStop hook has been called.
func (h *healthServer) isAlive() bool {
	h.mutex.RLock()
	defer h.mutex.RUnlock()
	return h.alive
}

// kill() marks that a PreStop hook has been called.
func (h *healthServer) kill() {
	h.mutex.Lock()
	h.alive = false
	h.mutex.Unlock()
}

// healthHandler is used for readinessProbe/livenessCheck of
// queue-proxy.
func (h *healthServer) healthHandler(w http.ResponseWriter, r *http.Request) {
	if h.isAlive() {
		w.WriteHeader(http.StatusOK)
		io.WriteString(w, "alive: true")
	} else {
		w.WriteHeader(http.StatusBadRequest)
		io.WriteString(w, "alive: false")
	}
}

// quitHandler() is used for preStop hook of queue-proxy. It shuts down its main
// server and blocks until it gets successfully shut down.
// This endpoint is also called by the user-container to block its shutdown until
// the queue-proxy's proxy server is shutdown successfully.
func (h *healthServer) quitHandler(w http.ResponseWriter, r *http.Request) {
	// First mark the server as unhealthy to cause lameduck metrics being sent
	h.kill()

	// Force send one (empty) metric to mark the pod as a lameduck before shutting
	// it down.
	now := time.Now()
	s := &autoscaler.Stat{
		Time:     &now,
		PodName:  podName,
		LameDuck: true,
	}
	if err := sendStat(s); err != nil {
		logger.Error("Error while sending stat", zap.Error(err))
	}

	time.Sleep(quitSleepDuration)

	// Shutdown the server.
	currentServer := server
	if currentServer != nil {
		if err := currentServer.Shutdown(context.Background()); err != nil {
			logger.Error("Failed to shutdown proxy-server", zap.Error(err))
		} else {
			logger.Debug("Proxy server shutdown successfully.")
		}
	}

	w.WriteHeader(http.StatusOK)
	io.WriteString(w, "alive: false")
}

// Sets up /health and /quitquitquit endpoints.
func setupAdminHandlers(server *http.Server) {
	mux := http.NewServeMux()
	mux.HandleFunc(fmt.Sprintf("/%s", queue.RequestQueueHealthPath), health.healthHandler)
	mux.HandleFunc(fmt.Sprintf("/%s", queue.RequestQueueQuitPath), health.quitHandler)
	server.Handler = mux
	server.ListenAndServe()
}

func main() {
	flag.Parse()
	logger, _ = logging.NewLogger(os.Getenv("SERVING_LOGGING_CONFIG"), os.Getenv("SERVING_LOGGING_LEVEL"))
	logger = logger.Named("queueproxy")
	defer logger.Sync()

	initEnv()
	logger = logger.With(
		zap.String(logkey.Key, servingRevisionKey),
		zap.String(logkey.Pod, podName))

	target, err := url.Parse("http://localhost:8080")
	if err != nil {
		logger.Fatal("Failed to parse localhost url", zap.Error(err))
	}

	httpProxy = httputil.NewSingleHostReverseProxy(target)
	h2cProxy = httputil.NewSingleHostReverseProxy(target)
	h2cProxy.Transport = h2c.DefaultTransport

	activatorutil.SetupHeaderPruning(httpProxy)
	activatorutil.SetupHeaderPruning(h2cProxy)

	// If containerConcurrency == 0 then concurrency is unlimited.
	if containerConcurrency > 0 {
		// We set the queue depth to be equal to the container concurrency but at least 10 to
		// allow the autoscaler to get a strong enough signal.
		queueDepth := containerConcurrency
		if queueDepth < 10 {
			queueDepth = 10
		}
		breaker = queue.NewBreaker(int32(queueDepth), int32(containerConcurrency))
		logger.Infof("Queue container is starting with queueDepth: %d, containerConcurrency: %d", queueDepth, containerConcurrency)
	}

	logger.Info("Initializing OpenCensus Prometheus exporter.")
	promExporter, err := prometheus.NewExporter(prometheus.Options{Namespace: "queue"})
	if err != nil {
		logger.Fatal("Failed to create the Prometheus exporter", zap.Error(err))
	}
	view.RegisterExporter(promExporter)
	view.SetReportingPeriod(queue.ReportingPeriod)
	go func() {
		mux := http.NewServeMux()
		mux.Handle("/metrics", promExporter)
		http.ListenAndServe(":9090", mux)
	}()

	// Open a websocket connection to the autoscaler
	autoscalerEndpoint := fmt.Sprintf("ws://%s.%s:%s", servingAutoscaler, system.Namespace, servingAutoscalerPort)
	logger.Infof("Connecting to autoscaler at %s", autoscalerEndpoint)
	statSink = websocket.NewDurableSendingConnection(autoscalerEndpoint)
	go statReporter()

	reportTicker := time.NewTicker(time.Second).C
	queue.NewStats(podName, queue.Channels{
		ReqChan:    reqChan,
		ReportChan: reportTicker,
		StatChan:   statChan,
	}, time.Now())

	adminServer := &http.Server{
		Addr:    fmt.Sprintf(":%d", queue.RequestQueueAdminPort),
		Handler: nil,
	}

	server = h2c.NewServer(
		fmt.Sprintf(":%d", queue.RequestQueuePort),
		http.TimeoutHandler(http.HandlerFunc(handler), time.Duration(revisionTimeoutSeconds)*time.Second, "request timeout"))

	go server.ListenAndServe()
	go setupAdminHandlers(adminServer)

	// Shutdown logic and signal handling
	sigTermChan := make(chan os.Signal)
	signal.Notify(sigTermChan, syscall.SIGTERM)
	// Blocks until we actually receive a TERM signal.
	<-sigTermChan
	// Calling server.Shutdown() allows pending requests to
	// complete, while no new work is accepted.
	logger.Debug("Received TERM signal, attempting to gracefully shutdown servers.")
	if err := adminServer.Shutdown(context.Background()); err != nil {
		logger.Error("Failed to shutdown admin-server", zap.Error(err))
	}

	if statSink != nil {
		if err := statSink.Close(); err != nil {
			logger.Error("Failed to shutdown websocket connection", zap.Error(err))
		}
	}
}<|MERGE_RESOLUTION|>--- conflicted
+++ resolved
@@ -94,17 +94,13 @@
 	revisionTimeoutSeconds = util.MustParseIntEnvOrFatal("REVISION_TIMEOUT_SECONDS", logger)
 
 	// TODO(mattmoor): Move this key to be in terms of the KPA.
-<<<<<<< HEAD
 	servingRevisionKey = autoscaler.NewMetricKey(servingNamespace, servingRevision)
-=======
-	servingRevisionKey = autoscaler.NewKpaKey(servingNamespace, servingRevision)
 	health = &healthServer{alive: true}
 	_reporter, err := queue.NewStatsReporter(servingNamespace, servingConfig, servingRevision)
 	if err != nil {
 		logger.Fatal("Failed to create stats reporter", zap.Error(err))
 	}
 	reporter = _reporter
->>>>>>> 2a4ffc56
 }
 
 func statReporter() {
