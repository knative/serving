--- conflicted
+++ resolved
@@ -35,10 +35,6 @@
 	"github.com/knative/serving/pkg/activator"
 	activatorutil "github.com/knative/serving/pkg/activator/util"
 	"github.com/knative/serving/pkg/apis/networking"
-<<<<<<< HEAD
-=======
-	"github.com/knative/serving/pkg/apis/serving/v1alpha1"
->>>>>>> 551eb72e
 	"github.com/knative/serving/pkg/autoscaler"
 	"github.com/knative/serving/pkg/http/h2c"
 	"github.com/knative/serving/pkg/logging"
@@ -278,13 +274,8 @@
 	composedHandler := pushRequestMetricHandler(pushRequestLogHandler(timeoutHandler))
 	// We listen on two ports to match the behavior of activator
 	// so that we don't have to reprogram the k8s services.
-<<<<<<< HEAD
 	serverHTTP := h2c.NewServer(fmt.Sprintf(":%d", networking.BackendHTTPPort), composedHandler)
 	serverHTTP2 := h2c.NewServer(fmt.Sprintf(":%d", networking.BackendHTTP2Port), composedHandler)
-=======
-	server := h2c.NewServer(fmt.Sprintf(":%d", networking.BackendHTTPPort), composedHandler)
-	server2 := h2c.NewServer(fmt.Sprintf(":%d", networking.BackendHTTP2Port), composedHandler)
->>>>>>> 551eb72e
 
 	errChan := make(chan error, 3)
 	defer close(errChan)
@@ -297,13 +288,8 @@
 		}
 	}
 
-<<<<<<< HEAD
 	go catchServerError(serverHTTP.ListenAndServe)
 	go catchServerError(serverHTTP2.ListenAndServe)
-=======
-	go catchServerError(server.ListenAndServe)
-	go catchServerError(server2.ListenAndServe)
->>>>>>> 551eb72e
 	go catchServerError(adminServer.ListenAndServe)
 
 	// Blocks until we actually receive a TERM signal or one of the servers
@@ -323,14 +309,10 @@
 			// Calling server.Shutdown() allows pending requests to
 			// complete, while no new work is accepted.
 			if err := serverHTTP.Shutdown(context.Background()); err != nil {
-				logger.Errorw("Failed to shutdown proxy server", zap.Error(err))
-			}
-<<<<<<< HEAD
+				logger.Errorw("Failed to shutdown proxy server for HTTP/1", zap.Error(err))
+			}
 			if err := serverHTTP2.Shutdown(context.Background()); err != nil {
-=======
-			if err := server2.Shutdown(context.Background()); err != nil {
->>>>>>> 551eb72e
-				logger.Errorf("Failed to shutdown proxy server2", zap.Error(err))
+				logger.Errorf("Failed to shutdown proxy server for HTTP/2", zap.Error(err))
 			}
 		})
 
