--- conflicted
+++ resolved
@@ -61,17 +61,11 @@
 	autoscaleEnableScaleToZero        = k8sflag.Bool("autoscale.enable-scale-to-zero", false)
 	autoscaleEnableSingleConcurrency  = k8sflag.Bool("autoscale.enable-single-concurrency", false)
 
-<<<<<<< HEAD
 	loggingEnableVarLogCollection    = k8sflag.Bool("logging.enable-var-log-collection", false)
 	loggingFluentSidecarImage        = k8sflag.String("logging.fluentd-sidecar-image", "")
 	loggingFluentSidecarOutputConfig = k8sflag.String("logging.fluentd-sidecar-output-config", "")
 	loggingURLTemplate               = k8sflag.String("logging.revision-url-template", "")
-=======
-	loggingEnableVarLogCollection = k8sflag.Bool("logging.enable-var-log-collection", false)
-	loggingFluentSidecarImage     = k8sflag.String("logging.fluentd-sidecar-image", "")
-	loggingURLTemplate            = k8sflag.String("logging.revision-url-template", "")
-	loggingZapCfg                 = k8sflag.String("logging.ela-controller.zap-config", "")
->>>>>>> 4de63162
+  loggingZapCfg                 = k8sflag.String("logging.ela-controller.zap-config", "")
 )
 
 func main() {
@@ -85,15 +79,11 @@
 		} else {
 			logger.Fatal("missing required flag: -fluentdSidecarImage")
 		}
-		glog.Infof("Using fluentd sidecar output config: %s", loggingFluentSidecarOutputConfig)
+		logger.Infof("Using fluentd sidecar output config: %s", loggingFluentSidecarOutputConfig)
 	}
 
 	if loggingURLTemplate.Get() != "" {
-<<<<<<< HEAD
-		glog.Infof("Using logging url template: %s", loggingURLTemplate)
-=======
 		logger.Infof("Using logging url template: %s", loggingURLTemplate)
->>>>>>> 4de63162
 	}
 
 	if len(queueSidecarImage) != 0 {
@@ -145,16 +135,10 @@
 		AutoscalerImage:                   autoscalerImage,
 		QueueSidecarImage:                 queueSidecarImage,
 
-<<<<<<< HEAD
 		EnableVarLogCollection:     loggingEnableVarLogCollection.Get(),
 		FluentdSidecarImage:        loggingFluentSidecarImage.Get(),
 		FluentdSidecarOutputConfig: loggingFluentSidecarOutputConfig.Get(),
 		LoggingURLTemplate:         loggingURLTemplate.Get(),
-=======
-		EnableVarLogCollection: loggingEnableVarLogCollection.Get(),
-		FluentdSidecarImage:    loggingFluentSidecarImage.Get(),
-		LoggingURLTemplate:     loggingURLTemplate.Get(),
->>>>>>> 4de63162
 	}
 
 	// Build all of our controllers, with the clients constructed above.
