--- conflicted
+++ resolved
@@ -7,11 +7,8 @@
     visibility = ["//visibility:private"],
     deps = [
         "//pkg/autoscaler:go_default_library",
-<<<<<<< HEAD
         "//pkg/queue:go_default_library",
-=======
         "//pkg/controller/revision:go_default_library",
->>>>>>> 4c483da6
         "//vendor/github.com/golang/glog:go_default_library",
         "//vendor/github.com/gorilla/websocket:go_default_library",
         "//vendor/k8s.io/client-go/kubernetes:go_default_library",
