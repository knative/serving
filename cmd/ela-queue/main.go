/*
Copyright 2018 Google Inc. All Rights Reserved.
Licensed under the Apache License, Version 2.0 (the "License");
you may not use this file except in compliance with the License.
You may obtain a copy of the License at

    http://www.apache.org/licenses/LICENSE-2.0

Unless required by applicable law or agreed to in writing, software
distributed under the License is distributed on an "AS IS" BASIS,
WITHOUT WARRANTIES OR CONDITIONS OF ANY KIND, either express or implied.
See the License for the specific language governing permissions and
limitations under the License.
*/

package main

import (
	"bytes"
	"context"
	"encoding/gob"
	"flag"
	"fmt"
	"io"
	"net/http"
	"net/http/httputil"
	"net/url"
	"os"
	"os/signal"
	"strings"
	"sync"
	"syscall"
	"time"

	"github.com/elafros/elafros/pkg/autoscaler"
	"github.com/elafros/elafros/pkg/controller/revision"
	"github.com/elafros/elafros/pkg/queue"

	"github.com/golang/glog"
	"github.com/gorilla/websocket"
	"k8s.io/client-go/kubernetes"
	"k8s.io/client-go/rest"
)

const (
	// Add a little buffer space between request handling and stat
	// reporting so that latency in the stat pipeline doesn't
	// interfere with request handling.
	statReportingQueueLength = 10
	// Add enough buffer to keep track of as many requests as can
	// be handled in a quantum of time. Because the request out
	// channel isn't drained until the end of a quantum of time.
	requestCountingQueueLength = 100
	// Number of seconds the /quitquitquit handler should wait before
	// returning.  The purpose is to kill the container alive a little
	// bit longer, that it doesn't go away until the pod is truly
	// removed from service.
	quitSleepSecs = 20

	// Queue depth.  The maximum number of requests to enqueue before
	// returing 503 overload.
	queueDepth = 2
	// Max concurrency.  The highest level of concurrency which will
	// be allowed in the pod.
	maxConcurrency = 2
)

var (
<<<<<<< HEAD
	podName           string
	elaRevision       string
	elaAutoscaler     string
	elaAutoscalerPort string
	statChan          = make(chan *autoscaler.Stat, statReportingQueueLength)
	reqInChan         = make(chan queue.Poke, requestCountingQueueLength)
	reqOutChan        = make(chan queue.Poke, requestCountingQueueLength)
	kubeClient        *kubernetes.Clientset
	statSink          *websocket.Conn
	proxy             *httputil.ReverseProxy
	breaker           = queue.NewBreaker(queueDepth, maxConcurrency)
=======
	podName                  string
	elaRevision              string
	elaAutoscaler            string
	elaAutoscalerPort        string
	statChan                 = make(chan *autoscaler.Stat, statReportingQueueLength)
	reqInChan                = make(chan queue.Poke, requestCountingQueueLength)
	reqOutChan               = make(chan queue.Poke, requestCountingQueueLength)
	kubeClient               *kubernetes.Clientset
	statSink                 *websocket.Conn
	proxy                    *httputil.ReverseProxy
	concurrencyQuantumOfTime = flag.Duration("concurrencyQuantumOfTime", 100*time.Millisecond, "")
>>>>>>> a95c537a
)

func init() {
	podName = os.Getenv("ELA_POD")
	if podName == "" {
		glog.Fatal("No ELA_POD provided.")
	}
	glog.Infof("ELA_POD=%v", podName)

	elaRevision = os.Getenv("ELA_REVISION")
	if elaRevision == "" {
		glog.Fatal("No ELA_REVISION provided.")
	}
	glog.Infof("ELA_REVISION=%v", elaRevision)

	elaAutoscaler = os.Getenv("ELA_AUTOSCALER")
	if elaAutoscaler == "" {
		glog.Fatal("No ELA_AUTOSCALER provided.")
	}
	glog.Infof("ELA_AUTOSCALER=%v", elaRevision)

	elaAutoscalerPort = os.Getenv("ELA_AUTOSCALER_PORT")
	if elaAutoscalerPort == "" {
		glog.Fatal("No ELA_AUTOSCALER_PORT provided.")
	}
	glog.Infof("ELA_AUTOSCALER_PORT=%v", elaAutoscalerPort)

	target, err := url.Parse("http://localhost:8080")
	if err != nil {
		glog.Fatal(err)
	}
	proxy = httputil.NewSingleHostReverseProxy(target)
}

func connectStatSink() {
	autoscalerEndpoint := fmt.Sprintf("ws://%s.%s.svc.cluster.local:%s",
		elaAutoscaler, revision.AutoscalerNamespace, elaAutoscalerPort)
	glog.Infof("Connecting to autoscaler at %s.", autoscalerEndpoint)
	for {
		// Everything is coming up at the same time.  We wait a
		// second first to let the autoscaler start serving.  And
		// we wait 1 second between attempts to connect so we
		// don't overwhelm the autoscaler.
		time.Sleep(time.Second)

		dialer := &websocket.Dialer{
			HandshakeTimeout: 3 * time.Second,
		}
		conn, _, err := dialer.Dial(autoscalerEndpoint, nil)
		if err != nil {
			glog.Error(err)
		} else {
			glog.Info("Connected to stat sink.")
			statSink = conn
			return
		}
		glog.Error("Retrying connection to autoscaler.")
	}
}

func statReporter() {
	for {
		s := <-statChan
		if statSink == nil {
			glog.Error("Stat sink not connected.")
			continue
		}
		var b bytes.Buffer
		enc := gob.NewEncoder(&b)
		err := enc.Encode(s)
		if err != nil {
			glog.Error(err)
			continue
		}
		err = statSink.WriteMessage(websocket.BinaryMessage, b.Bytes())
		if err != nil {
			glog.Error(err)
			statSink = nil
			glog.Error("Attempting reconnection to stat sink.")
			go connectStatSink()
			continue
		}
	}
}

func isProbe(r *http.Request) bool {
	// Since K8s 1.8, prober requests have
	//   User-Agent = "kube-probe/{major-version}.{minor-version}".
	return strings.HasPrefix(r.Header.Get("User-Agent"), "kube-probe/")
}

func handler(w http.ResponseWriter, r *http.Request) {
	if isProbe(r) {
		// Do not count health checks for concurrency metrics
		proxy.ServeHTTP(w, r)
	}
	// Metrics for autoscaling
	reqInChan <- queue.Poke{}
	defer func() {
		reqOutChan <- queue.Poke{}
	}()
	// Circuit breaking for overload
	ok := breaker.Maybe(func() {
		proxy.ServeHTTP(w, r)
	})
	if !ok {
		http.Error(w, "overload", http.StatusServiceUnavailable)
	}
}

// healthServer registers whether a PreStop hook has been called.
type healthServer struct {
	alive bool
	mutex sync.RWMutex
}

// isAlive() returns true until a PreStop hook has been called.
func (h *healthServer) isAlive() bool {
	h.mutex.RLock()
	defer h.mutex.RUnlock()
	return h.alive
}

// kill() marks that a PreStop hook has been called.
func (h *healthServer) kill() {
	h.mutex.Lock()
	h.alive = false
	h.mutex.Unlock()
}

// healthHandler is used for readinessProbe/livenessCheck of
// queue-proxy.
func (h *healthServer) healthHandler(w http.ResponseWriter, r *http.Request) {
	if h.isAlive() {
		w.WriteHeader(http.StatusOK)
		io.WriteString(w, "alive: true")
	} else {
		w.WriteHeader(http.StatusBadRequest)
		io.WriteString(w, "alive: false")
	}
}

// quitHandler() is used for preStop hook of queue-proxy. It:
// - marks the service as not ready, so that requests will no longer
//   be routed to it,
// - adds a small delay, so that the container doesn't get killed at
//   the same time the pod is marked for removal.
func (h *healthServer) quitHandler(w http.ResponseWriter, r *http.Request) {
	// First, we want to mark the container as not ready, so that even
	// if the pod removal (from service) isn't yet effective, the
	// readinessCheck will still prevent traffic to be routed to this
	// pod.
	h.kill()
	// However, since both readinessCheck and pod removal from service
	// is eventually consistent, we add here a small delay to have the
	// container stay alive a little bit longer after.  We still have
	// no guarantee that container termination is done only after
	// removal from service is effective, but this has been showed to
	// alleviate the issue.
	time.Sleep(quitSleepSecs * time.Second)
	w.WriteHeader(http.StatusOK)
	io.WriteString(w, "alive: false")
}

// Sets up /health and /quitquitquit endpoints.
func setupAdminHandlers(server *http.Server) {
	h := healthServer{
		alive: true,
	}
	mux := http.NewServeMux()
	mux.HandleFunc(fmt.Sprintf("/%s", revision.RequestQueueHealthPath), h.healthHandler)
	mux.HandleFunc(fmt.Sprintf("/%s", revision.RequestQueueQuitPath), h.quitHandler)
	server.Handler = mux
	server.ListenAndServe()
}

func main() {
	// Even though we have no flags, glog has some hence requiring
	// flag.Parse().
	flag.Parse()
	glog.Info("Queue container is running")
	config, err := rest.InClusterConfig()
	if err != nil {
		glog.Fatalf("Error getting in cluster config: %v", err)
	}
	kc, err := kubernetes.NewForConfig(config)
	if err != nil {
		glog.Fatalf("Error creating new config: %v", err)
	}
	kubeClient = kc
	go connectStatSink()
	go statReporter()
	bucketTicker := time.NewTicker(*concurrencyQuantumOfTime).C
	reportTicker := time.NewTicker(time.Second).C
	queue.NewStats(podName, queue.Channels{
		ReqInChan:        reqInChan,
		ReqOutChan:       reqOutChan,
		QuantizationChan: bucketTicker,
		ReportChan:       reportTicker,
		StatChan:         statChan,
	})
	defer func() {
		if statSink != nil {
			statSink.Close()
		}
	}()

	server := &http.Server{
		Addr: fmt.Sprintf(":%d", revision.RequestQueuePort), Handler: nil}
	adminServer := &http.Server{
		Addr: fmt.Sprintf(":%d", revision.RequestQueueAdminPort), Handler: nil}

	// Add a SIGTERM handler to gracefully shutdown the servers during
	// pod termination.
	sigTermChan := make(chan os.Signal)
	signal.Notify(sigTermChan, syscall.SIGTERM)
	go func() {
		<-sigTermChan
		// Calling server.Shutdown() allows pending requests to
		// complete, while no new work is accepted.
		server.Shutdown(context.Background())
		adminServer.Shutdown(context.Background())
		os.Exit(0)
	}()
	http.HandleFunc("/", handler)
	go server.ListenAndServe()
	setupAdminHandlers(adminServer)
}<|MERGE_RESOLUTION|>--- conflicted
+++ resolved
@@ -66,19 +66,6 @@
 )
 
 var (
-<<<<<<< HEAD
-	podName           string
-	elaRevision       string
-	elaAutoscaler     string
-	elaAutoscalerPort string
-	statChan          = make(chan *autoscaler.Stat, statReportingQueueLength)
-	reqInChan         = make(chan queue.Poke, requestCountingQueueLength)
-	reqOutChan        = make(chan queue.Poke, requestCountingQueueLength)
-	kubeClient        *kubernetes.Clientset
-	statSink          *websocket.Conn
-	proxy             *httputil.ReverseProxy
-	breaker           = queue.NewBreaker(queueDepth, maxConcurrency)
-=======
 	podName                  string
 	elaRevision              string
 	elaAutoscaler            string
@@ -89,8 +76,8 @@
 	kubeClient               *kubernetes.Clientset
 	statSink                 *websocket.Conn
 	proxy                    *httputil.ReverseProxy
+	breaker                  = queue.NewBreaker(queueDepth, maxConcurrency)
 	concurrencyQuantumOfTime = flag.Duration("concurrencyQuantumOfTime", 100*time.Millisecond, "")
->>>>>>> a95c537a
 )
 
 func init() {
