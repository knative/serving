--- conflicted
+++ resolved
@@ -22,20 +22,15 @@
 	"time"
 
 	"github.com/knative/serving/pkg/configmap"
-<<<<<<< HEAD
 	"go.uber.org/zap"
 	"go.uber.org/zap/zapcore"
 
 	"github.com/knative/serving/pkg/controller"
 	"github.com/knative/serving/pkg/logging"
 
+	"github.com/knative/serving/pkg/system"
 	corev1 "k8s.io/api/core/v1"
-=======
-	"github.com/knative/serving/pkg/system"
-
-	"github.com/knative/serving/pkg/controller"
-	"github.com/knative/serving/pkg/logging"
->>>>>>> 4008f7ec
+
 	vpa "k8s.io/autoscaler/vertical-pod-autoscaler/pkg/client/clientset/versioned"
 	vpainformers "k8s.io/autoscaler/vertical-pod-autoscaler/pkg/client/informers/externalversions"
 	kubeinformers "k8s.io/client-go/informers"
@@ -214,20 +209,6 @@
 func init() {
 	flag.StringVar(&kubeconfig, "kubeconfig", "", "Path to a kubeconfig. Only required if out-of-cluster.")
 	flag.StringVar(&masterURL, "master", "", "The address of the Kubernetes API server. Overrides any value in kubeconfig. Only required if out-of-cluster.")
-<<<<<<< HEAD
-	flag.StringVar(&queueSidecarImage, "queueSidecarImage", "", "The digest of the queue sidecar image.")
-	flag.StringVar(&autoscalerImage, "autoscalerImage", "", "The digest of the autoscaler image.")
-	flag.StringVar(&registriesSkippingTagResolving, "registriesSkippingTagResolving", "", "Repositories for which tag to digest resolving should be skipped")
-}
-
-func toStringSet(arg, delimiter string) map[string]struct{} {
-	keys := strings.Split(arg, delimiter)
-
-	set := make(map[string]struct{}, len(keys))
-	for _, key := range keys {
-		set[key] = struct{}{}
-	}
-	return set
 }
 
 func receiveLoggingConfig(logger *zap.SugaredLogger, atomicLevel zap.AtomicLevel) func(configMap *corev1.ConfigMap) {
@@ -246,6 +227,4 @@
 			}
 		}
 	}
-=======
->>>>>>> 4008f7ec
 }