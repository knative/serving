/*
Copyright 2018 The Knative Authors

Licensed under the Apache License, Version 2.0 (the "License");
you may not use this file except in compliance with the License.
You may obtain a copy of the License at

    http://www.apache.org/licenses/LICENSE-2.0

Unless required by applicable law or agreed to in writing, software
distributed under the License is distributed on an "AS IS" BASIS,
WITHOUT WARRANTIES OR CONDITIONS OF ANY KIND, either express or implied.
See the License for the specific language governing permissions and
limitations under the License.
*/

package main

import (
	"flag"
	"log"

	kubeinformers "k8s.io/client-go/informers"
	"k8s.io/client-go/rest"
	"k8s.io/client-go/tools/clientcmd"

	// Uncomment the following line to load the gcp plugin (only required to authenticate against GKE clusters).
	_ "k8s.io/client-go/plugin/pkg/client/auth/gcp"

<<<<<<< HEAD
	certmanagerclientset "github.com/jetstack/cert-manager/pkg/client/clientset/versioned"
	certmanagerinformers "github.com/jetstack/cert-manager/pkg/client/informers/externalversions"
	cachingclientset "github.com/knative/caching/pkg/client/clientset/versioned"
=======
>>>>>>> d3556e1d
	cachinginformers "github.com/knative/caching/pkg/client/informers/externalversions"
	sharedinformers "github.com/knative/pkg/client/informers/externalversions"
	"github.com/knative/pkg/configmap"
	"github.com/knative/pkg/controller"
	"github.com/knative/pkg/signals"
	informers "github.com/knative/serving/pkg/client/informers/externalversions"
	"github.com/knative/serving/pkg/logging"
	"github.com/knative/serving/pkg/metrics"
	"github.com/knative/serving/pkg/reconciler"
	"github.com/knative/serving/pkg/reconciler/v1alpha1/certificate"
	"github.com/knative/serving/pkg/reconciler/v1alpha1/clusteringress"
	"github.com/knative/serving/pkg/reconciler/v1alpha1/configuration"
	"github.com/knative/serving/pkg/reconciler/v1alpha1/labeler"
	"github.com/knative/serving/pkg/reconciler/v1alpha1/revision"
	"github.com/knative/serving/pkg/reconciler/v1alpha1/route"
	"github.com/knative/serving/pkg/reconciler/v1alpha1/service"
	"go.uber.org/zap"
)

const (
	component = "controller"
)

var (
	masterURL  = flag.String("master", "", "The address of the Kubernetes API server. Overrides any value in kubeconfig. Only required if out-of-cluster.")
	kubeconfig = flag.String("kubeconfig", "", "Path to a kubeconfig. Only required if out-of-cluster.")
)

func main() {
	flag.Parse()

	// Set up our logger.
	loggingConfigMap, err := configmap.Load("/etc/config-logging")
	if err != nil {
		log.Fatalf("Error loading logging configuration: %v", err)
	}
	loggingConfig, err := logging.NewConfigFromMap(loggingConfigMap)
	if err != nil {
		log.Fatalf("Error parsing logging configuration: %v", err)
	}
	logger, atomicLevel := logging.NewLoggerFromConfig(loggingConfig, component)
	defer logger.Sync()

	// Set up signals so we handle the first shutdown signal gracefully.
	stopCh := signals.SetupSignalHandler()

	cfg, err := clientcmd.BuildConfigFromFlags(*masterURL, *kubeconfig)
	if err != nil {
		logger.Fatalw("Error building kubeconfig", zap.Error(err))
	}

	// We run 6 controllers, so bump the defaults.
	cfg.QPS = 6 * rest.DefaultQPS
	cfg.Burst = 6 * rest.DefaultBurst
	opt := reconciler.NewOptionsOrDie(cfg, logger, stopCh)

<<<<<<< HEAD
	kubeClient, err := kubernetes.NewForConfig(cfg)
	if err != nil {
		logger.Fatalw("Error building kubernetes clientset", zap.Error(err))
	}

	sharedClient, err := sharedclientset.NewForConfig(cfg)
	if err != nil {
		logger.Fatalw("Error building shared clientset", zap.Error(err))
	}

	servingClient, err := clientset.NewForConfig(cfg)
	if err != nil {
		logger.Fatalw("Error building serving clientset", zap.Error(err))
	}

	dynamicClient, err := dynamic.NewForConfig(cfg)
	if err != nil {
		logger.Fatalw("Error building build clientset", zap.Error(err))
	}

	cachingClient, err := cachingclientset.NewForConfig(cfg)
	if err != nil {
		logger.Fatalw("Error building caching clientset", zap.Error(err))
	}

	certManagerClient, err := certmanagerclientset.NewForConfig(cfg)
	if err != nil {
		logger.Fatalf("Error building cert manager clientset: %v", err)
	}

	if err := version.CheckMinimumVersion(kubeClient.Discovery()); err != nil {
		logger.Fatalf("Version check failed: %v", err)
	}

	configMapWatcher := configmap.NewInformedWatcher(kubeClient, system.Namespace())

	opt := reconciler.Options{
		KubeClientSet:    kubeClient,
		SharedClientSet:  sharedClient,
		ServingClientSet: servingClient,
		CachingClientSet: cachingClient,
		DynamicClientSet: dynamicClient,
		ConfigMapWatcher: configMapWatcher,
		Logger:           logger,
		ResyncPeriod:     10 * time.Hour, // Based on controller-runtime default.
		StopChannel:      stopCh,
	}

	kubeInformerFactory := kubeinformers.NewSharedInformerFactory(kubeClient, opt.ResyncPeriod)
	sharedInformerFactory := sharedinformers.NewSharedInformerFactory(sharedClient, opt.ResyncPeriod)
	servingInformerFactory := informers.NewSharedInformerFactory(servingClient, opt.ResyncPeriod)
	cachingInformerFactory := cachinginformers.NewSharedInformerFactory(cachingClient, opt.ResyncPeriod)
=======
	kubeInformerFactory := kubeinformers.NewSharedInformerFactory(opt.KubeClientSet, opt.ResyncPeriod)
	sharedInformerFactory := sharedinformers.NewSharedInformerFactory(opt.SharedClientSet, opt.ResyncPeriod)
	servingInformerFactory := informers.NewSharedInformerFactory(opt.ServingClientSet, opt.ResyncPeriod)
	cachingInformerFactory := cachinginformers.NewSharedInformerFactory(opt.CachingClientSet, opt.ResyncPeriod)
>>>>>>> d3556e1d
	buildInformerFactory := revision.KResourceTypedInformerFactory(opt)
	cmCertInformerFactory := certmanagerinformers.NewSharedInformerFactory(certManagerClient, opt.ResyncPeriod)

	serviceInformer := servingInformerFactory.Serving().V1alpha1().Services()
	routeInformer := servingInformerFactory.Serving().V1alpha1().Routes()
	configurationInformer := servingInformerFactory.Serving().V1alpha1().Configurations()
	revisionInformer := servingInformerFactory.Serving().V1alpha1().Revisions()
	kpaInformer := servingInformerFactory.Autoscaling().V1alpha1().PodAutoscalers()
	clusterIngressInformer := servingInformerFactory.Networking().V1alpha1().ClusterIngresses()
	deploymentInformer := kubeInformerFactory.Apps().V1().Deployments()
	coreServiceInformer := kubeInformerFactory.Core().V1().Services()
	endpointsInformer := kubeInformerFactory.Core().V1().Endpoints()
	configMapInformer := kubeInformerFactory.Core().V1().ConfigMaps()
	virtualServiceInformer := sharedInformerFactory.Networking().V1alpha3().VirtualServices()
	gatewayInformer := sharedInformerFactory.Networking().V1alpha3().Gateways()
	imageInformer := cachingInformerFactory.Caching().V1alpha1().Images()
	knCertInformer := servingInformerFactory.Networking().V1alpha1().Certificates()
	cmCertInformer := cmCertInformerFactory.Certmanager().V1alpha1().Certificates()

	// Build all of our controllers, with the clients constructed above.
	// Add new controllers to this array.
	controllers := []*controller.Impl{
		configuration.NewController(
			opt,
			configurationInformer,
			revisionInformer,
		),
		revision.NewController(
			opt,
			revisionInformer,
			kpaInformer,
			imageInformer,
			deploymentInformer,
			coreServiceInformer,
			endpointsInformer,
			configMapInformer,
			buildInformerFactory,
		),
		route.NewController(
			opt,
			routeInformer,
			configurationInformer,
			revisionInformer,
			coreServiceInformer,
			clusterIngressInformer,
		),
		labeler.NewRouteToConfigurationController(
			opt,
			routeInformer,
			configurationInformer,
			revisionInformer,
		),
		service.NewController(
			opt,
			serviceInformer,
			configurationInformer,
			routeInformer,
		),
		clusteringress.NewController(
			opt,
			clusterIngressInformer,
			virtualServiceInformer,
			gatewayInformer,
		),
		certificate.NewController(
			opt,
			knCertInformer,
			cmCertInformer,
			certManagerClient,
		),
	}

	// Watch the logging config map and dynamically update logging levels.
	opt.ConfigMapWatcher.Watch(logging.ConfigMapName(), logging.UpdateLevelFromConfigMap(logger, atomicLevel, component))
	// Watch the observability config map and dynamically update metrics exporter.
<<<<<<< HEAD
	configMapWatcher.Watch(metrics.ObservabilityConfigName, metrics.UpdateExporterFromConfigMap(component, logger))

	// These are non-blocking.
	kubeInformerFactory.Start(stopCh)
	sharedInformerFactory.Start(stopCh)
	servingInformerFactory.Start(stopCh)
	cachingInformerFactory.Start(stopCh)
	cmCertInformerFactory.Start(stopCh)
	if err := configMapWatcher.Start(stopCh); err != nil {
		logger.Fatalw("failed to start configuration manager", zap.Error(err))
	}

	// Wait for the caches to be synced before starting controllers.
	logger.Info("Waiting for informer caches to sync")
	for i, synced := range []cache.InformerSynced{
		serviceInformer.Informer().HasSynced,
		routeInformer.Informer().HasSynced,
		configurationInformer.Informer().HasSynced,
		revisionInformer.Informer().HasSynced,
		kpaInformer.Informer().HasSynced,
		clusterIngressInformer.Informer().HasSynced,
		imageInformer.Informer().HasSynced,
		deploymentInformer.Informer().HasSynced,
		coreServiceInformer.Informer().HasSynced,
		endpointsInformer.Informer().HasSynced,
		configMapInformer.Informer().HasSynced,
		virtualServiceInformer.Informer().HasSynced,
		knCertInformer.Informer().HasSynced,
		cmCertInformer.Informer().HasSynced,
	} {
		if ok := cache.WaitForCacheSync(stopCh, synced); !ok {
			logger.Fatalf("Failed to wait for cache at index %d to sync", i)
		}
=======
	opt.ConfigMapWatcher.Watch(metrics.ObservabilityConfigName, metrics.UpdateExporterFromConfigMap(component, logger))
	if err := opt.ConfigMapWatcher.Start(stopCh); err != nil {
		logger.Fatalw("failed to start configuration manager", zap.Error(err))
	}

	// Start all of the informers and wait for them to sync.
	logger.Info("Starting informers.")
	if err := controller.StartInformers(
		stopCh,
		serviceInformer.Informer(),
		routeInformer.Informer(),
		configurationInformer.Informer(),
		revisionInformer.Informer(),
		kpaInformer.Informer(),
		clusterIngressInformer.Informer(),
		imageInformer.Informer(),
		deploymentInformer.Informer(),
		coreServiceInformer.Informer(),
		endpointsInformer.Informer(),
		configMapInformer.Informer(),
		virtualServiceInformer.Informer(),
	); err != nil {
		logger.Fatalf("Failed to start informers: %v", err)
>>>>>>> d3556e1d
	}

	// Start all of the controllers.
	logger.Info("Starting controllers.")
	go controller.StartAll(stopCh, controllers...)
	<-stopCh
}<|MERGE_RESOLUTION|>--- conflicted
+++ resolved
@@ -27,12 +27,8 @@
 	// Uncomment the following line to load the gcp plugin (only required to authenticate against GKE clusters).
 	_ "k8s.io/client-go/plugin/pkg/client/auth/gcp"
 
-<<<<<<< HEAD
 	certmanagerclientset "github.com/jetstack/cert-manager/pkg/client/clientset/versioned"
 	certmanagerinformers "github.com/jetstack/cert-manager/pkg/client/informers/externalversions"
-	cachingclientset "github.com/knative/caching/pkg/client/clientset/versioned"
-=======
->>>>>>> d3556e1d
 	cachinginformers "github.com/knative/caching/pkg/client/informers/externalversions"
 	sharedinformers "github.com/knative/pkg/client/informers/externalversions"
 	"github.com/knative/pkg/configmap"
@@ -89,66 +85,16 @@
 	cfg.Burst = 6 * rest.DefaultBurst
 	opt := reconciler.NewOptionsOrDie(cfg, logger, stopCh)
 
-<<<<<<< HEAD
-	kubeClient, err := kubernetes.NewForConfig(cfg)
-	if err != nil {
-		logger.Fatalw("Error building kubernetes clientset", zap.Error(err))
-	}
-
-	sharedClient, err := sharedclientset.NewForConfig(cfg)
-	if err != nil {
-		logger.Fatalw("Error building shared clientset", zap.Error(err))
-	}
-
-	servingClient, err := clientset.NewForConfig(cfg)
-	if err != nil {
-		logger.Fatalw("Error building serving clientset", zap.Error(err))
-	}
-
-	dynamicClient, err := dynamic.NewForConfig(cfg)
-	if err != nil {
-		logger.Fatalw("Error building build clientset", zap.Error(err))
-	}
-
-	cachingClient, err := cachingclientset.NewForConfig(cfg)
-	if err != nil {
-		logger.Fatalw("Error building caching clientset", zap.Error(err))
-	}
-
-	certManagerClient, err := certmanagerclientset.NewForConfig(cfg)
-	if err != nil {
-		logger.Fatalf("Error building cert manager clientset: %v", err)
-	}
-
-	if err := version.CheckMinimumVersion(kubeClient.Discovery()); err != nil {
-		logger.Fatalf("Version check failed: %v", err)
-	}
-
-	configMapWatcher := configmap.NewInformedWatcher(kubeClient, system.Namespace())
-
-	opt := reconciler.Options{
-		KubeClientSet:    kubeClient,
-		SharedClientSet:  sharedClient,
-		ServingClientSet: servingClient,
-		CachingClientSet: cachingClient,
-		DynamicClientSet: dynamicClient,
-		ConfigMapWatcher: configMapWatcher,
-		Logger:           logger,
-		ResyncPeriod:     10 * time.Hour, // Based on controller-runtime default.
-		StopChannel:      stopCh,
-	}
-
-	kubeInformerFactory := kubeinformers.NewSharedInformerFactory(kubeClient, opt.ResyncPeriod)
-	sharedInformerFactory := sharedinformers.NewSharedInformerFactory(sharedClient, opt.ResyncPeriod)
-	servingInformerFactory := informers.NewSharedInformerFactory(servingClient, opt.ResyncPeriod)
-	cachingInformerFactory := cachinginformers.NewSharedInformerFactory(cachingClient, opt.ResyncPeriod)
-=======
 	kubeInformerFactory := kubeinformers.NewSharedInformerFactory(opt.KubeClientSet, opt.ResyncPeriod)
 	sharedInformerFactory := sharedinformers.NewSharedInformerFactory(opt.SharedClientSet, opt.ResyncPeriod)
 	servingInformerFactory := informers.NewSharedInformerFactory(opt.ServingClientSet, opt.ResyncPeriod)
 	cachingInformerFactory := cachinginformers.NewSharedInformerFactory(opt.CachingClientSet, opt.ResyncPeriod)
->>>>>>> d3556e1d
 	buildInformerFactory := revision.KResourceTypedInformerFactory(opt)
+
+	certManagerClient, err := certmanagerclientset.NewForConfig(cfg)
+	if err != nil {
+		logger.Fatalf("Error building cert manager clientset: %v", err)
+	}
 	cmCertInformerFactory := certmanagerinformers.NewSharedInformerFactory(certManagerClient, opt.ResyncPeriod)
 
 	serviceInformer := servingInformerFactory.Serving().V1alpha1().Services()
@@ -223,41 +169,6 @@
 	// Watch the logging config map and dynamically update logging levels.
 	opt.ConfigMapWatcher.Watch(logging.ConfigMapName(), logging.UpdateLevelFromConfigMap(logger, atomicLevel, component))
 	// Watch the observability config map and dynamically update metrics exporter.
-<<<<<<< HEAD
-	configMapWatcher.Watch(metrics.ObservabilityConfigName, metrics.UpdateExporterFromConfigMap(component, logger))
-
-	// These are non-blocking.
-	kubeInformerFactory.Start(stopCh)
-	sharedInformerFactory.Start(stopCh)
-	servingInformerFactory.Start(stopCh)
-	cachingInformerFactory.Start(stopCh)
-	cmCertInformerFactory.Start(stopCh)
-	if err := configMapWatcher.Start(stopCh); err != nil {
-		logger.Fatalw("failed to start configuration manager", zap.Error(err))
-	}
-
-	// Wait for the caches to be synced before starting controllers.
-	logger.Info("Waiting for informer caches to sync")
-	for i, synced := range []cache.InformerSynced{
-		serviceInformer.Informer().HasSynced,
-		routeInformer.Informer().HasSynced,
-		configurationInformer.Informer().HasSynced,
-		revisionInformer.Informer().HasSynced,
-		kpaInformer.Informer().HasSynced,
-		clusterIngressInformer.Informer().HasSynced,
-		imageInformer.Informer().HasSynced,
-		deploymentInformer.Informer().HasSynced,
-		coreServiceInformer.Informer().HasSynced,
-		endpointsInformer.Informer().HasSynced,
-		configMapInformer.Informer().HasSynced,
-		virtualServiceInformer.Informer().HasSynced,
-		knCertInformer.Informer().HasSynced,
-		cmCertInformer.Informer().HasSynced,
-	} {
-		if ok := cache.WaitForCacheSync(stopCh, synced); !ok {
-			logger.Fatalf("Failed to wait for cache at index %d to sync", i)
-		}
-=======
 	opt.ConfigMapWatcher.Watch(metrics.ObservabilityConfigName, metrics.UpdateExporterFromConfigMap(component, logger))
 	if err := opt.ConfigMapWatcher.Start(stopCh); err != nil {
 		logger.Fatalw("failed to start configuration manager", zap.Error(err))
@@ -279,9 +190,10 @@
 		endpointsInformer.Informer(),
 		configMapInformer.Informer(),
 		virtualServiceInformer.Informer(),
+		knCertInformer.Informer(),
+		cmCertInformer.Informer(),
 	); err != nil {
 		logger.Fatalf("Failed to start informers: %v", err)
->>>>>>> d3556e1d
 	}
 
 	// Start all of the controllers.
