# Refer to https://github.com/golang/dep/blob/master/docs/Gopkg.toml.md
# for detailed Gopkg.toml documentation.

required = [
  "k8s.io/apimachinery/pkg/util/sets/types",
  "k8s.io/code-generator/cmd/deepcopy-gen",
  "k8s.io/code-generator/cmd/defaulter-gen",
  "k8s.io/code-generator/cmd/client-gen",
  "k8s.io/code-generator/cmd/lister-gen",
  "k8s.io/code-generator/cmd/informer-gen",
  "github.com/knative/caching/pkg/apis/caching",
  "github.com/knative/test-infra/scripts",
  "github.com/knative/test-infra/tools/dep-collector",
]

[[override]]
  name = "gopkg.in/yaml.v2"
  version = "v2.2.1"

[[override]]
  name = "github.com/knative/build"
  # HEAD as of 2019-03-21
  revision = "dd3ceb3323922b899a0a913f885fcf59943e7b59"

[[override]]
  name = "github.com/knative/pkg"
<<<<<<< HEAD
  # HEAD as of 2019-04-11
  revision = "1af670c81418d71674e90b59aecc60f1502c76f9"
  # TODO: Do not check this in.
  source = "github.com/n3wscott/pkg"
=======
  # HEAD as of 2019-04-18
  revision = "3c8c4a93547f62b542013c273068f51875b5c942"
>>>>>>> 4f8af6cf

[[override]]
  name = "go.uber.org/zap"
  revision = "67bc79d13d155c02fd008f721863ff8cc5f30659"

[[constraint]]
  name = "github.com/knative/caching"
  # HEAD as of 2019-04-09
  revision = "afa9ee174c6f2072b12dbb4b3bf64be8ec7bc30b"

[[constraint]]
  name = "github.com/google/go-containerregistry"
  # HEAD as of 2019-04-10
  revision = "ec69c4a8a1bff25fcbe096fcb32c9a6543fbdccf"

[[override]]
  name = "k8s.io/api"
  version = "kubernetes-1.12.6"

[[override]]
  name = "k8s.io/apimachinery"
  version = "kubernetes-1.12.6"

[[override]]
  name = "k8s.io/code-generator"
  version = "kubernetes-1.12.6"

[[override]]
  name = "k8s.io/client-go"
  version = "kubernetes-1.12.6"

[[override]]
  name = "github.com/rogpeppe/go-internal"
  # HEAD as of 2019-01-09
  # Needed because release 1.0.0 does not contain a LICENSE file
  revision = "4bbc89b6501cca7dd6b5557d78d70c8d2c6e8b97"

[[override]]
  name = "contrib.go.opencensus.io/exporter/stackdriver"
  # HEAD as of 2019-02-11
  # Needed because this includes a fix to support Stackdriver built-in metrics
  revision = "c06c82c832edca4eaf7b0241bd655560a1be0346"

[prune]
  go-tests = true
  unused-packages = true
  non-go = true

[[prune.project]]
  name = "k8s.io/code-generator"
  unused-packages = false
  non-go = false

[[prune.project]]
  name = "github.com/knative/caching"
  unused-packages = false
  non-go = false

[[prune.project]]
  name = "github.com/knative/test-infra"
  non-go = false<|MERGE_RESOLUTION|>--- conflicted
+++ resolved
@@ -24,15 +24,8 @@
 
 [[override]]
   name = "github.com/knative/pkg"
-<<<<<<< HEAD
-  # HEAD as of 2019-04-11
-  revision = "1af670c81418d71674e90b59aecc60f1502c76f9"
-  # TODO: Do not check this in.
-  source = "github.com/n3wscott/pkg"
-=======
-  # HEAD as of 2019-04-18
-  revision = "3c8c4a93547f62b542013c273068f51875b5c942"
->>>>>>> 4f8af6cf
+  # HEAD as of 2019-04-19
+  revision = "70ab9cc77d6b025b3e0e591ad730a7feb097f4ea"
 
 [[override]]
   name = "go.uber.org/zap"
