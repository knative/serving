--- conflicted
+++ resolved
@@ -33,19 +33,12 @@
 
 [[override]]
   name = "github.com/knative/pkg"
-<<<<<<< HEAD
-  # HEAD as of 2018-09-25
-  #revision = "d77de96af3240f2939b3e23ac0c07174f6460cf9"
-  revision = "16f7398fbaf48bc0c27a124771692a4c58b7c5ba"
-  source = "https://github.com/mattmoor/pkg-1.git"
-=======
   source = "github.com/mattmoor/pkg-1"
   revision = "16f7398fbaf48bc0c27a124771692a4c58b7c5ba"
 
 [[override]]
   name = "go.uber.org/zap"
   revision = "67bc79d13d155c02fd008f721863ff8cc5f30659"
->>>>>>> bd59aa27
 
 [[constraint]]
   name = "github.com/knative/caching"
