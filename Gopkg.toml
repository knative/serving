# Refer to https://github.com/golang/dep/blob/master/docs/Gopkg.toml.md
# for detailed Gopkg.toml documentation.

required = [
  "k8s.io/apimachinery/pkg/util/sets/types",
  "k8s.io/code-generator/cmd/deepcopy-gen",
  "k8s.io/code-generator/cmd/defaulter-gen",
  "k8s.io/code-generator/cmd/client-gen",
  "k8s.io/code-generator/cmd/lister-gen",
  "k8s.io/code-generator/cmd/informer-gen",
  "github.com/knative/caching/pkg/apis/caching",
  "github.com/knative/test-infra/scripts",
  "github.com/knative/test-infra/tools/dep-collector",
]

[[override]]
  name = "gopkg.in/yaml.v2"
  version = "v2.2.1"

[[constraint]]
  name = "github.com/knative/build"
  version = "v0.2.0"

[[override]]
  name = "github.com/knative/pkg"
<<<<<<< HEAD
  # HEAD as of 2018-12-04
  revision = "53b1235c2a85e1309825bc467b3bd54243c879e6"
=======
  # HEAD as of 2018-12-05
  revision = "0e41760cea1d1ce16f4cc311c2d6bd3525bb3da7"
>>>>>>> c898651f

[[override]]
  name = "go.uber.org/zap"
  revision = "67bc79d13d155c02fd008f721863ff8cc5f30659"

[[constraint]]
  name = "github.com/knative/caching"
  revision = "f0d7bb60956f88d4743f5fea66b5607b96d262c9"

[[constraint]]
  name = "github.com/google/go-containerregistry"
  # HEAD as of 2018-08-06
  revision = "5f7b0e4895413d785ff15b84d218d73e8a47866a"

[[override]]
  name = "k8s.io/api"
  version = "kubernetes-1.11.3"

[[override]]
  name = "k8s.io/apimachinery"
  version = "kubernetes-1.11.3"

[[override]]
  name = "k8s.io/code-generator"
  version = "kubernetes-1.11.3"

[[override]]
  name = "k8s.io/client-go"
  version = "kubernetes-1.11.3"

[[override]]
  name = "github.com/json-iterator/go"
  # This is the commit at which k8s depends on this in 1.11
  # It seems to be broken at HEAD.
  revision = "f2b4162afba35581b6d4a50d3b8f34e33c144682"

[prune]
  go-tests = true
  unused-packages = true
  non-go = true

[[prune.project]]
  name = "k8s.io/code-generator"
  unused-packages = false
  non-go = false

[[prune.project]]
  name = "github.com/knative/caching"
  unused-packages = false
  non-go = false

[[prune.project]]
  name = "github.com/knative/test-infra"
  non-go = false<|MERGE_RESOLUTION|>--- conflicted
+++ resolved
@@ -23,13 +23,8 @@
 
 [[override]]
   name = "github.com/knative/pkg"
-<<<<<<< HEAD
-  # HEAD as of 2018-12-04
-  revision = "53b1235c2a85e1309825bc467b3bd54243c879e6"
-=======
   # HEAD as of 2018-12-05
   revision = "0e41760cea1d1ce16f4cc311c2d6bd3525bb3da7"
->>>>>>> c898651f
 
 [[override]]
   name = "go.uber.org/zap"
