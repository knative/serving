// +build e2e

/*
Copyright 2019 The Knative Authors

Licensed under the Apache License, Version 2.0 (the "License");
you may not use this file except in compliance with the License.
You may obtain a copy of the License at

    http://www.apache.org/licenses/LICENSE-2.0

Unless required by applicable law or agreed to in writing, software
distributed under the License is distributed on an "AS IS" BASIS,
WITHOUT WARRANTIES OR CONDITIONS OF ANY KIND, either express or implied.
See the License for the specific language governing permissions and
limitations under the License.
*/

package v1beta1

import (
	"fmt"
	"strings"
	"testing"

	"github.com/google/go-containerregistry/pkg/v1/remote/transport"
	corev1 "k8s.io/api/core/v1"
	metav1 "k8s.io/apimachinery/pkg/apis/meta/v1"
	ptest "knative.dev/pkg/test"
	"knative.dev/serving/pkg/apis/serving/v1beta1"
	serviceresourcenames "knative.dev/serving/pkg/reconciler/service/resources/names"
	"knative.dev/serving/test"
	v1b1test "knative.dev/serving/test/v1beta1"

	rtesting "knative.dev/serving/pkg/testing/v1beta1"
)

const (
	containerMissing = "ContainerMissing"
)

// TestContainerErrorMsg is to validate the error condition defined at
// https://github.com/knative/docs/blob/master/docs/serving/spec/knative-api-specification-1.0.md#error-signalling
// for the container image missing scenario.
func TestContainerErrorMsg(t *testing.T) {
	t.Parallel()
	if strings.HasSuffix(strings.Split(ptest.Flags.DockerRepo, "/")[0], ".local") {
		t.Skip("Skipping for local docker repo")
	}
	clients := test.Setup(t)

	names := test.ResourceNames{
		Service: test.ObjectNameForTest(t),
		Image:   test.InvalidHelloWorld,
	}

	defer test.TearDown(clients, names)
	test.CleanupOnInterrupt(func() { test.TearDown(clients, names) })

	// Specify an invalid image path
	// A valid DockerRepo is still needed, otherwise will get UNAUTHORIZED instead of container missing error
	t.Logf("Creating a new Service %s", names.Service)
	svc, err := createService(t, clients, names, 2)
	if err != nil {
		t.Fatal("Failed to create Service:", err)
	}

	names.Config = serviceresourcenames.Configuration(svc)
	names.Route = serviceresourcenames.Route(svc)

	manifestUnknown := string(transport.ManifestUnknownErrorCode)
	t.Log("When the imagepath is invalid, the Configuration should have error status.")

	// Wait for ServiceState becomes NotReady. It also waits for the creation of Configuration.
<<<<<<< HEAD
	if err := v1b1test.WaitForServiceState(clients.ServingBetaClient, names.Service, v1b1test.IsServiceFailed, "ServiceIsFailed"); err != nil {
=======
	if err := v1b1test.WaitForServiceState(clients.ServingBetaClient, names.Service, v1b1test.IsServiceFailed, "ServiceIsNotReady"); err != nil {
>>>>>>> 59ae7d0f
		t.Fatalf("The Service %s was unexpected state: %v", names.Service, err)
	}

	// Checking for "Container image not present in repository" scenario defined in error condition spec
	err = v1b1test.WaitForConfigurationState(clients.ServingBetaClient, names.Config, func(r *v1beta1.Configuration) (bool, error) {
		cond := r.Status.GetCondition(v1beta1.ConfigurationConditionReady)
		if cond != nil && !cond.IsUnknown() {
			if strings.Contains(cond.Message, manifestUnknown) && cond.IsFalse() {
				return true, nil
			}
			t.Logf("Reason: %s ; Message: %s ; Status %s", cond.Reason, cond.Message, cond.Status)
			return true, fmt.Errorf("The configuration %s was not marked with expected error condition (Reason=%q, Message=%q, Status=%q), but with (Reason=%q, Message=%q, Status=%q)",
				names.Config, containerMissing, manifestUnknown, "False", cond.Reason, cond.Message, cond.Status)
		}
		return false, nil
	}, "ContainerImageNotPresent")

	if err != nil {
		t.Fatal("Failed to validate configuration state:", err)
	}

	revisionName, err := getRevisionFromConfiguration(clients, names.Config)
	if err != nil {
		t.Fatalf("Failed to get revision from configuration %s: %v", names.Config, err)
	}

	t.Log("When the imagepath is invalid, the revision should have error status.")
	err = v1b1test.WaitForRevisionState(clients.ServingBetaClient, revisionName, func(r *v1beta1.Revision) (bool, error) {
		cond := r.Status.GetCondition(v1beta1.RevisionConditionReady)
		if cond != nil {
			if cond.Reason == containerMissing && strings.Contains(cond.Message, manifestUnknown) {
				return true, nil
			}
			return true, fmt.Errorf("The revision %s was not marked with expected error condition (Reason=%q, Message=%q), but with (Reason=%q, Message=%q)",
				revisionName, containerMissing, manifestUnknown, cond.Reason, cond.Message)
		}
		return false, nil
	}, "ImagePathInvalid")

	if err != nil {
		t.Fatal("Failed to validate revision state:", err)
	}

	t.Log("Checking to ensure Route is in desired state")
	err = v1b1test.CheckRouteState(clients.ServingBetaClient, names.Route, v1b1test.IsRouteFailed)
	if err != nil {
		t.Fatalf("the Route %s was not desired state: %v", names.Route, err)
	}
}

// TestContainerExitingMsg is to validate the error condition defined at
// https://github.com/knative/serving/blob/master/docs/spec/errors.md
// for the container crashing scenario.
func TestContainerExitingMsg(t *testing.T) {
	t.Parallel()
	const (
		// The given image will always exit with an exit code of 5
		exitCodeReason = "ExitCode5"
		// ... and will print "Crashed..." before it exits
		errorLog = "Crashed..."
	)

	tests := []struct {
		Name           string
		ReadinessProbe *corev1.Probe
	}{{
		Name: "http",
		ReadinessProbe: &corev1.Probe{
			Handler: corev1.Handler{
				HTTPGet: &corev1.HTTPGetAction{},
			},
		},
	}, {
		Name: "tcp",
		ReadinessProbe: &corev1.Probe{
			Handler: corev1.Handler{
				TCPSocket: &corev1.TCPSocketAction{},
			},
		},
	}}

	for _, tt := range tests {
		tt := tt
		t.Run(tt.Name, func(t *testing.T) {
			t.Parallel()
			clients := test.Setup(t)

			names := test.ResourceNames{
				Config: test.ObjectNameForTest(t),
				Image:  test.Failing,
			}

			defer test.TearDown(clients, names)
			test.CleanupOnInterrupt(func() { test.TearDown(clients, names) })

			t.Logf("Creating a new Configuration %s", names.Config)

			if _, err := v1b1test.CreateConfiguration(t, clients, names, rtesting.WithConfigReadinessProbe(tt.ReadinessProbe)); err != nil {
				t.Fatalf("Failed to create configuration %s: %v", names.Config, err)
			}

			t.Log("When the containers keep crashing, the Configuration should have error status.")

			err := v1b1test.WaitForConfigurationState(clients.ServingBetaClient, names.Config, func(r *v1beta1.Configuration) (bool, error) {
				cond := r.Status.GetCondition(v1beta1.ConfigurationConditionReady)
				if cond != nil && !cond.IsUnknown() {
					if strings.Contains(cond.Message, errorLog) && cond.IsFalse() {
						return true, nil
					}
					t.Logf("Reason: %s ; Message: %s ; Status: %s", cond.Reason, cond.Message, cond.Status)
					return true, fmt.Errorf("The configuration %s was not marked with expected error condition (Reason=%q, Message=%q, Status=%q), but with (Reason=%q, Message=%q, Status=%q)",
						names.Config, containerMissing, errorLog, "False", cond.Reason, cond.Message, cond.Status)
				}
				return false, nil
			}, "ConfigContainersCrashing")

			if err != nil {
				t.Fatal("Failed to validate configuration state:", err)
			}

			revisionName, err := getRevisionFromConfiguration(clients, names.Config)
			if err != nil {
				t.Fatalf("Failed to get revision from configuration %s: %v", names.Config, err)
			}

			t.Log("When the containers keep crashing, the revision should have error status.")
			err = v1b1test.WaitForRevisionState(clients.ServingBetaClient, revisionName, func(r *v1beta1.Revision) (bool, error) {
				cond := r.Status.GetCondition(v1beta1.RevisionConditionReady)
				if cond != nil {
					if cond.Reason == exitCodeReason && strings.Contains(cond.Message, errorLog) {
						return true, nil
					}
					return true, fmt.Errorf("The revision %s was not marked with expected error condition (Reason=%q, Message=%q), but with (Reason=%q, Message=%q)",
						revisionName, exitCodeReason, errorLog, cond.Reason, cond.Message)
				}
				return false, nil
			}, "RevisionContainersCrashing")

			if err != nil {
				t.Fatal("Failed to validate revision state:", err)
			}
		})
	}
}

// Get revision name from configuration.
func getRevisionFromConfiguration(clients *test.Clients, configName string) (string, error) {
	config, err := clients.ServingBetaClient.Configs.Get(configName, metav1.GetOptions{})
	if err != nil {
		return "", err
	}
	if config.Status.LatestCreatedRevisionName != "" {
		return config.Status.LatestCreatedRevisionName, nil
	}
	return "", fmt.Errorf("No valid revision name found in configuration %s", configName)
}<|MERGE_RESOLUTION|>--- conflicted
+++ resolved
@@ -72,11 +72,7 @@
 	t.Log("When the imagepath is invalid, the Configuration should have error status.")
 
 	// Wait for ServiceState becomes NotReady. It also waits for the creation of Configuration.
-<<<<<<< HEAD
-	if err := v1b1test.WaitForServiceState(clients.ServingBetaClient, names.Service, v1b1test.IsServiceFailed, "ServiceIsFailed"); err != nil {
-=======
 	if err := v1b1test.WaitForServiceState(clients.ServingBetaClient, names.Service, v1b1test.IsServiceFailed, "ServiceIsNotReady"); err != nil {
->>>>>>> 59ae7d0f
 		t.Fatalf("The Service %s was unexpected state: %v", names.Service, err)
 	}
 
