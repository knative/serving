// +build e2e

/*
Copyright 2019 The Knative Authors

Licensed under the Apache License, Version 2.0 (the "License");
you may not use this file except in compliance with the License.
You may obtain a copy of the License at

    http://www.apache.org/licenses/LICENSE-2.0

Unless required by applicable law or agreed to in writing, software
distributed under the License is distributed on an "AS IS" BASIS,
WITHOUT WARRANTIES OR CONDITIONS OF ANY KIND, either express or implied.
See the License for the specific language governing permissions and
limitations under the License.
*/

package v1beta1

import (
	"encoding/json"
	"fmt"
	"net/http"
	"net/url"
	"testing"
	"time"

	"github.com/mattbaird/jsonpatch"
	metav1 "k8s.io/apimachinery/pkg/apis/meta/v1"
	"k8s.io/apimachinery/pkg/types"
	"knative.dev/pkg/ptr"
	pkgTest "knative.dev/pkg/test"
	v1 "knative.dev/serving/pkg/apis/serving/v1"
	"knative.dev/serving/pkg/apis/serving/v1beta1"
	serviceresourcenames "knative.dev/serving/pkg/reconciler/service/resources/names"
	"knative.dev/serving/test"
	v1b1test "knative.dev/serving/test/v1beta1"

	. "knative.dev/serving/pkg/testing/v1beta1"
)

// createService creates a service in namespace with the name names.Service
// that uses the image specified by names.Image
func createService(t *testing.T, clients *test.Clients, names test.ResourceNames, revisionTimeoutSeconds int64) (*v1beta1.Service, error) {
	service := v1b1test.Service(names, WithRevisionTimeoutSeconds(revisionTimeoutSeconds))
	v1b1test.LogResourceObject(t, v1b1test.ResourceObjects{Service: service})
	return clients.ServingBetaClient.Services.Create(service)
}

func updateServiceWithTimeout(clients *test.Clients, names test.ResourceNames, revisionTimeoutSeconds int64) error {
	patches := []jsonpatch.JsonPatchOperation{{
		Operation: "replace",
		Path:      "/spec/template/spec/timeoutSeconds",
		Value:     revisionTimeoutSeconds,
	}}
	patchBytes, err := json.Marshal(patches)
	if err != nil {
		return err
	}
	_, err = clients.ServingBetaClient.Services.Patch(names.Service, types.JSONPatchType, patchBytes, "")
	return err
}

// sendRequests send a request to "endpoint", returns error if unexpected response code, nil otherwise.
func sendRequest(t *testing.T, kubeClient *pkgTest.KubeClient, endpoint *url.URL,
	initialSleep, sleep time.Duration, expectedResponseCode int) error {
	client, err := pkgTest.NewSpoofingClient(kubeClient, t.Logf, endpoint.Hostname(), test.ServingFlags.ResolvableDomain)
	if err != nil {
		return fmt.Errorf("error creating Spoofing client: %w", err)
	}

	start := time.Now()
	defer func() {
		t.Logf("URL: %v, initialSleep: %v, sleep: %v, request elapsed %v ms", endpoint, initialSleep, sleep,
			time.Since(start).Milliseconds())
	}()
	u, _ := url.Parse(endpoint.String())
	q := u.Query()
	q.Set("initialTimeout", fmt.Sprintf("%d", initialSleep.Milliseconds()))
	q.Set("timeout", fmt.Sprintf("%d", sleep.Milliseconds()))
	u.RawQuery = q.Encode()
	req, err := http.NewRequest(http.MethodGet, u.String(), nil)
	if err != nil {
		return fmt.Errorf("failed to create new HTTP request: %w", err)
	}

	resp, err := client.Do(req)
	if err != nil {
		return fmt.Errorf("failed roundtripping: %w", err)
	}

	t.Logf("Response status code: %v, expected: %v", resp.StatusCode, expectedResponseCode)
	if expectedResponseCode != resp.StatusCode {
		return fmt.Errorf("response status code = %v, want: %v", resp.StatusCode, expectedResponseCode)
	}
	return nil
}

func TestRevisionTimeout(t *testing.T) {
	t.Parallel()
	clients := test.Setup(t)

	var rev2s, rev5s test.ResourceNames
	names := test.ResourceNames{
		Service: test.ObjectNameForTest(t),
		Image:   test.Timeout,
	}

	test.CleanupOnInterrupt(func() { test.TearDown(clients, names) })
	defer test.TearDown(clients, names)

	t.Log("Creating a new Service ")
	svc, err := createService(t, clients, names, 2)
	if err != nil {
		t.Fatalf("Failed to create Service: %v", err)
	}
	names.Route = serviceresourcenames.Route(svc)
	names.Config = serviceresourcenames.Configuration(svc)

	t.Log("The Service will be updated with the name of the Revision once it is created")
	revisionName, err := v1b1test.WaitForServiceLatestRevision(clients, names)
	if err != nil {
		t.Fatalf("Service %s was not updated with the new revision: %v", names.Service, err)
	}
	rev2s.Revision = revisionName

	t.Log("When the Service reports as Ready, everything should be ready")
	if err := v1b1test.WaitForServiceState(clients.ServingBetaClient, names.Service, v1b1test.IsServiceReady, "ServiceIsReady"); err != nil {
		t.Fatalf("The Service %s was not marked as Ready to serve traffic to Revision %s: %v", names.Service, names.Revision, err)
	}

	t.Log("Updating the Service to use a different revision timeout")
	err = updateServiceWithTimeout(clients, names, 5)
	if err != nil {
		t.Fatalf("Patch update for Service %s with new timeout 5s failed: %v", names.Service, err)
	}

	// getNextRevisionName waits for names.Revision to change, so we set it to the rev2s revision and wait for the (new) rev5s revision.
	names.Revision = rev2s.Revision

	t.Log("Since the Service was updated a new Revision will be created and the Service will be updated")
	rev5s.Revision, err = v1b1test.WaitForServiceLatestRevision(clients, names)
	if err != nil {
		t.Fatalf("Service %s was not updated with the Revision with timeout 5s: %v", names.Service, err)
	}

	t.Logf("Waiting for revision %q to be ready", rev2s.Revision)
	if err := v1b1test.WaitForRevisionState(clients.ServingBetaClient, rev2s.Revision, v1b1test.IsRevisionReady, "RevisionIsReady"); err != nil {
		t.Fatalf("The Revision %q still can't serve traffic: %v", rev2s.Revision, err)
	}
	t.Logf("Waiting for revision %q to be ready", rev5s.Revision)
	if err := v1b1test.WaitForRevisionState(clients.ServingBetaClient, rev5s.Revision, v1b1test.IsRevisionReady, "RevisionIsReady"); err != nil {
		t.Fatalf("The Revision %q still can't serve traffic: %v", rev5s.Revision, err)
	}

	// Set names for traffic targets to make them directly routable.
	rev2s.TrafficTarget = "rev2s"
	rev5s.TrafficTarget = "rev5s"

	t.Log("Updating RouteSpec")
	if _, err := v1b1test.UpdateServiceRouteSpec(t, clients, names, v1.RouteSpec{
		Traffic: []v1.TrafficTarget{{
			Tag:          rev2s.TrafficTarget,
			RevisionName: rev2s.Revision,
			Percent:      ptr.Int64(50),
		}, {
			Tag:          rev5s.TrafficTarget,
			RevisionName: rev5s.Revision,
			Percent:      ptr.Int64(50),
		}},
	}); err != nil {
		t.Fatalf("Failed to update Service: %v", err)
	}

	t.Log("Wait for the service domains to be ready")
	if err := v1b1test.WaitForServiceState(clients.ServingBetaClient, names.Service, v1b1test.IsServiceReady, "ServiceIsReady"); err != nil {
		t.Fatalf("The Service %s was not marked as Ready to serve traffic: %v", names.Service, err)
	}

	service, err := clients.ServingBetaClient.Services.Get(names.Service, metav1.GetOptions{})
	if err != nil {
		t.Fatalf("Error fetching Service %s: %v", names.Service, err)
	}

	var rev2sURL, rev5sURL *url.URL
	for _, tt := range service.Status.Traffic {
		if tt.Tag == rev2s.TrafficTarget {
			rev2sURL = tt.URL.URL()
		}
		if tt.Tag == rev5s.TrafficTarget {
			rev5sURL = tt.URL.URL()
		}
	}
	if rev2sURL == nil || rev5sURL == nil {
		t.Fatalf("Unable to fetch URLs from traffic targets: %#v", service.Status.Traffic)
	}

	t.Logf("Probing %s", rev5sURL)
	if _, err := pkgTest.WaitForEndpointState(
		clients.KubeClient,
		t.Logf,
		rev5sURL,
		v1b1test.RetryingRouteInconsistency(pkgTest.IsStatusOK),
		"WaitForSuccessfulResponse",
		test.ServingFlags.ResolvableDomain); err != nil {
		t.Fatalf("Error probing %s: %v", rev5sURL, err)
	}

	// Quick sanity check
	if err := sendRequest(t, clients.KubeClient, rev2sURL, 0, 0, http.StatusOK); err != nil {
		t.Errorf("Failed request with sleep 0s with revision timeout 2s: %v", err)
	}
	if err := sendRequest(t, clients.KubeClient, rev5sURL, 0, 0, http.StatusOK); err != nil {
		t.Errorf("Failed request with sleep 0s with revision timeout 5s: %v", err)
	}

	// Fail by surpassing the initial timeout.
<<<<<<< HEAD
	if err := sendRequest(t, clients.KubeClient, rev2sURL, 5*time.Second, 0, http.StatusServiceUnavailable); err != nil {
		t.Errorf("Did not fail request with sleep 5s with revision timeout 2s: %v", err)
	}
	if err := sendRequest(t, clients.KubeClient, rev5sURL, 7*time.Second, 0, http.StatusServiceUnavailable); err != nil {
=======
	if err := sendRequest(t, clients, rev2sURL, 5, 0, http.StatusGatewayTimeout); err != nil {
		t.Errorf("Did not fail request with sleep 5s with revision timeout 2s: %v", err)
	}
	if err := sendRequest(t, clients, rev5sURL, 7, 0, http.StatusGatewayTimeout); err != nil {
>>>>>>> c0a45e08
		t.Errorf("Did not fail request with sleep 7s with revision timeout 5s: %v", err)
	}

	// Not fail by not surpassing in the initial timeout, but in the overall request duration.
	if err := sendRequest(t, clients.KubeClient, rev2sURL, time.Second, 3*time.Second, http.StatusOK); err != nil {
		t.Errorf("Did not fail request with sleep 1s/3s with revision timeout 2s: %v", err)
	}
	if err := sendRequest(t, clients.KubeClient, rev5sURL, 3*time.Second, 3*time.Second, http.StatusOK); err != nil {
		t.Errorf("Failed request with sleep 3s/3s with revision timeout 5s: %v", err)
	}
}<|MERGE_RESOLUTION|>--- conflicted
+++ resolved
@@ -216,17 +216,10 @@
 	}
 
 	// Fail by surpassing the initial timeout.
-<<<<<<< HEAD
-	if err := sendRequest(t, clients.KubeClient, rev2sURL, 5*time.Second, 0, http.StatusServiceUnavailable); err != nil {
+	if err := sendRequest(t, clients.KubeClient, rev2sURL, 5*time.Second, 0, http.StatusGatewayTimeout); err != nil {
 		t.Errorf("Did not fail request with sleep 5s with revision timeout 2s: %v", err)
 	}
-	if err := sendRequest(t, clients.KubeClient, rev5sURL, 7*time.Second, 0, http.StatusServiceUnavailable); err != nil {
-=======
-	if err := sendRequest(t, clients, rev2sURL, 5, 0, http.StatusGatewayTimeout); err != nil {
-		t.Errorf("Did not fail request with sleep 5s with revision timeout 2s: %v", err)
-	}
-	if err := sendRequest(t, clients, rev5sURL, 7, 0, http.StatusGatewayTimeout); err != nil {
->>>>>>> c0a45e08
+	if err := sendRequest(t, clients.KubeClient, rev5sURL, 7*time.Second, 0, http.StatusGatewayTimeout); err != nil {
 		t.Errorf("Did not fail request with sleep 7s with revision timeout 5s: %v", err)
 	}
 
