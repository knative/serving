// +build e2e

/*
Copyright 2018 The Knative Authors

Licensed under the Apache License, Version 2.0 (the "License");
you may not use this file except in compliance with the License.
You may obtain a copy of the License at

    http://www.apache.org/licenses/LICENSE-2.0

Unless required by applicable law or agreed to in writing, software
distributed under the License is distributed on an "AS IS" BASIS,
WITHOUT WARRANTIES OR CONDITIONS OF ANY KIND, either express or implied.
See the License for the specific language governing permissions and
limitations under the License.
*/

package conformance

import (
	"testing"

	"context"
	"fmt"
	"math"
	"net/http"
	"regexp"
	"strings"

	pkgTest "github.com/knative/pkg/test"
	"github.com/knative/pkg/test/logging"
	"github.com/knative/pkg/test/spoof"
	"github.com/knative/serving/test"
	"github.com/pkg/errors"
	"golang.org/x/sync/errgroup"

	// Mysteriously required to support GCP auth (required by k8s libs). Apparently just importing it is enough. @_@ side effects @_@. https://github.com/kubernetes/client-go/issues/242
	_ "k8s.io/client-go/plugin/pkg/client/auth/gcp"
)

// Constants for test images located in test/test_images.
const (
	pizzaPlanet1        = "pizzaplanetv1"
	pizzaPlanet2        = "pizzaplanetv2"
	helloworld          = "helloworld"
	httpproxy           = "httpproxy"
	singleThreadedImage = "singlethreaded"
	timeout             = "timeout"
	printport           = "printport"
	runtime             = "runtime"

	concurrentRequests = 50
	// We expect to see 100% of requests succeed for traffic sent directly to revisions.
	// This might be a bad assumption.
	minDirectPercentage = 1
	// We expect to see at least 25% of either response since we're routing 50/50.
	// This might be a bad assumption.
	minSplitPercentage = 0.25
)

// Constants for test image output.
const (
	pizzaPlanetText1 = "What a spaceport!"
	pizzaPlanetText2 = "Re-energize yourself with a slice of pepperoni!"
	helloWorldText   = "Hello World! How about some tasty noodles?"
)

func setup(t *testing.T) *test.Clients {
	t.Helper()
	clients, err := test.NewClients(pkgTest.Flags.Kubeconfig, pkgTest.Flags.Cluster, test.ServingNamespace)
	if err != nil {
		t.Fatalf("Couldn't initialize clients: %v", err)
	}
	return clients
}

func tearDown(clients *test.Clients, names test.ResourceNames) {
	if clients != nil && clients.ServingClient != nil {
		clients.ServingClient.Delete([]string{names.Route}, []string{names.Config}, []string{names.Service})
	}
}

func waitForExpectedResponse(logger *logging.BaseLogger, clients *test.Clients, domain, expectedResponse string) error {
	client, err := pkgTest.NewSpoofingClient(clients.KubeClient, logger, domain, test.ServingFlags.ResolvableDomain)
	if err != nil {
		return err
	}
	req, err := http.NewRequest(http.MethodGet, fmt.Sprintf("http://%s", domain), nil)
	if err != nil {
		return err
	}
	_, err = client.Poll(req, pkgTest.EventuallyMatchesBody(expectedResponse))
	return err
}

func validateDomains(
	logger *logging.BaseLogger, clients *test.Clients, baseDomain string,
	baseExpected, trafficTargets, targetsExpected []string) error {
	var subdomains []string
	for _, target := range trafficTargets {
		subdomains = append(subdomains, fmt.Sprintf("%s.%s", target, baseDomain))
	}

	g, _ := errgroup.WithContext(context.Background())
<<<<<<< HEAD
	// We don't have a good way to check if the route is updated so we will wait until all subdomains have
=======
	// We don't have a good way to check if the route is updated so we will wait until a subdomain has
>>>>>>> 9c525d98
	// started returning at least one expected result to key that we should validate percentage splits.
	// In order for tests to succeed reliably, we need to make sure that all domains succeed.
	for i, s := range subdomains {
		i, s := i, s
		g.Go(func() error {
			logger.Infof("Waiting for route to update domain: %s", s)
			return waitForExpectedResponse(logger, clients, s, targetsExpected[i])
		})
<<<<<<< HEAD
	}
	if err := g.Wait(); err != nil {
		t.Fatalf("Error probing domains to be ready: %v", err)
	}

	var minBasePercentage float64
	if len(baseExpected) == 1 {
		minBasePercentage = minDirectPercentage
	} else {
		minBasePercentage = minSplitPercentage
=======
	}
	if err := g.Wait(); err != nil {
		return errors.Wrap(err, "error with initial domain probing")
>>>>>>> 9c525d98
	}

	g.Go(func() error {
		minBasePercentage := minSplitPercentage
		if len(baseExpected) == 1 {
			minBasePercentage = minDirectPercentage
		}
		min := int(math.Floor(concurrentRequests * minBasePercentage))
		return checkDistribution(logger, clients, baseDomain, concurrentRequests, min, baseExpected)
	})
	for i, subdomain := range subdomains {
		i, subdomain := i, subdomain
		g.Go(func() error {
			min := int(math.Floor(concurrentRequests * minDirectPercentage))
			return checkDistribution(logger, clients, subdomain, concurrentRequests, min, []string{targetsExpected[i]})
		})
	}
	if err := g.Wait(); err != nil {
		return errors.Wrap(err, "error checking routing distribution")
	}
	return nil
}

func validateImageDigest(imageName string, imageDigest string) (bool, error) {
	imageDigestRegex := fmt.Sprintf("%s/%s@sha256:[0-9a-f]{64}", test.ServingFlags.DockerRepo, imageName)
	return regexp.MatchString(imageDigestRegex, imageDigest)
}

// sendRequests sends "num" requests to "domain", returning a string for each spoof.Response.Body.
func sendRequests(client spoof.Interface, domain string, num int) ([]string, error) {
	responses := make([]string, num)

	// Launch "num" requests, recording the responses we get in "responses".
	g, _ := errgroup.WithContext(context.Background())
	for i := 0; i < num; i++ {
		// We don't index into "responses" inside the goroutine to avoid a race, see #1545.
		result := &responses[i]
		g.Go(func() error {
			req, err := http.NewRequest(http.MethodGet, fmt.Sprintf("http://%s", domain), nil)
			if err != nil {
				return err
			}

			resp, err := client.Do(req)
			if err != nil {
				return err
			}

			*result = string(resp.Body)
			return nil
		})
	}
	return responses, g.Wait()
}

// checkResponses verifies that each "expectedResponse" is present in "actualResponses" at least "min" times.
func checkResponses(logger *logging.BaseLogger, num int, min int, domain string, expectedResponses []string, actualResponses []string) error {
	// counts maps the expected response body to the number of matching requests we saw.
	counts := make(map[string]int)
	// badCounts maps the unexpected response body to the number of matching requests we saw.
	badCounts := make(map[string]int)

	// counts := eval(
	//   SELECT body, count(*) AS total
	//   FROM $actualResponses
	//   WHERE body IN $expectedResponses
	//   GROUP BY body
	// )
	for _, ar := range actualResponses {
		expected := false
		for _, er := range expectedResponses {
			if strings.Contains(ar, er) {
				counts[er]++
				expected = true
			}
		}
		if !expected {
			badCounts[ar]++
		}
	}

	// Verify that we saw each entry in "expectedResponses" at least "min" times.
	// check(SELECT body FROM $counts WHERE total < $min)
	totalMatches := 0
	for _, er := range expectedResponses {
		count := counts[er]
		if count < min {
			return fmt.Errorf("domain %s failed: want at least %d, got %d for response %q", domain, min, count, er)
		}

		logger.Infof("For domain %s: wanted at least %d, got %d requests.", domain, min, count)
		totalMatches += count
	}
	// Verify that the total expected responses match the number of requests made.
	for badResponse, count := range badCounts {
		logger.Infof("Saw unexpected response %q %d times.", badResponse, count)
	}
	if totalMatches < num {
		return fmt.Errorf("domain %s: saw expected responses %d times, wanted %d", domain, totalMatches, num)
	}
	// If we made it here, the implementation conforms. Congratulations!
	return nil
}

// checkDistribution sends "num" requests to "domain", then validates that
// we see each body in "expectedResponses" at least "min" times.
func checkDistribution(logger *logging.BaseLogger, clients *test.Clients, domain string, num, min int, expectedResponses []string) error {
	client, err := pkgTest.NewSpoofingClient(clients.KubeClient, logger, domain, test.ServingFlags.ResolvableDomain)
	if err != nil {
		return err
	}

	logger.Infof("Performing %d concurrent requests to %s", num, domain)
	actualResponses, err := sendRequests(client, domain, num)
	if err != nil {
		return err
	}

	return checkResponses(logger, num, min, domain, expectedResponses, actualResponses)
}<|MERGE_RESOLUTION|>--- conflicted
+++ resolved
@@ -103,11 +103,7 @@
 	}
 
 	g, _ := errgroup.WithContext(context.Background())
-<<<<<<< HEAD
-	// We don't have a good way to check if the route is updated so we will wait until all subdomains have
-=======
 	// We don't have a good way to check if the route is updated so we will wait until a subdomain has
->>>>>>> 9c525d98
 	// started returning at least one expected result to key that we should validate percentage splits.
 	// In order for tests to succeed reliably, we need to make sure that all domains succeed.
 	for i, s := range subdomains {
@@ -116,22 +112,9 @@
 			logger.Infof("Waiting for route to update domain: %s", s)
 			return waitForExpectedResponse(logger, clients, s, targetsExpected[i])
 		})
-<<<<<<< HEAD
-	}
-	if err := g.Wait(); err != nil {
-		t.Fatalf("Error probing domains to be ready: %v", err)
-	}
-
-	var minBasePercentage float64
-	if len(baseExpected) == 1 {
-		minBasePercentage = minDirectPercentage
-	} else {
-		minBasePercentage = minSplitPercentage
-=======
 	}
 	if err := g.Wait(); err != nil {
 		return errors.Wrap(err, "error with initial domain probing")
->>>>>>> 9c525d98
 	}
 
 	g.Go(func() error {
