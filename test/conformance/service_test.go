// +build e2e

/*
Copyright 2018 The Knative Authors

Licensed under the Apache License, Version 2.0 (the "License");
you may not use this file except in compliance with the License.
You may obtain a copy of the License at

    http://www.apache.org/licenses/LICENSE-2.0

Unless required by applicable law or agreed to in writing, software
distributed under the License is distributed on an "AS IS" BASIS,
WITHOUT WARRANTIES OR CONDITIONS OF ANY KIND, either express or implied.
See the License for the specific language governing permissions and
limitations under the License.
*/

package conformance

import (
	"fmt"
	"net/http"
	"strconv"
	"testing"

	"github.com/google/go-cmp/cmp"
	pkgTest "github.com/knative/pkg/test"
	"github.com/knative/pkg/test/logging"
	"github.com/knative/serving/pkg/apis/serving/v1alpha1"
	"github.com/knative/serving/test"
	corev1 "k8s.io/api/core/v1"
	metav1 "k8s.io/apimachinery/pkg/apis/meta/v1"
)

const userPort = int32(8081)

// Validates the state of Configuration, Revision, and Route objects for a runLatest Service. The checks in this method should be able to be performed at any point in a
// runLatest Service's lifecycle so long as the service is in a "Ready" state.
func validateRunLatestControlPlane(logger *logging.BaseLogger, clients *test.Clients, names test.ResourceNames, expectedGeneration string) error {
	logger.Info("Checking to ensure Revision is in desired state with generation: ", expectedGeneration)
	err := test.CheckRevisionState(clients.ServingClient, names.Revision, func(r *v1alpha1.Revision) (bool, error) {
		if ready, err := test.IsRevisionReady(r); !ready {
			return false, fmt.Errorf("revision %s did not become ready to serve traffic: %v", names.Revision, err)
		}
		if r.Status.ImageDigest == "" {
			return false, fmt.Errorf("imageDigest not present for revision %s", names.Revision)
		}
		if validDigest, err := validateImageDigest(names.Image, r.Status.ImageDigest); !validDigest {
			return false, fmt.Errorf("imageDigest %s is not valid for imageName %s: %v", r.Status.ImageDigest, names.Image, err)
		}
		return true, nil
	})
	if err != nil {
		return err
	}
	err = test.CheckRevisionState(clients.ServingClient, names.Revision, test.IsRevisionAtExpectedGeneration(expectedGeneration))
	if err != nil {
		return fmt.Errorf("revision %s did not have an expected annotation with generation %s: %v", names.Revision, expectedGeneration, err)
	}

	logger.Info("Checking to ensure Configuration is in desired state.")
	err = test.CheckConfigurationState(clients.ServingClient, names.Config, func(c *v1alpha1.Configuration) (bool, error) {
		if c.Status.LatestCreatedRevisionName != names.Revision {
			return false, fmt.Errorf("the Configuration %s was not updated indicating that the Revision %s was created: %v", names.Config, names.Revision, err)
		}
		if c.Status.LatestReadyRevisionName != names.Revision {
			return false, fmt.Errorf("the Configuration %s was not updated indicating that the Revision %s was ready: %v", names.Config, names.Revision, err)
		}
		return true, nil
	})
	if err != nil {
		return err
	}

	logger.Info("Checking to ensure Route is in desired state with generation: ", expectedGeneration)
	err = test.CheckRouteState(clients.ServingClient, names.Route, test.AllRouteTrafficAtRevision(names))
	if err != nil {
		return fmt.Errorf("the Route %s was not updated to route traffic to the Revision %s: %v", names.Route, names.Revision, err)
	}

	return nil
}

// Validates service health and vended content match for a runLatest Service. The checks in this method should be able to be performed at any point in a
// runLatest Service's lifecycle so long as the service is in a "Ready" state.
func validateRunLatestDataPlane(logger *logging.BaseLogger, clients *test.Clients, names test.ResourceNames, expectedText string) error {
	logger.Infof("Checking that the endpoint vends the expected text: %s", expectedText)
	_, err := pkgTest.WaitForEndpointState(
		clients.KubeClient,
		logger,
		names.Domain,
		pkgTest.Retrying(pkgTest.EventuallyMatchesBody(expectedText), http.StatusNotFound),
		"WaitForEndpointToServeText",
		test.ServingFlags.ResolvableDomain)
	if err != nil {
		return fmt.Errorf("the endpoint for Route %s at domain %s didn't serve the expected text \"%s\": %v", names.Route, names.Domain, expectedText, err)
	}

	logger.Info("TODO: The Service's Route is accessible from inside the cluster without external DNS")
	err = test.CheckServiceState(clients.ServingClient, names.Service, test.TODO_ServiceTrafficToRevisionWithInClusterDNS)
	if err != nil {
		return fmt.Errorf("the Service %s was not able to route traffic to the Revision %s with in cluster DNS: %v", names.Service, names.Revision, err)
	}

	return nil

}

// Validates labels on Revision, Configuration, and Route objects when created by a Service
// see spec here: https://github.com/knative/serving/blob/master/docs/spec/spec.md#revision
func validateLabelsPropagation(logger *logging.BaseLogger, objects test.ResourceObjects, names test.ResourceNames) error {
	logger.Info("Validate Labels on Revision Object")
	revision := objects.Revision

	if revision.Labels["serving.knative.dev/configuration"] != names.Config {
		return fmt.Errorf("expect Confguration name in Revision label %q but got %q ", names.Config, revision.Labels["serving.knative.dev/configuration"])
	}
	if revision.Labels["serving.knative.dev/service"] != names.Service {
		return fmt.Errorf("expect Service name in Revision label %q but got %q ", names.Service, revision.Labels["serving.knative.dev/service"])
	}

	logger.Info("Validate Labels on Configuration Object")
	config := objects.Config
	if config.Labels["serving.knative.dev/service"] != names.Service {
		return fmt.Errorf("expect Service name in Configuration label %q but got %q ", names.Service, config.Labels["serving.knative.dev/service"])
	}
	if config.Labels["serving.knative.dev/route"] != names.Route {
		return fmt.Errorf("expect Route name in Configuration label %q but got %q ", names.Route, config.Labels["serving.knative.dev/route"])
	}

	logger.Info("Validate Labels on Route Object")
	route := objects.Route
	if route.Labels["serving.knative.dev/service"] != names.Service {
		return fmt.Errorf("expect Service name in Route label %q but got %q ", names.Service, route.Labels["serving.knative.dev/service"])
	}
	return nil
}

func validateReleaseServiceShape(objs *test.ResourceObjects) error {
	// Check that Spec.Revisions is as expected.
	if got, want := objs.Service.Spec.Release.Revisions, []string{v1alpha1.ReleaseLatestRevisionKeyword}; !cmp.Equal(got, want) {
		return fmt.Errorf("Spec.Release.Revisions mismatch: diff: %s", cmp.Diff(got, want))
	}
	// Traffic should be routed to the lastest created revision.
	if got, want := objs.Service.Status.Traffic[0].RevisionName, objs.Config.Status.LatestReadyRevisionName; got != want {
		return fmt.Errorf("Status.Traffic[0].RevisionsName = %s, want: %s", got, want)
	}
	return nil
}

// TestRunLatestService tests both Creation and Update paths of a runLatest service. The test performs a series of Update/Validate steps to ensure that
// the service transitions as expected during each step.
// Currently the test performs the following updates:
// 1. Update Container Image
// 2. Update Metadata
//    a. Update Labels
//    b. Update Annotations
// 3. Update UserPort
func TestRunLatestService(t *testing.T) {
	clients := setup(t)

	// Add test case specific name to its own logger.
	logger := logging.GetContextLogger(t.Name())

	names := test.ResourceNames{
		Service: test.AppendRandomString("test-run-latest-service-", logger),
		Image:   pizzaPlanet1,
	}

	// Clean up on test failure or interrupt
	defer tearDown(clients, names)
	test.CleanupOnInterrupt(func() { tearDown(clients, names) }, logger)

	// Setup initial Service
	objects, err := test.CreateRunLatestServiceReady(logger, clients, &names, &test.Options{})
	if err != nil {
		t.Fatalf("Failed to create initial Service %v: %v", names.Service, err)
	}

	// Validate State after Creation

	if err = validateRunLatestControlPlane(logger, clients, names, "1"); err != nil {
		t.Error(err)
	}

	if err = validateRunLatestDataPlane(logger, clients, names, pizzaPlanetText1); err != nil {
		t.Error(err)
	}

	if err = validateLabelsPropagation(logger, *objects, names); err != nil {
		t.Error(err)
	}

	// We start a background prober to test if Route is always healthy even during Route update.
	prober := test.RunRouteProber(logger, clients, names.Domain)
	defer test.AssertProberDefault(t, prober)

	// Update Container Image
	logger.Info("Updating the Service to use a different image.")
	names.Image = printport
	image2 := test.ImagePath(names.Image)
	if _, err := test.PatchServiceImage(logger, clients, objects.Service, image2); err != nil {
		t.Fatalf("Patch update for Service %s with new image %s failed: %v", names.Service, image2, err)
	}

	logger.Info("Service should reflect new revision created and ready in status.")
	names.Revision, err = test.WaitForServiceLatestRevision(clients, names)
	if err != nil {
		t.Fatalf("New image not reflected in Service: %v", err)
	}

	logger.Info("Waiting for Service to transition to Ready.")
	if err := test.WaitForServiceState(clients.ServingClient, names.Service, test.IsServiceReady, "ServiceIsReady"); err != nil {
		t.Fatalf("Error waiting for the service to become ready for the latest revision: %v", err)
	}

	// Validate State after Image Update
	if err = validateRunLatestControlPlane(logger, clients, names, "2"); err != nil {
		t.Error(err)
	}
	if err = validateRunLatestDataPlane(logger, clients, names, strconv.Itoa(v1alpha1.DefaultUserPort)); err != nil {
		t.Error(err)
	}

	// Update Metadata (Labels)
	logger.Info("Updating labels of the RevisionTemplateSpec for service %s.", names.Service)
	metadata := metav1.ObjectMeta{
		Labels: map[string]string{
			"labelX": "abc",
			"labelY": "def",
		},
	}
	if objects.Service, err = test.PatchServiceRevisionTemplateMetadata(logger, clients, objects.Service, metadata); err != nil {
		t.Fatalf("Service %s was not updated with labels in its RevisionTemplateSpec: %v", names.Service, err)
	}

	logger.Info("Waiting for the new revision to appear as LatestRevision.")
	if names.Revision, err = test.WaitForServiceLatestRevision(clients, names); err != nil {
		t.Fatalf("The Service %s was not updated with new revision %s after updating labels in its RevisionTemplateSpec: %v", names.Service, names.Revision, err)
	}

	// Update Metadata (Annotations)
	logger.Infof("Updating annotations of RevisionTemplateSpec for service %s", names.Service)
	metadata = metav1.ObjectMeta{
		Annotations: map[string]string{
			"annotationA": "123",
			"annotationB": "456",
		},
	}
	if objects.Service, err = test.PatchServiceRevisionTemplateMetadata(logger, clients, objects.Service, metadata); err != nil {
		t.Fatalf("Service %s was not updated with annotation in its RevisionTemplateSpec: %v", names.Service, err)
	}

	logger.Info("Waiting for the new revision to appear as LatestRevision.")
	names.Revision, err = test.WaitForServiceLatestRevision(clients, names)
	if err != nil {
		t.Fatalf("The new revision has not become ready in Service: %v", err)
	}

	logger.Info("Waiting for Service to transition to Ready.")
	if err := test.WaitForServiceState(clients.ServingClient, names.Service, test.IsServiceReady, "ServiceIsReady"); err != nil {
		t.Fatalf("Error waiting for the service to become ready for the latest revision: %v", err)
	}

	// Validate the Service shape.
	if err = validateRunLatestControlPlane(logger, clients, names, "4"); err != nil {
		t.Error(err)
	}
	if err = validateRunLatestDataPlane(logger, clients, names, strconv.Itoa(v1alpha1.DefaultUserPort)); err != nil {
		t.Error(err)
	}

	// Update container with user port.
	logger.Infof("Updating the port of the user container for service %s to %d", names.Service, userPort)
	desiredSvc := objects.Service.DeepCopy()
	desiredSvc.Spec.RunLatest.Configuration.RevisionTemplate.Spec.Container.Ports = []corev1.ContainerPort{{
		ContainerPort: userPort,
	}}
	if objects.Service, err = test.PatchService(logger, clients, objects.Service, desiredSvc); err != nil {
		t.Fatalf("Service %s was not updated with a new port for the user container: %v", names.Service, err)
	}

	logger.Info("Waiting for the new revision to appear as LatestRevision.")
	if names.Revision, err = test.WaitForServiceLatestRevision(clients, names); err != nil {
		t.Fatalf("The new revision has not become ready in Service: %v", err)
	}

	logger.Info("Waiting for Service to transition to Ready.")
	if err := test.WaitForServiceState(clients.ServingClient, names.Service, test.IsServiceReady, "ServiceIsReady"); err != nil {
		t.Fatalf("Error waiting for the service to become ready for the latest revision: %v", err)
	}

	// Validate Service
	if err = validateRunLatestControlPlane(logger, clients, names, "5"); err != nil {
		t.Error(err)
	}

	if err = validateRunLatestDataPlane(logger, clients, names, strconv.Itoa(int(userPort))); err != nil {
		t.Error(err)
	}
}

func waitForDesiredTrafficShape(sName string, want map[string]v1alpha1.TrafficTarget, clients *test.Clients, logger *logging.BaseLogger) error {
	return test.WaitForServiceState(
		clients.ServingClient, sName, func(s *v1alpha1.Service) (bool, error) {
			// IsServiceReady never returns an error.
			if ok, _ := test.IsServiceReady(s); !ok {
				return false, nil
			}
			// Match the traffic shape.
			got := map[string]v1alpha1.TrafficTarget{}
			for _, tt := range s.Status.Traffic {
				got[tt.Name] = tt
			}
			if !cmp.Equal(got, want) {
				logger.Info("For service %s traffic shape mismatch: (-got, +want)", sName, cmp.Diff(got, want))
				return false, nil
			}
			return true, nil
		}, "Verify Service Trafic Shape",
	)
}

// TestReleaseService creates a Service in `release` mode with the only revision
// being `@latest`. Once this succeeded, the test goes through Update/Validate to
// try different possible configurations for a release service.
// Currently tests for the following combinations:
// 1. One Revision Specified, current == latest
// 2. One Revision Specified, current != latset
// 3. Two Revisions Specified, 50% rollout,  candidate == latest
// 4. Two Revisions Specified, 50% rollout, candidate != latest
// 5. Two Revisions Specified, 50% rollout, candidate != latest, latest referred to as `@latest`.
func TestReleaseService(t *testing.T) {
	// Create Initial Service
	clients := setup(t)
	logger := logging.GetContextLogger(t.Name())
	releaseImagePath2 := test.ImagePath(pizzaPlanet2)
	releaseImagePath3 := test.ImagePath(helloworld)
	names := test.ResourceNames{
		Service: test.AppendRandomString("test-release-service-", logger),
		Image:   pizzaPlanet1,
	}
	defer tearDown(clients, names)
	test.CleanupOnInterrupt(func() { tearDown(clients, names) }, logger)

	// Expected Text for different revisions.
	const (
		expectedFirstRev  = pizzaPlanetText1
		expectedSecondRev = pizzaPlanetText2
		expectedThirdRev  = helloWorldText
	)

	objects, err := test.CreateReleaseServiceWithLatest(logger, clients, &names, &test.Options{})
	if err != nil {
		t.Fatalf("Failed to create initial Service %v: %v", names.Service, err)
	}

	logger.Info("Validating service shape.")
	if err := validateReleaseServiceShape(objects); err != nil {
		t.Fatalf("Release shape incorrect: %v", err)
	}
	revisions := []string{names.Revision}

	// 1. One Revision Specified, current == latest.
	logger.Info("1. Updating Service to ReleaseType using lastCreatedRevision")
	objects.Service, err = test.PatchReleaseService(logger, clients, objects.Service, revisions, 0)
	if err != nil {
		t.Fatalf("Service %s was not updated to release: %v", names.Service, err)
	}
	desiredTrafficShape := map[string]v1alpha1.TrafficTarget{
		"current": v1alpha1.TrafficTarget{
			Name:         "current",
			RevisionName: objects.Config.Status.LatestReadyRevisionName,
			Percent:      100,
		},
		"latest": v1alpha1.TrafficTarget{
			Name:         "latest",
			RevisionName: objects.Config.Status.LatestReadyRevisionName,
		},
	}
	logger.Info("Waiting for Service to become ready with the new shape.")
	if err := waitForDesiredTrafficShape(names.Service, desiredTrafficShape, clients, logger); err != nil {
		t.Fatal("Service never obtained expected shape")
	}

	logger.Info("Service traffic should go to the first revision and be available on two names traffic targets: 'current' and 'latest'")
	if err := validateDomains(logger, clients,
		names.Domain,
		[]string{expectedFirstRev},
		[]string{"latest", "current"},
		[]string{expectedFirstRev, expectedFirstRev}); err != nil {
		t.Fatal(err)
	}

	// 2. One Revision Specified, current != latest.
	logger.Info("2. Updating the Service Spec with a new image")
	if _, err := test.PatchServiceImage(logger, clients, objects.Service, releaseImagePath2); err != nil {
		t.Fatalf("Patch update for Service %s with new image %s failed: %v", names.Service, releaseImagePath2, err)
	}

	logger.Info("Since the Service was updated a new Revision will be created")
	if names.Revision, err = test.WaitForServiceLatestRevision(clients, names); err != nil {
		t.Fatalf("The Service %s was not updated with new revision %s: %v", names.Service, names.Revision, err)
	}
	revisions = append(revisions, names.Revision)

	// Also verify traffic is in the correct shape.
	desiredTrafficShape["latest"] = v1alpha1.TrafficTarget{
		Name:         "latest",
		RevisionName: names.Revision,
	}
	logger.Info("Waiting for Service to become ready with the new shape.")
	if err := waitForDesiredTrafficShape(names.Service, desiredTrafficShape, clients, logger); err != nil {
		t.Fatal("Service never obtained expected shape")
	}

	logger.Info("Since the Service is using release the Route will not be updated, but new revision will be available at 'latest'")
	if err := validateDomains(logger, clients,
		names.Domain,
		[]string{expectedFirstRev},
		[]string{"latest", "current"},
		[]string{expectedSecondRev, expectedFirstRev}); err != nil {
		t.Fatal(err)
	}

	// 3. Two Revisions Specified, 50% rollout, candidate == latest.
	logger.Info("3. Updating Service to split traffic between two revisions using Release mode")
	if objects.Service, err = test.PatchReleaseService(logger, clients, objects.Service, revisions, 50); err != nil {
		t.Fatalf("Service %s was not updated to release: %v", names.Service, err)
	}

	desiredTrafficShape = map[string]v1alpha1.TrafficTarget{
		"current": v1alpha1.TrafficTarget{
			Name:         "current",
			RevisionName: revisions[0],
			Percent:      50,
		},
		"candidate": v1alpha1.TrafficTarget{
			Name:         "candidate",
			RevisionName: revisions[1],
			Percent:      50,
		},
		"latest": v1alpha1.TrafficTarget{
			Name:         "latest",
			RevisionName: revisions[1],
		},
	}
	logger.Info("Waiting for Service to become ready with the new shape.")
	if err := waitForDesiredTrafficShape(names.Service, desiredTrafficShape, clients, logger); err != nil {
		t.Fatal("Service never obtained expected shape")
	}

	logger.Info("Traffic should be split between the two revisions and available on three named traffic targets, 'current', 'candidate', and 'latest'")
	if err := validateDomains(logger, clients,
		names.Domain,
		[]string{expectedFirstRev, expectedSecondRev},
		[]string{"candidate", "latest", "current"},
		[]string{expectedSecondRev, expectedSecondRev, expectedFirstRev}); err != nil {
		t.Fatal(err)
	}

	// 4. Two Revisions Specified, 50% rollout, candidate != latest.
	logger.Info("4. Updating the Service Spec with a new image")
	if _, err := test.PatchServiceImage(logger, clients, objects.Service, releaseImagePath3); err != nil {
		t.Fatalf("Patch update for Service %s with new image %s failed: %v", names.Service, releaseImagePath3, err)
	}
	logger.Info("Since the Service was updated a new Revision will be created")
	if names.Revision, err = test.WaitForServiceLatestRevision(clients, names); err != nil {
		t.Fatalf("The Service %s was not updated with new revision %s: %v", names.Service, names.Revision, err)
	}

	desiredTrafficShape["latest"] = v1alpha1.TrafficTarget{
		Name:         "latest",
		RevisionName: names.Revision,
	}
	logger.Info("Waiting for Service to become ready with the new shape.")
	if err := waitForDesiredTrafficShape(names.Service, desiredTrafficShape, clients, logger); err != nil {
		t.Fatal("Service never obtained expected shape")
	}

	logger.Info("Traffic should remain between the two images, and the new revision should be available on the named traffic target 'latest'")
	if err := validateDomains(logger, clients,
		names.Domain,
		[]string{expectedFirstRev, expectedSecondRev},
		[]string{"latest", "candidate", "current"},
<<<<<<< HEAD
		[]string{expectedThirdRev, expectedSecondRev, expectedFirstRev})

	// Now update the service to use `@latest` as candidate.
	revisions[1] = v1alpha1.ReleaseLatestRevisionKeyword
	logger.Info("5. Updating Service to split traffic between two `current` and `@latest`")
	if objects.Service, err = test.PatchReleaseService(logger, clients, objects.Service, revisions, 50); err != nil {
		t.Fatalf("Service %s was not updated to release: %v", names.Service, err)
	}

	// `candidate` now points to the latest.
	desiredTrafficShape["candidate"] = v1alpha1.TrafficTarget{
		Name:         "candidate",
		RevisionName: names.Revision,
		Percent:      50,
	}
	logger.Info("Waiting for Service to become ready with the new shape.")
	if err := waitForDesiredTrafficShape(names.Service, desiredTrafficShape, clients, logger); err != nil {
		t.Fatal("Service never obtained expected shape")
	}

	validateDomains(t, logger, clients,
		names.Domain,
		[]string{expectedFirstRev, expectedThirdRev},
		[]string{"latest", "candidate", "current"},
		[]string{expectedThirdRev, expectedThirdRev, expectedFirstRev})
=======
		[]string{expectedThirdRev, expectedSecondRev, expectedFirstRev}); err != nil {
		t.Fatal(err)
	}
>>>>>>> 9c525d98
}

// TODO(jonjohnsonjr): Examples of deploying from source.<|MERGE_RESOLUTION|>--- conflicted
+++ resolved
@@ -484,8 +484,9 @@
 		names.Domain,
 		[]string{expectedFirstRev, expectedSecondRev},
 		[]string{"latest", "candidate", "current"},
-<<<<<<< HEAD
-		[]string{expectedThirdRev, expectedSecondRev, expectedFirstRev})
+		[]string{expectedThirdRev, expectedSecondRev, expectedFirstRev}); err != nil {
+		t.Fatal(err)
+	}
 
 	// Now update the service to use `@latest` as candidate.
 	revisions[1] = v1alpha1.ReleaseLatestRevisionKeyword
@@ -505,16 +506,13 @@
 		t.Fatal("Service never obtained expected shape")
 	}
 
-	validateDomains(t, logger, clients,
+	if err := validateDomains(logger, clients,
 		names.Domain,
 		[]string{expectedFirstRev, expectedThirdRev},
 		[]string{"latest", "candidate", "current"},
-		[]string{expectedThirdRev, expectedThirdRev, expectedFirstRev})
-=======
-		[]string{expectedThirdRev, expectedSecondRev, expectedFirstRev}); err != nil {
+		[]string{expectedThirdRev, expectedThirdRev, expectedFirstRev}); err != nil {
 		t.Fatal(err)
 	}
->>>>>>> 9c525d98
 }
 
 // TODO(jonjohnsonjr): Examples of deploying from source.