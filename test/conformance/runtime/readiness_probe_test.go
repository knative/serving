// +build e2e

/*
Copyright 2019 The Knative Authors

Licensed under the Apache License, Version 2.0 (the "License");
you may not use this file except in compliance with the License.
You may obtain a copy of the License at

    http://www.apache.org/licenses/LICENSE-2.0

Unless required by applicable law or agreed to in writing, software
distributed under the License is distributed on an "AS IS" BASIS,
WITHOUT WARRANTIES OR CONDITIONS OF ANY KIND, either express or implied.
See the License for the specific language governing permissions and
limitations under the License.
*/

package runtime

import (
	"context"
	"errors"
	"fmt"
	"net"
	"net/http"
	"net/url"
	"testing"
	"time"

	corev1 "k8s.io/api/core/v1"
	"k8s.io/apimachinery/pkg/util/wait"
	pkgtest "knative.dev/pkg/test"
	"knative.dev/pkg/test/spoof"
	revisionresourcenames "knative.dev/serving/pkg/reconciler/revision/resources/names"
	v1opts "knative.dev/serving/pkg/testing/v1"
	"knative.dev/serving/test"
	"knative.dev/serving/test/conformance/api/shared"
	v1test "knative.dev/serving/test/v1"
)

// readinessPropagationTime is how long to poll to allow for readiness probe
// changes to propagate to ingresses/activator.
// This is based on the default scaleToZeroGracePeriod.
const readinessPropagationTime = 30 * time.Second

func TestProbeRuntime(t *testing.T) {
	t.Parallel()
	if test.ServingFlags.DisableOptionalAPI {
		t.Skip("Container.readinessProbe is not required by Knative Serving API Specification")
	}
	clients := test.Setup(t)

	var testCases = []struct {
		// name of the test case, which will be inserted in names of routes, configurations, etc.
		// Use a short name here to avoid hitting the 63-character limit in names
		// (e.g., "service-to-service-call-svc-cluster-local-uagkdshh-frkml-service" is too long.)
		name    string
		handler corev1.Handler
		env     []corev1.EnvVar
	}{{
		name: "httpGet",
		env: []corev1.EnvVar{{
			Name:  "READY_DELAY",
			Value: "10s",
		}},
		handler: corev1.Handler{
			HTTPGet: &corev1.HTTPGetAction{
				Path: "/healthz",
			},
		},
	}, {
		name: "tcpSocket",
		env: []corev1.EnvVar{{
			Name:  "LISTEN_DELAY",
			Value: "10s",
		}},
		handler: corev1.Handler{
			TCPSocket: &corev1.TCPSocketAction{},
		},
	}, {
		name: "exec",
		env: []corev1.EnvVar{{
			Name:  "READY_DELAY",
			Value: "10s",
		}},
		handler: corev1.Handler{
			Exec: &corev1.ExecAction{
				Command: []string{"/ko-app/readiness", "probe"},
			},
		},
	}}

	for _, tc := range testCases {
		tc := tc
		for _, period := range []int32{0, 1} {
			period := period
			name := tc.name
			if period > 0 {
				// period > 0 opts out of the custom knative startup probing behaviour.
				name = fmt.Sprintf("%s-period=%d", name, period)
			}

			t.Run(name, func(t *testing.T) {
				t.Parallel()
				names := test.ResourceNames{
					Service: test.ObjectNameForTest(t),
					Image:   test.Readiness,
				}

				test.EnsureTearDown(t, clients, &names)

				t.Log("Creating a new Service")
				resources, err := v1test.CreateServiceReady(t, clients, &names,
					v1opts.WithEnv(tc.env...),
					v1opts.WithReadinessProbe(
						&corev1.Probe{
							Handler:       tc.handler,
							PeriodSeconds: period,
						}))
				if err != nil {
					t.Fatalf("Failed to create initial Service: %v: %v", names.Service, err)
				}

				// Once the service reports ready we should immediately be able to curl it.
				url := resources.Route.Status.URL.URL()
				url.Path = "/healthz"
				if _, err = pkgtest.WaitForEndpointState(
					context.Background(),
					clients.KubeClient,
					t.Logf,
					url,
					v1test.RetryingRouteInconsistency(spoof.MatchesAllOf(spoof.IsStatusOK, spoof.MatchesBody(test.HelloWorldText))),
					"readinessIsReady",
					test.ServingFlags.ResolvableDomain,
					test.AddRootCAtoTransport(context.Background(), t.Logf, clients, test.ServingFlags.HTTPS),
				); err != nil {
					t.Fatalf("The endpoint for Route %s at %s didn't return success: %v", names.Route, url, err)
				}

				// Check if scaling down works even if access from liveness probe exists.
				if err := shared.WaitForScaleToZero(t, revisionresourcenames.Deployment(resources.Revision), clients); err != nil {
					t.Fatal("Could not scale to zero:", err)
				}
			})
		}
	}
}

// This test validates the behaviour of readiness probes *after* initial
// startup. When a pod goes unready after startup and there are no other pods
// in the revision we hang, potentially forever, which may or may not be what a
// user wants.
// The goal of this test is largely to describe the current behaviour, so that
// we can confidently change it.
// See https://github.com/knative/serving/issues/10765.
func TestProbeRuntimeAfterStartup(t *testing.T) {
	t.Parallel()
<<<<<<< HEAD
	if test.ServingFlags.DisableOptionalAPI {
		t.Skip("Container.readinessProbe behaviour after startup is not defined by Knative Serving API Specification")
	}
	clients := test.Setup(t)
=======
>>>>>>> ac53b04f

	for _, period := range []int32{0, 1} {
		period := period
		t.Run(fmt.Sprintf("periodSeconds=%d", period), func(t *testing.T) {
			t.Parallel()
			clients := test.Setup(t)
			names := test.ResourceNames{Service: test.ObjectNameForTest(t), Image: test.Readiness}
			test.EnsureTearDown(t, clients, &names)

			url, client := waitReadyThenStartFailing(t, clients, names, period)
			if err := wait.PollImmediate(1*time.Second, readinessPropagationTime, func() (bool, error) {
				startFailing, err := http.NewRequest(http.MethodGet, url.String(), nil)
				if err != nil {
					return false, err
				}

				// 5 Seconds is enough to be confident the request is timing out.
				client.Client.Timeout = 5 * time.Second

				resp, err := client.Do(startFailing, func(err error) (bool, error) {
					if isTimeout(err) {
						// We're actually expecting a timeout here, so don't retry on timeouts.
						return false, nil
					}

					return spoof.DefaultErrorRetryChecker(err)
				})
				if isTimeout(err) {
					// We expect to eventually time out, so this is the success case.
					return true, nil
				} else if err != nil {
					// Other errors are not expected.
					return false, err
				} else if resp.StatusCode == http.StatusOK {
					// We'll continue to get 200s for a while until readiness propagates.
					return false, nil
				}

				return false, errors.New("Received non-200 status code (expected to eventually time out)")
			}); err != nil {
				t.Fatal("Expected to eventually see request timeout due to all pods becoming unready, but got:", err)
			}
		})
	}
}

// waitReadyThenStartFailing creates a service, waits for it to pass readiness,
// and then causes its readiness test to start failing. It returns the URL of
// an endpoint on the created service, and an appropriate spoofing client to
// use to access it.
func waitReadyThenStartFailing(t *testing.T, clients *test.Clients, names test.ResourceNames, probePeriod int32) (*url.URL, *spoof.SpoofingClient) {
	resources, err := v1test.CreateServiceReady(t, clients, &names, v1opts.WithReadinessProbe(
		&corev1.Probe{
			PeriodSeconds: probePeriod,
			Handler: corev1.Handler{
				HTTPGet: &corev1.HTTPGetAction{
					Path: "/healthz",
				},
			},
		}))
	if err != nil {
		t.Fatalf("Failed to create initial Service: %v: %v", names.Service, err)
	}

	// This WaitForEndpointState is mostly here to account for non-conformant
	// network implementations which may not actually be "ready" immediately
	// after reporting Ready (e.g. if they use dns).
	// Ref: https://github.com/knative/serving/issues/11404
	t.Log("Wait for initial readiness")
	url := resources.Route.Status.URL.URL()
	url.Path = "/healthz"
	if _, err = pkgtest.WaitForEndpointState(
		context.Background(),
		clients.KubeClient,
		t.Logf,
		url,
		v1test.RetryingRouteInconsistency(spoof.MatchesAllOf(spoof.IsStatusOK, spoof.MatchesBody(test.HelloWorldText))),
		"readinessIsReady",
		test.ServingFlags.ResolvableDomain,
		test.AddRootCAtoTransport(context.Background(), t.Logf, clients, test.ServingFlags.HTTPS),
	); err != nil {
		t.Fatalf("The endpoint for Route %s at %s didn't return success: %v", names.Route, url, err)
	}

	t.Log("POST to /start-failing")
	client, err := pkgtest.NewSpoofingClient(context.Background(),
		clients.KubeClient,
		t.Logf,
		url.Hostname(),
		test.ServingFlags.ResolvableDomain,
		test.AddRootCAtoTransport(context.Background(), t.Logf, clients, test.ServingFlags.HTTPS))
	if err != nil {
		t.Fatalf("Failed to create spoofing client: %v", err)
	}

	url.Path = "/start-failing"
	startFailing, err := http.NewRequest(http.MethodPost, url.String(), nil)
	if err != nil {
		t.Fatal(err)
	}
	if _, err := client.Do(startFailing); err != nil {
		t.Fatalf("POST to /start-failing failed: %v", err)
	}

	url.Path = "/"
	return url, client
}

func isTimeout(err error) bool {
	var ne net.Error
	return errors.As(err, &ne) && ne.Timeout()
}<|MERGE_RESOLUTION|>--- conflicted
+++ resolved
@@ -156,13 +156,9 @@
 // See https://github.com/knative/serving/issues/10765.
 func TestProbeRuntimeAfterStartup(t *testing.T) {
 	t.Parallel()
-<<<<<<< HEAD
 	if test.ServingFlags.DisableOptionalAPI {
 		t.Skip("Container.readinessProbe behaviour after startup is not defined by Knative Serving API Specification")
 	}
-	clients := test.Setup(t)
-=======
->>>>>>> ac53b04f
 
 	for _, period := range []int32{0, 1} {
 		period := period
