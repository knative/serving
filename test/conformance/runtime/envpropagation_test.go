--- conflicted
+++ resolved
@@ -22,10 +22,6 @@
 	"fmt"
 	"testing"
 
-<<<<<<< HEAD
-	"knative.dev/serving/test"
-=======
->>>>>>> 5b7d2546
 	corev1 "k8s.io/api/core/v1"
 	"knative.dev/serving/test"
 
