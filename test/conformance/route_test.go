// +build e2e

/*
Copyright 2018 The Knative Authors

Licensed under the Apache License, Version 2.0 (the "License");
you may not use this file except in compliance with the License.
You may obtain a copy of the License at

    http://www.apache.org/licenses/LICENSE-2.0

Unless required by applicable law or agreed to in writing, software
distributed under the License is distributed on an "AS IS" BASIS,
WITHOUT WARRANTIES OR CONDITIONS OF ANY KIND, either express or implied.
See the License for the specific language governing permissions and
limitations under the License.
*/

package conformance

import (
	"net/http"
	"testing"

	pkgTest "github.com/knative/pkg/test"
	"github.com/knative/pkg/test/logging"
	"github.com/knative/serving/pkg/apis/serving/v1alpha1"
	"github.com/knative/serving/test"
)

func assertResourcesUpdatedWhenRevisionIsReady(t *testing.T, logger *logging.BaseLogger, clients *test.Clients, names test.ResourceNames, domain string, expectedGeneration, expectedText string) {
	logger.Info("When the Route reports as Ready, everything should be ready.")
	if err := test.WaitForRouteState(clients.ServingClient, names.Route, test.IsRouteReady, "RouteIsReady"); err != nil {
		t.Fatalf("The Route %s was not marked as Ready to serve traffic to Revision %s: %v", names.Route, names.Revision, err)
	}

	// TODO(#1178): Remove "Wait" from all checks below this point.
	logger.Info("Serves the expected data at the endpoint")

	_, err := pkgTest.WaitForEndpointState(
		clients.KubeClient,
		logger,
		domain,
		pkgTest.Retrying(pkgTest.EventuallyMatchesBody(expectedText), http.StatusServiceUnavailable, http.StatusNotFound),
		"WaitForEndpointToServeText",
		test.ServingFlags.ResolvableDomain)
	if err != nil {
		t.Fatalf("The endpoint for Route %s at domain %s didn't serve the expected text \"%s\": %v", names.Route, domain, expectedText, err)
	}

	// We want to verify that the endpoint works as soon as Ready: True, but there are a bunch of other pieces of state that we validate for conformance.
	logger.Info("The Revision will be marked as Ready when it can serve traffic")
	err = test.CheckRevisionState(clients.ServingClient, names.Revision, test.IsRevisionReady)
	if err != nil {
		t.Fatalf("Revision %s did not become ready to serve traffic: %v", names.Revision, err)
	}
	logger.Info("The Revision will be annotated with the generation")
	err = test.CheckRevisionState(clients.ServingClient, names.Revision, test.IsRevisionAtExpectedGeneration(expectedGeneration))
	if err != nil {
		t.Fatalf("Revision %s did not have an expected annotation with generation %s: %v", names.Revision, expectedGeneration, err)
	}
	logger.Info("Updates the Configuration that the Revision is ready")
	err = test.CheckConfigurationState(clients.ServingClient, names.Config, func(c *v1alpha1.Configuration) (bool, error) {
		return c.Status.LatestReadyRevisionName == names.Revision, nil
	})
	if err != nil {
		t.Fatalf("The Configuration %s was not updated indicating that the Revision %s was ready: %v", names.Config, names.Revision, err)
	}
	logger.Info("Updates the Route to route traffic to the Revision")
	err = test.CheckRouteState(clients.ServingClient, names.Route, test.AllRouteTrafficAtRevision(names))
	if err != nil {
		t.Fatalf("The Route %s was not updated to route traffic to the Revision %s: %v", names.Route, names.Revision, err)
	}
	logger.Info("TODO: The Route is accessible from inside the cluster without external DNS")
	err = test.CheckRouteState(clients.ServingClient, names.Route, test.TODO_RouteTrafficToRevisionWithInClusterDNS)
	if err != nil {
		t.Fatalf("The Route %s was not able to route traffic to the Revision %s with in cluster DNS: %v", names.Route, names.Revision, err)
	}
}

func getRouteDomain(clients *test.Clients, names test.ResourceNames) (string, error) {
	var domain string

	err := test.WaitForRouteState(
		clients.ServingClient,
		names.Route,
		func(r *v1alpha1.Route) (bool, error) {
			domain = r.Status.Domain
			return domain != "", nil
		},
		"RouteDomain",
	)

	return domain, err
}

func TestRouteCreation(t *testing.T) {
	clients := setup(t)

	//add test case specific name to its own logger
	logger := logging.GetContextLogger("TestRouteCreation")

	var objects test.ResourceObjects
	names := test.ResourceNames{
		Config:        test.AppendRandomString("test-route-creation-", logger),
		Route:         test.AppendRandomString("test-route-creation-", logger),
		TrafficTarget: test.AppendRandomString("test-route-creation-", logger),
		Image:         pizzaPlanet1,
	}

	test.CleanupOnInterrupt(func() { tearDown(clients, names) }, logger)
	defer tearDown(clients, names)

<<<<<<< HEAD
	logger.Info("Creating a new Route and Configuration")
	config, err := test.CreateConfiguration(logger, clients, names, imagePaths[0], &test.Options{})
=======
	logger.Infof("Creating a new Route and Configuration")
	config, err := test.CreateConfiguration(logger, clients, names, &test.Options{})
>>>>>>> 2e7e9ee0
	if err != nil {
		t.Fatalf("Failed to create Configuration: %v", err)
	}
	objects.Config = config

	route, err := test.CreateRoute(logger, clients, names)
	if err != nil {
		t.Fatalf("Failed to create Route: %v", err)
	}
	objects.Route = route

	logger.Info("The Configuration will be updated with the name of the Revision")
	names.Revision, err = test.WaitForConfigLatestRevision(clients, names)
	if err != nil {
		t.Fatalf("Configuration %s was not updated with the new revision: %v", names.Config, err)
	}

	domain, err := getRouteDomain(clients, names)
	if err != nil {
		t.Fatalf("Failed to get domain from route %s: %v", names.Route, err)
	}

	logger.Info("The Route domain is: %s", domain)
	assertResourcesUpdatedWhenRevisionIsReady(t, logger, clients, names, domain, "1", pizzaPlanetText1)

	// We start a prober at background thread to test if Route is always healthy even during Route update.
	routeProberErrorChan := test.RunRouteProber(logger, clients, domain)

<<<<<<< HEAD
	logger.Info("Updating the Configuration to use a different image")
	objects.Config, err = test.PatchConfigImage(logger, clients, objects.Config, imagePaths[1])
=======
	logger.Infof("Updating the Configuration to use a different image")
	objects.Config, err = test.PatchConfigImage(logger, clients, objects.Config, test.ImagePath(pizzaPlanet2))
>>>>>>> 2e7e9ee0
	if err != nil {
		t.Fatalf("Patch update for Configuration %s with new image %s failed: %v", names.Config, pizzaPlanet2, err)
	}

	logger.Info("Since the Configuration was updated a new Revision will be created and the Configuration will be updated")
	names.Revision, err = test.WaitForConfigLatestRevision(clients, names)
	if err != nil {
		t.Fatalf("Configuration %s was not updated with the Revision for image %s: %v", names.Config, pizzaPlanet2, err)
	}

	assertResourcesUpdatedWhenRevisionIsReady(t, logger, clients, names, domain, "2", pizzaPlanetText2)

	if err := test.GetRouteProberError(routeProberErrorChan, logger); err != nil {
		// Currently the Route prober is flaky. So we just log the error here for future debugging instead of
		// failing the test.
		t.Fatalf("Route prober failed with error %s", err)
	}

}<|MERGE_RESOLUTION|>--- conflicted
+++ resolved
@@ -111,13 +111,8 @@
 	test.CleanupOnInterrupt(func() { tearDown(clients, names) }, logger)
 	defer tearDown(clients, names)
 
-<<<<<<< HEAD
 	logger.Info("Creating a new Route and Configuration")
-	config, err := test.CreateConfiguration(logger, clients, names, imagePaths[0], &test.Options{})
-=======
-	logger.Infof("Creating a new Route and Configuration")
 	config, err := test.CreateConfiguration(logger, clients, names, &test.Options{})
->>>>>>> 2e7e9ee0
 	if err != nil {
 		t.Fatalf("Failed to create Configuration: %v", err)
 	}
@@ -146,13 +141,8 @@
 	// We start a prober at background thread to test if Route is always healthy even during Route update.
 	routeProberErrorChan := test.RunRouteProber(logger, clients, domain)
 
-<<<<<<< HEAD
 	logger.Info("Updating the Configuration to use a different image")
-	objects.Config, err = test.PatchConfigImage(logger, clients, objects.Config, imagePaths[1])
-=======
-	logger.Infof("Updating the Configuration to use a different image")
 	objects.Config, err = test.PatchConfigImage(logger, clients, objects.Config, test.ImagePath(pizzaPlanet2))
->>>>>>> 2e7e9ee0
 	if err != nil {
 		t.Fatalf("Patch update for Configuration %s with new image %s failed: %v", names.Config, pizzaPlanet2, err)
 	}
