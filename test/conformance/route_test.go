--- conflicted
+++ resolved
@@ -144,15 +144,7 @@
 }
 
 func setup(t *testing.T) *test.Clients {
-<<<<<<< HEAD
-	if pkgTest.Flags.Namespace == "" {
-		pkgTest.Flags.Namespace = defaultNamespaceName
-	}
-
 	clients, err := test.NewClients(pkgTest.Flags.Kubeconfig, pkgTest.Flags.Cluster, pkgTest.Flags.Namespace)
-=======
-	clients, err := test.NewClients(test.Flags.Kubeconfig, test.Flags.Cluster, test.Flags.Namespace)
->>>>>>> ff7c297b
 	if err != nil {
 		t.Fatalf("Couldn't initialize clients: %v", err)
 	}
@@ -172,13 +164,8 @@
 	logger := logging.GetContextLogger("TestRouteCreation")
 
 	var imagePaths []string
-<<<<<<< HEAD
-	imagePaths = append(imagePaths, strings.Join([]string{test.ServingFlags.DockerRepo, image1}, "/"))
-	imagePaths = append(imagePaths, strings.Join([]string{test.ServingFlags.DockerRepo, image2}, "/"))
-=======
 	imagePaths = append(imagePaths, test.ImagePath(image1))
 	imagePaths = append(imagePaths, test.ImagePath(image2))
->>>>>>> ff7c297b
 
 	var names test.ResourceNames
 	names.Config = test.AppendRandomString("prod", logger)
