// +build e2e

/*
Copyright 2018 The Knative Authors

Licensed under the Apache License, Version 2.0 (the "License");
you may not use this file except in compliance with the License.
You may obtain a copy of the License at

    http://www.apache.org/licenses/LICENSE-2.0

Unless required by applicable law or agreed to in writing, software
distributed under the License is distributed on an "AS IS" BASIS,
WITHOUT WARRANTIES OR CONDITIONS OF ANY KIND, either express or implied.
See the License for the specific language governing permissions and
limitations under the License.
*/

package conformance

import (
	"net/http"
	"strings"
	"testing"

	"encoding/json"

	"github.com/knative/serving/pkg/apis/serving/v1alpha1"
	"github.com/knative/serving/test"
	"github.com/knative/serving/test/logging"
	"github.com/mattbaird/jsonpatch"
	metav1 "k8s.io/apimachinery/pkg/apis/meta/v1"
	"k8s.io/apimachinery/pkg/types"

	// Mysteriously required to support GCP auth (required by k8s libs). Apparently just importing it is enough. @_@ side effects @_@. https://github.com/kubernetes/client-go/issues/242
	_ "k8s.io/client-go/plugin/pkg/client/auth/gcp"
)

const (
	image1               = "pizzaplanetv1"
	image2               = "pizzaplanetv2"
	defaultNamespaceName = "serving-tests"
)

func createRouteAndConfig(logger *logging.BaseLogger, clients *test.Clients, names test.ResourceNames, imagePaths []string) error {
	err := test.CreateConfiguration(logger, clients, names, imagePaths[0])
	if err != nil {
		return err
	}
	err = test.CreateRoute(logger, clients, names)
	return err
}

func updateConfigWithImage(clients *test.Clients, names test.ResourceNames, imagePaths []string) error {
	patches := []jsonpatch.JsonPatchOperation{
		jsonpatch.JsonPatchOperation{
			Operation: "replace",
			Path:      "/spec/revisionTemplate/spec/container/image",
			Value:     imagePaths[1],
		},
	}
	patchBytes, err := json.Marshal(patches)
	_, err = clients.ServingClient.Configs.Patch(names.Config, types.JSONPatchType, patchBytes, "")
	if err != nil {
		return err
	}
	return nil
}

<<<<<<< HEAD
func assertResourcesUpdatedWhenRevisionIsReady(t *testing.T, logger *logging.BaseLogger, clients *test.Clients, names test.ResourceNames, expectedGeneration, expectedText string) {
	logger.Info("When the Route reports as Ready, everything should be ready.")
=======
func assertResourcesUpdatedWhenRevisionIsReady(t *testing.T, logger *zap.SugaredLogger, clients *test.Clients, names test.ResourceNames, domain string, expectedGeneration, expectedText string) {
	logger.Infof("When the Route reports as Ready, everything should be ready.")
>>>>>>> 61b595a6
	if err := test.WaitForRouteState(clients.ServingClient, names.Route, test.IsRouteReady, "RouteIsReady"); err != nil {
		t.Fatalf("The Route %s was not marked as Ready to serve traffic to Revision %s: %v", names.Route, names.Revision, err)
	}

	// TODO(#1178): Remove "Wait" from all checks below this point.
<<<<<<< HEAD
	logger.Info("Serves the expected data at the endpoint")
	updatedRoute, err := clients.ServingClient.Routes.Get(names.Route, metav1.GetOptions{})
	if err != nil {
		t.Fatalf("Error fetching Route %s: %v", names.Route, err)
	}
=======
	logger.Infof("Serves the expected data at the endpoint")
>>>>>>> 61b595a6

	_, err := test.WaitForEndpointState(
		clients.KubeClient,
		logger,
		domain,
		test.Retrying(test.EventuallyMatchesBody(expectedText), http.StatusServiceUnavailable, http.StatusNotFound),
		"WaitForEndpointToServeText")
	if err != nil {
		t.Fatalf("The endpoint for Route %s at domain %s didn't serve the expected text \"%s\": %v", names.Route, domain, expectedText, err)
	}

	// We want to verify that the endpoint works as soon as Ready: True, but there are a bunch of other pieces of state that we validate for conformance.
	logger.Info("The Revision will be marked as Ready when it can serve traffic")
	err = test.CheckRevisionState(clients.ServingClient, names.Revision, test.IsRevisionReady)
	if err != nil {
		t.Fatalf("Revision %s did not become ready to serve traffic: %v", names.Revision, err)
	}
	logger.Info("The Revision will be annotated with the generation")
	err = test.CheckRevisionState(clients.ServingClient, names.Revision, test.IsRevisionAtExpectedGeneration(expectedGeneration))
	if err != nil {
		t.Fatalf("Revision %s did not have an expected annotation with generation %s: %v", names.Revision, expectedGeneration, err)
	}
	logger.Info("Updates the Configuration that the Revision is ready")
	err = test.CheckConfigurationState(clients.ServingClient, names.Config, func(c *v1alpha1.Configuration) (bool, error) {
		return c.Status.LatestReadyRevisionName == names.Revision, nil
	})
	if err != nil {
		t.Fatalf("The Configuration %s was not updated indicating that the Revision %s was ready: %v", names.Config, names.Revision, err)
	}
	logger.Info("Updates the Route to route traffic to the Revision")
	err = test.CheckRouteState(clients.ServingClient, names.Route, test.AllRouteTrafficAtRevision(names))
	if err != nil {
		t.Fatalf("The Route %s was not updated to route traffic to the Revision %s: %v", names.Route, names.Revision, err)
	}
	logger.Info("TODO: The Route is accessible from inside the cluster without external DNS")
	err = test.CheckRouteState(clients.ServingClient, names.Route, test.TODO_RouteTrafficToRevisionWithInClusterDNS)
	if err != nil {
		t.Fatalf("The Route %s was not able to route traffic to the Revision %s with in cluster DNS: %v", names.Route, names.Revision, err)
	}
}

func getNextRevisionName(clients *test.Clients, names test.ResourceNames) (string, error) {
	var newRevisionName string
	err := test.WaitForConfigurationState(clients.ServingClient, names.Config, func(c *v1alpha1.Configuration) (bool, error) {
		if c.Status.LatestCreatedRevisionName != names.Revision {
			newRevisionName = c.Status.LatestCreatedRevisionName
			return true, nil
		}
		return false, nil
	}, "ConfigurationUpdatedWithRevision")
	return newRevisionName, err
}

func getRouteDomain(clients *test.Clients, names test.ResourceNames) (string, error) {
	route, err := clients.ServingClient.Routes.Get(names.Route, metav1.GetOptions{})
	return route.Status.Domain, err
}

func setup(t *testing.T) *test.Clients {
	if test.Flags.Namespace == "" {
		test.Flags.Namespace = defaultNamespaceName
	}

	clients, err := test.NewClients(test.Flags.Kubeconfig, test.Flags.Cluster, test.Flags.Namespace)
	if err != nil {
		t.Fatalf("Couldn't initialize clients: %v", err)
	}
	return clients
}

func tearDown(clients *test.Clients, names test.ResourceNames) {
	if clients != nil && clients.ServingClient != nil {
		clients.ServingClient.Delete([]string{names.Route}, []string{names.Config}, []string{names.Service})
	}
}

func TestRouteCreation(t *testing.T) {
	clients := setup(t)

	//add test case specific name to its own logger
	logger := logging.GetContextLogger("TestRouteCreation")

	var imagePaths []string
	imagePaths = append(imagePaths, strings.Join([]string{test.Flags.DockerRepo, image1}, "/"))
	imagePaths = append(imagePaths, strings.Join([]string{test.Flags.DockerRepo, image2}, "/"))

	var names test.ResourceNames
	names.Config = test.AppendRandomString("prod", logger)
	names.Route = test.AppendRandomString("pizzaplanet", logger)
	names.TrafficTarget = test.AppendRandomString("pizzaplanet", logger)

	test.CleanupOnInterrupt(func() { tearDown(clients, names) }, logger)
	defer tearDown(clients, names)

	logger.Info("Creating a new Route and Configuration")
	err := createRouteAndConfig(logger, clients, names, imagePaths)
	if err != nil {
		t.Fatalf("Failed to create Route and Configuration: %v", err)
	}

	logger.Info("The Configuration will be updated with the name of the Revision once it is created")
	revisionName, err := getNextRevisionName(clients, names)
	if err != nil {
		t.Fatalf("Configuration %s was not updated with the new revision: %v", names.Config, err)
	}
	names.Revision = revisionName

	domain, err := getRouteDomain(clients, names)
	if err != nil {
		t.Fatalf("Failed to get domain from route %s: %v", names.Route, err)
	}

	assertResourcesUpdatedWhenRevisionIsReady(t, logger, clients, names, domain, "1", "What a spaceport!")

	// We start a prober at background thread to test if Route is always healthy even during Route update.
	routeProberErrorChan := test.RunRouteProber(logger, clients, domain)

	logger.Info("Updating the Configuration to use a different image")
	err = updateConfigWithImage(clients, names, imagePaths)
	if err != nil {
		t.Fatalf("Patch update for Configuration %s with new image %s failed: %v", names.Config, imagePaths[1], err)
	}

	logger.Info("Since the Configuration was updated a new Revision will be created and the Configuration will be updated")
	revisionName, err = getNextRevisionName(clients, names)
	if err != nil {
		t.Fatalf("Configuration %s was not updated with the Revision for image %s: %v", names.Config, image2, err)
	}
	names.Revision = revisionName

	assertResourcesUpdatedWhenRevisionIsReady(t, logger, clients, names, domain, "2", "Re-energize yourself with a slice of pepperoni!")

	if err := test.GetRouteProberError(routeProberErrorChan, logger); err != nil {
		t.Fatalf("Route prober failed with error %v", err)
	}

}<|MERGE_RESOLUTION|>--- conflicted
+++ resolved
@@ -67,27 +67,14 @@
 	return nil
 }
 
-<<<<<<< HEAD
-func assertResourcesUpdatedWhenRevisionIsReady(t *testing.T, logger *logging.BaseLogger, clients *test.Clients, names test.ResourceNames, expectedGeneration, expectedText string) {
+func assertResourcesUpdatedWhenRevisionIsReady(t *testing.T, logger *logging.BaseLogger, clients *test.Clients, names test.ResourceNames, domain string, expectedGeneration, expectedText string) {
 	logger.Info("When the Route reports as Ready, everything should be ready.")
-=======
-func assertResourcesUpdatedWhenRevisionIsReady(t *testing.T, logger *zap.SugaredLogger, clients *test.Clients, names test.ResourceNames, domain string, expectedGeneration, expectedText string) {
-	logger.Infof("When the Route reports as Ready, everything should be ready.")
->>>>>>> 61b595a6
 	if err := test.WaitForRouteState(clients.ServingClient, names.Route, test.IsRouteReady, "RouteIsReady"); err != nil {
 		t.Fatalf("The Route %s was not marked as Ready to serve traffic to Revision %s: %v", names.Route, names.Revision, err)
 	}
 
 	// TODO(#1178): Remove "Wait" from all checks below this point.
-<<<<<<< HEAD
 	logger.Info("Serves the expected data at the endpoint")
-	updatedRoute, err := clients.ServingClient.Routes.Get(names.Route, metav1.GetOptions{})
-	if err != nil {
-		t.Fatalf("Error fetching Route %s: %v", names.Route, err)
-	}
-=======
-	logger.Infof("Serves the expected data at the endpoint")
->>>>>>> 61b595a6
 
 	_, err := test.WaitForEndpointState(
 		clients.KubeClient,
