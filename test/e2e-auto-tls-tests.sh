--- conflicted
+++ resolved
@@ -159,11 +159,7 @@
 }
 
 # Script entry point.
-<<<<<<< HEAD
-initialize "$@" --skip-istio-addon --num-nodes=4 --enable-ha --cluster-version=1.23
-=======
-initialize "$@" --skip-istio-addon --min-nodes=4 --max-nodes=4 --enable-ha --cluster-version=1.24
->>>>>>> ea2a6c8c
+initialize "$@" --skip-istio-addon --num-nodes=4 --enable-ha --cluster-version=1.24
 
 # Run the tests
 header "Running tests"
