--- conflicted
+++ resolved
@@ -21,15 +21,13 @@
 import (
 	"flag"
 	"fmt"
-<<<<<<< HEAD
-=======
+	"os"
+	"os/user"
+	"path"
+
 	"github.com/golang/glog"
 	"github.com/knative/serving/pkg/logging"
 	"go.uber.org/zap"
->>>>>>> 2b13e3a6
-	"os"
-	"os/user"
-	"path"
 
 	"github.com/golang/glog"
 )
