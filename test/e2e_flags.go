--- conflicted
+++ resolved
@@ -47,11 +47,7 @@
 	AltTestNamespace         string // Alternative namespace for running cross-namespace tests in
 	TLSTestNamespace         string // Namespace for Serving TLS tests
 	ExceedingMemoryLimitSize int    // Memory size used to trigger a non-200 response when the service is set with 300MB memory limit.
-<<<<<<< HEAD
-	RequestHeaders           string //
-=======
-
->>>>>>> 26a2553b
+	RequestHeaders           string // Extra HTTP request headers sent to the testing deployed KServices.
 }
 
 func initializeServingFlags() *ServingEnvironmentFlags {
@@ -100,7 +96,7 @@
 			"You service is set with 300 MB memory limit and shoud return a non-200 response when consuming such amount of memory.")
 
 	flag.StringVar(&f.RequestHeaders, "request-headers", "",
-		"Set this flag to add extra HTTP request headers sent to the testing service. "+
+		"Set this flag to add extra HTTP request headers sent to the testing deployed KServices. "+
 			"Format: -request-headers=key1,value1,key2,value2")
 
 	return &f
