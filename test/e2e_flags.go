--- conflicted
+++ resolved
@@ -20,10 +20,6 @@
 
 import (
 	"flag"
-<<<<<<< HEAD
-	"fmt"
-=======
->>>>>>> 6ba41d63
 	"os"
 	"os/user"
 	"path"
@@ -35,24 +31,18 @@
 	"github.com/golang/glog"
 )
 
-<<<<<<< HEAD
 // Flags holds the command line flags or defaults for settings in the user's environment.
 // See EnvironmentFlags for a list of supported fields.
-=======
-// Flags will include the k8s cluster (defaults to $K8S_CLUSTER_OVERRIDE), kubeconfig (defaults to ./kube/config)
-// (for connecting to an existing cluster), dockerRepo (defaults to $DOCKER_REPO_OVERRIDE),how to connect to deployed endpoints,
-// how to log and whether or not to emit metrics.
->>>>>>> 6ba41d63
 var Flags = initializeFlags()
 
 type EnvironmentFlags struct {
-<<<<<<< HEAD
 	Cluster          string // K8s cluster (defaults to $K8S_CLUSTER_OVERRIDE)
 	DockerRepo       string // Docker repo (defaults to $DOCKER_REPO_OVERRIDE)
 	Kubeconfig       string // Path to kubeconfig (defaults to ./kube/config)
 	Namespace        string // K8s namespace (blank by default, to be overwritten by test suite)
 	ResolvableDomain bool   // Resolve Route controller's `domainSuffix`
 	LogVerbose       bool   // Enable verbose logging
+	EmitMetrics      bool   // Emit metrics
 }
 
 // VerboseLogLevel defines verbose log level as 10
@@ -89,14 +79,6 @@
 	logger = logging.NewLogger(string(configJSON), logLevel)
 	defer logger.Sync()
 	return logger
-=======
-	Cluster          string
-	DockerRepo       string
-	Kubeconfig       string
-	ResolvableDomain bool
-	LogVerbose       bool
-	EmitMetrics      bool
->>>>>>> 6ba41d63
 }
 
 func initializeFlags() *EnvironmentFlags {
