--- conflicted
+++ resolved
@@ -27,11 +27,7 @@
 	"github.com/knative/serving/test/logging"
 	"github.com/knative/serving/test/spoof"
 	"go.opencensus.io/trace"
-<<<<<<< HEAD
-	"k8s.io/client-go/kubernetes"
-=======
-	"go.uber.org/zap"
->>>>>>> e51aa903
+  "k8s.io/client-go/kubernetes"
 )
 
 // MatchesAny is a NOP matcher. This is useful for polling until a 200 is returned.
@@ -85,11 +81,7 @@
 // the domain in the request headers, otherwise it will make the request directly to domain.
 // desc will be used to name the metric that is emitted to track how long it took for the
 // domain to get into the state checked by inState.  Commas in `desc` must be escaped.
-<<<<<<< HEAD
-func WaitForEndpointState(kubeClientset *kubernetes.Clientset, logger *logging.BaseLogger, domain string, inState spoof.ResponseChecker, desc string) error {
-=======
 func WaitForEndpointState(kubeClientset *KubeClient, logger *zap.SugaredLogger, domain string, inState spoof.ResponseChecker, desc string) error {
->>>>>>> e51aa903
 	metricName := fmt.Sprintf("WaitForEndpointState/%s", desc)
 	_, span := trace.StartSpan(context.Background(), metricName)
 	defer span.End()
