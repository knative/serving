/*
Copyright 2018 The Knative Authors

Licensed under the Apache License, Version 2.0 (the "License");
you may not use this file except in compliance with the License.
You may obtain a copy of the License at

    http://www.apache.org/licenses/LICENSE-2.0

Unless required by applicable law or agreed to in writing, software
distributed under the License is distributed on an "AS IS" BASIS,
WITHOUT WARRANTIES OR CONDITIONS OF ANY KIND, either express or implied.
See the License for the specific language governing permissions and
limitations under the License.
*/

package test

import (
	"context"
	"crypto/tls"
	"crypto/x509"
	"net/http"
	"strings"
	"time"

	"golang.org/x/net/http2"
	"golang.org/x/net/http2/h2c"
	corev1 "k8s.io/api/core/v1"
	metav1 "k8s.io/apimachinery/pkg/apis/meta/v1"
	"knative.dev/pkg/signals"
<<<<<<< HEAD
	pkgTest "knative.dev/pkg/test"
=======
	"knative.dev/pkg/test/logging"
	"knative.dev/pkg/test/spoof"
>>>>>>> 9f38cdcb
)

const (
	// PollInterval is how frequently e2e tests will poll for updates.
	PollInterval = 1 * time.Second
	// PollTimeout is how long e2e tests will wait for resource updates when polling.
	PollTimeout = 10 * time.Minute

	// HelloVolumePath is the path to the test volume.
	HelloVolumePath = "/hello/world"

	caSecretNamespace = "cert-manager"
	caSecretName      = "ca-key-pair"
)

// util.go provides shared utilities methods across knative serving test

// ListenAndServeGracefully calls into ListenAndServeGracefullyWithPattern
// by passing handler to handle requests for "/"
func ListenAndServeGracefully(addr string, handler func(w http.ResponseWriter, r *http.Request)) {
	ListenAndServeGracefullyWithHandler(addr, http.HandlerFunc(handler))
}

// ListenAndServeGracefullyWithHandler creates an HTTP server, listens on the defined address
// and handles incoming requests with the given handler.
// It blocks until SIGTERM is received and the underlying server has shutdown gracefully.
func ListenAndServeGracefullyWithHandler(addr string, handler http.Handler) {
	server := http.Server{Addr: addr, Handler: h2c.NewHandler(handler, &http2.Server{})}
	go server.ListenAndServe()

	<-signals.SetupSignalHandler()
	server.Shutdown(context.Background())
}

<<<<<<< HEAD
// AddTestLabel adds the test name as a label to a resource's labels.
func AddTestLabel(t pkgTest.T, labels *map[string]string) {
	if labels == nil {
		labels = &map[string]string{}
	}
	(*labels)[TestLabel] = strings.Replace(t.Name(), "/", ".", -1)
=======
// AddRootCAtoTransport returns TransportOption when HTTPS option is true. Otherwise it returns plain spoof.TransportOption.
func AddRootCAtoTransport(logf logging.FormatLogger, clients *Clients, https bool) spoof.TransportOption {
	if !https {
		return func(transport *http.Transport) *http.Transport {
			return transport
		}
	}
	rootCAs, _ := x509.SystemCertPool()
	if rootCAs == nil {
		rootCAs = x509.NewCertPool()
	}
	if !rootCAs.AppendCertsFromPEM(PemDataFromSecret(logf, clients, caSecretNamespace, caSecretName)) {
		logf("Failed to add the certificate to the root CA")
	}
	return func(transport *http.Transport) *http.Transport {
		transport.TLSClientConfig = &tls.Config{RootCAs: rootCAs}
		return transport
	}
}

// PemDataFromSecret gets pem data from secret.
func PemDataFromSecret(logf logging.FormatLogger, clients *Clients, ns, secretName string) []byte {
	secret, err := clients.KubeClient.Kube.CoreV1().Secrets(ns).Get(
		secretName, metav1.GetOptions{})
	if err != nil {
		logf("Failed to get Secret %s: %v", secretName, err)
		return []byte{}
	}
	return secret.Data[corev1.TLSCertKey]
>>>>>>> 9f38cdcb
}<|MERGE_RESOLUTION|>--- conflicted
+++ resolved
@@ -29,12 +29,9 @@
 	corev1 "k8s.io/api/core/v1"
 	metav1 "k8s.io/apimachinery/pkg/apis/meta/v1"
 	"knative.dev/pkg/signals"
-<<<<<<< HEAD
 	pkgTest "knative.dev/pkg/test"
-=======
 	"knative.dev/pkg/test/logging"
 	"knative.dev/pkg/test/spoof"
->>>>>>> 9f38cdcb
 )
 
 const (
@@ -69,14 +66,6 @@
 	server.Shutdown(context.Background())
 }
 
-<<<<<<< HEAD
-// AddTestLabel adds the test name as a label to a resource's labels.
-func AddTestLabel(t pkgTest.T, labels *map[string]string) {
-	if labels == nil {
-		labels = &map[string]string{}
-	}
-	(*labels)[TestLabel] = strings.Replace(t.Name(), "/", ".", -1)
-=======
 // AddRootCAtoTransport returns TransportOption when HTTPS option is true. Otherwise it returns plain spoof.TransportOption.
 func AddRootCAtoTransport(logf logging.FormatLogger, clients *Clients, https bool) spoof.TransportOption {
 	if !https {
@@ -106,5 +95,11 @@
 		return []byte{}
 	}
 	return secret.Data[corev1.TLSCertKey]
->>>>>>> 9f38cdcb
-}+}
+
+// AddTestLabel adds the test name as a label to a resource's labels.
+func AddTestLabel(t pkgTest.T, labels *map[string]string) {
+	if labels == nil {
+		labels = &map[string]string{}
+	}
+	(*labels)[TestLabel] = strings.Replace(t.Name(), "/", ".", -1)