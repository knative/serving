--- conflicted
+++ resolved
@@ -45,22 +45,10 @@
 
 // SetupMako sets up the mako client for the provided benchmarkKey.
 // It will add a few common tags and allows each benchmark to add custm tags as well.
-<<<<<<< HEAD
-// It returns the mako client handle to store metrics, a method to close the connection
-// to mako server once done, or an error if case of failures.
-func Setup(ctx context.Context) (*quickstore.Quickstore, func(context.Context), error) {
-	tags := append(MustGetTags(), "master")
-	if commitID, err := changeset.Get(); err == nil {
-		tags = append(tags, commitID)
-	} else {
-		return nil, nil, err
-	}
-
-	return quickstore.NewAtAddress(ctx, &qpb.QuickstoreInput{
-=======
 // It returns the mako client handle to sotre metrics, a method to close the connection
 // to mako server once done and error if case of failures.
 func Setup(ctx context.Context, extraTags ...string) (context.Context, *quickstore.Quickstore, func(context.Context), error) {
+	tags := append(MustGetTags(), extraTags...)
 	// Get the commit of the benchmarks
 	commitID, err := changeset.Get()
 	if err != nil {
@@ -85,9 +73,8 @@
 	}
 
 	qs, qclose, err := quickstore.NewAtAddress(ctx, &qpb.QuickstoreInput{
->>>>>>> 8c6e61f9
 		BenchmarkKey: MustGetBenchmark(),
-		Tags: append(extraTags,
+		Tags: append(tags,
 			"commit="+commitID,
 			"kubernetes="+EscapeTag(version.String()),
 			EscapeTag(runtime.Version()),
