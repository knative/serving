#!/usr/bin/env bash

# Copyright 2022 The Knative Authors
#
# Licensed under the Apache License, Version 2.0 (the "License");
# you may not use this file except in compliance with the License.
# You may obtain a copy of the License at
#
#     http://www.apache.org/licenses/LICENSE-2.0
#
# Unless required by applicable law or agreed to in writing, software
# distributed under the License is distributed on an "AS IS" BASIS,
# WITHOUT WARRANTIES OR CONDITIONS OF ANY KIND, either express or implied.
# See the License for the specific language governing permissions and
# limitations under the License.

# This script runs the performance tests using mako sidecar stub against Knative
# Serving built from source. It can be optionally started for each PR.
# For convenience, it can also be executed manually.

# If you already have a Kubernetes cluster setup and kubectl pointing
# to it, call this script with the --run-tests arguments and it will use
# the cluster and run the tests.

# Calling this script without arguments will create a new cluster in
# project $PROJECT_ID, start knative in it, run the tests and delete the
# cluster.

source $(dirname $0)/../e2e-common.sh

# Skip installing istio as an add-on.
# Temporarily increasing the cluster size for serving tests to rule out
# resource/eviction as causes of flakiness.
<<<<<<< HEAD
initialize --num-nodes=10 --perf --cluster-version=1.24 "$@"
=======
initialize --skip-istio-addon --min-nodes=10 --max-nodes=10 --perf --cluster-version=1.25 "$@"
>>>>>>> b3b793f8

# Run tests serially in the mesh and https scenarios.
parallelism=""
use_https=""

function wait_for_test() {
  echo "waiting for test to complete"
  for i in {1..600}; do
      echo -n "#"
      sleep 1
  done
  echo ""
}

function run_ytt_for_test() {
      run_ytt \
      -f "$@" \
      -f "${REPO_ROOT_DIR}/test/config/ytt/performance/influx" \
      -f "${REPO_ROOT_DIR}/test/config/ytt/performance/pods" \
      --data-value dockerrepo="${KO_DOCKER_REPO}" \
      --data-value prowtag="${PROW_TAG}" \
      --data-value influxurl="${INFLUX_URL}" \
      --data-value influxtoken="${INFLUX_TOKEN}" \
      --output-files "${ARTIFACTS}/mako-overlay"
}

mkdir -p "${ARTIFACTS}/mako"
echo Results downloaded to "${ARTIFACTS}/mako"

mkdir -p "${ARTIFACTS}/mako-overlay"

export PROW_TAG="local"
if (( IS_PROW )); then
      export PROW_TAG=${PROW_JOB_ID}
      export INFLUX_URL=$(cat /etc/influx-url-secret-volume/influxdb-url)
      export INFLUX_TOKEN=$(cat /etc/influx-token-secret-volume/influxdb-token)
fi
echo ${PROW_JOB_ID}
echo ${PROW_TAG}
###############################################################################################
header "Create influx secret"

run_ytt \
      -f "${REPO_ROOT_DIR}/test/config/ytt/performance/influx" \
      --data-value influxurl="${INFLUX_URL}" \
      --data-value influxtoken="${INFLUX_TOKEN}" \
      --output-files "${ARTIFACTS}/mako-overlay"

kubectl apply -f "${ARTIFACTS}/mako-overlay/influx-secret.yaml"

###############################################################################################
header "Dataplane probe performance test"
kubectl delete job  dataplane-probe-deployment dataplane-probe-istio dataplane-probe-queue dataplane-probe-activator --ignore-not-found=true
kubectl delete configmap config-mako -n default --ignore-not-found=true

kubectl create configmap config-mako -n default --from-file=test/performance/benchmarks/dataplane-probe/dev.config

run_ytt_for_test "${REPO_ROOT_DIR}/test/performance/benchmarks/dataplane-probe/continuous/dataplane-probe-direct.yaml"

ko apply -f test/performance/benchmarks/dataplane-probe/continuous/dataplane-probe-setup.yaml
ko apply -f "${ARTIFACTS}/mako-overlay/dataplane-probe-direct.yaml"

wait_for_test

############################################################################################
header "Deployment probe performance test"
kubectl delete job  deployment-probe --ignore-not-found=true
kubectl delete configmap config-mako -n default --ignore-not-found=true
kubectl create configmap config-mako -n default --from-file=test/performance/benchmarks/deployment-probe/dev.config

run_ytt_for_test "${REPO_ROOT_DIR}/test/performance/benchmarks/deployment-probe/continuous/benchmark-direct.yaml"

ko apply -f "${ARTIFACTS}/mako-overlay/benchmark-direct.yaml"

wait_for_test

###############################################################################################
header "Scale from Zero performance test"

kubectl delete job scale-from-zero-1 scale-from-zero-5 scale-from-zero-25 --ignore-not-found=true
kubectl delete configmap config-mako -n default --ignore-not-found=true

kubectl create configmap config-mako -n default --from-file=test/performance/benchmarks/scale-from-zero/dev.config

run_ytt_for_test "${REPO_ROOT_DIR}/test/performance/benchmarks/scale-from-zero/continuous/scale-from-zero-direct.yaml"

echo ">> Upload the test images"
# Upload helloworld test image as it's used by the scale-from-zero benchmark.
ko resolve -RBf test/test_images/helloworld > /dev/null

ko apply -f "${ARTIFACTS}/mako-overlay/scale-from-zero-direct.yaml"

wait_for_test

###############################################################################################
header "Load test"
kubectl delete configmap config-mako -n default --ignore-not-found=true

kubectl create configmap config-mako -n default --from-file=test/performance/benchmarks/load-test/dev.config

ko apply -f test/performance/benchmarks/load-test/continuous/load-test-setup.yaml

###############################################################################################
header "Load test zero"
kubectl delete job load-test-zero --ignore-not-found=true

run_ytt_for_test "${REPO_ROOT_DIR}/test/performance/benchmarks/load-test/continuous/load-test-0-direct.yaml"

ko apply -f "${ARTIFACTS}/mako-overlay/load-test-0-direct.yaml"

wait_for_test

# clean up for the next test
kubectl delete job load-test-zero --ignore-not-found=true
kubectl delete ksvc load-test-zero  --ignore-not-found=true
echo "waiting for cleanup to complete"
for i in {1..60}; do
        echo -n "#"
        sleep 1
done
echo ""

###############################################################################################
header "Load test always"
kubectl delete job load-test-always --ignore-not-found=true

run_ytt_for_test "${REPO_ROOT_DIR}/test/performance/benchmarks/load-test/continuous/load-test-always-direct.yaml"

ko apply -f "${ARTIFACTS}/mako-overlay/load-test-always-direct.yaml"

wait_for_test

# clean up for the next test
kubectl delete job load-test-always --ignore-not-found=true
kubectl delete ksvc load-test-always --ignore-not-found=true
echo "waiting for cleanup to complete"
for i in {1..60}; do
      echo -n "#"
      sleep 1
done
echo ""

#############################################################################################
header "Load test 200"
kubectl delete job load-test-200 --ignore-not-found=true

run_ytt_for_test "${REPO_ROOT_DIR}/test/performance/benchmarks/load-test/continuous/load-test-200-direct.yaml"

ko apply -f "${ARTIFACTS}/mako-overlay/load-test-200-direct.yaml"

wait_for_test

# clean up for the next test
kubectl delete job load-test-200 --ignore-not-found=true
kubectl delete ksvc load-test-200  --ignore-not-found=true
echo "waiting for cleanup to complete"
for i in {1..60}; do
      echo -n "#"
      sleep 1
done
echo ""

##############################################################################################
header "Rollout probe performance test"
kubectl delete configmap config-mako -n default --ignore-not-found=true

kubectl create configmap config-mako -n default --from-file=test/performance/benchmarks/rollout-probe/dev.config

ko apply -f test/performance/benchmarks/rollout-probe/continuous/rollout-probe-setup.yaml

################################################################################################
header "Rollout probe performance test with activator"
kubectl delete job rollout-probe-activator-with-cc --ignore-not-found=true

run_ytt_for_test "${REPO_ROOT_DIR}/test/performance/benchmarks/rollout-probe/continuous/rollout-probe-activator-direct.yaml"

wait_for_test
echo ""

##############################################################################################
header "Rollout probe performance test with activator lin"
kubectl delete job rollout-probe-activator-with-cc-lin --ignore-not-found=true

run_ytt_for_test "${REPO_ROOT_DIR}/test/performance/benchmarks/rollout-probe/continuous/rollout-probe-activator-lin-direct.yaml"

wait_for_test
echo ""

###############################################################################################
header "Rollout probe performance test with queue"
kubectl delete job rollout-probe-queue-with-cc --ignore-not-found=true

run_ytt_for_test "${REPO_ROOT_DIR}/test/performance/benchmarks/rollout-probe/continuous/rollout-probe-queue-direct.yaml"

wait_for_test
echo ""

success<|MERGE_RESOLUTION|>--- conflicted
+++ resolved
@@ -31,11 +31,7 @@
 # Skip installing istio as an add-on.
 # Temporarily increasing the cluster size for serving tests to rule out
 # resource/eviction as causes of flakiness.
-<<<<<<< HEAD
-initialize --num-nodes=10 --perf --cluster-version=1.24 "$@"
-=======
-initialize --skip-istio-addon --min-nodes=10 --max-nodes=10 --perf --cluster-version=1.25 "$@"
->>>>>>> b3b793f8
+initialize --num-nodes=10 --perf --cluster-version=1.25 "$@"
 
 # Run tests serially in the mesh and https scenarios.
 parallelism=""
