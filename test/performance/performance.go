--- conflicted
+++ resolved
@@ -42,15 +42,12 @@
 	perfLatency = "perf_latency"
 	duration    = 1 * time.Minute
 	traceSuffix = "-Trace.json"
-<<<<<<< HEAD
 )
 
 // Enable monitoring components
 const (
 	EnablePrometheus = iota
 	EnableZipkinTracing
-=======
->>>>>>> 0a39d466
 )
 
 // Client is the client used in the performance tests.
@@ -63,11 +60,7 @@
 var traceFile *os.File
 
 // Setup creates all the clients that we need to interact with in our tests
-<<<<<<< HEAD
 func Setup(logf logging.FormatLogger, tName string, monitoring ...int) (*Client, error) {
-=======
-func Setup(logf logging.FormatLogger, tName string, promReqd, tracing bool) (*Client, error) {
->>>>>>> 0a39d466
 	clients, err := test.NewClients(pkgTest.Flags.Kubeconfig, pkgTest.Flags.Cluster, test.ServingNamespace)
 	if err != nil {
 		return nil, err
@@ -81,46 +74,26 @@
 			p = &prometheus.PromProxy{Namespace: monitoringNS}
 			p.Setup(clients.KubeClient.Kube, logf)
 		case EnableZipkinTracing:
+			// Enable zipkin tracing
 			zipkin.SetupZipkinTracing(clients.KubeClient.Kube, logf)
 
 			// Create file to store traces
 			dir := prow.GetLocalArtifactsDir()
 			if err := createDir(dir); nil != err {
 				logf("Cannot create the artifacts dir. Will not log tracing.")
-			}
-
-			name := path.Join(dir, tName+traceSuffix)
-			logf("Storing traces in %s", name)
-			traceFile, err = os.OpenFile(name, os.O_APPEND|os.O_CREATE|os.O_WRONLY, 0644)
-			if err != nil {
-				logf("Unable to create tracing file.")
+			} else {
+				name := path.Join(dir, tName+traceSuffix)
+				logf("Storing traces in %s", name)
+				traceFile, err = os.OpenFile(name, os.O_APPEND|os.O_CREATE|os.O_WRONLY, 0644)
+				if err != nil {
+					logf("Unable to create tracing file.")
+				}
 			}
 		default:
 			logf("No monitoring components enabled")
 		}
 	}
 
-<<<<<<< HEAD
-=======
-	if tracing {
-		// enable zipkin
-		zipkin.SetupZipkinTracing(clients.KubeClient.Kube, logf)
-
-		// Create file to store traces
-		dir := prow.GetLocalArtifactsDir()
-		if err := createDir(dir); nil != err {
-			logf("Cannot create the artifacts dir. Will not log tracing.")
-		} else {
-			name := path.Join(dir, tName+traceSuffix)
-			logf("Storing traces in %s", name)
-			traceFile, err = os.OpenFile(name, os.O_APPEND|os.O_CREATE|os.O_WRONLY, 0644)
-			if err != nil {
-				logf("Unable to create tracing file.")
-			}
-		}
-	}
-
->>>>>>> 0a39d466
 	return &Client{E2EClients: clients, PromClient: p}, nil
 }
 
@@ -128,6 +101,7 @@
 func TearDown(client *Client, names test.ResourceNames, logf logging.FormatLogger) {
 	test.TearDown(client.E2EClients, names)
 
+	// Teardown prometheus client
 	if client.PromClient != nil {
 		client.PromClient.Teardown(logf)
 	}
@@ -152,11 +126,6 @@
 // AddTrace gets the JSON zipkin trace for the traceId and stores it.
 // https://github.com/openzipkin/zipkin-go/blob/master/model/span.go defines the struct for the JSON
 func AddTrace(logf logging.FormatLogger, tName string, traceID string) {
-<<<<<<< HEAD
-	trace, err := zipkin.JSONTrace(traceID)
-	if err != nil {
-		logf("Skipping trace %s due to error: %v", traceID, err)
-=======
 	if traceFile == nil {
 		logf("Trace file is not setup correctly. Exiting without adding trace")
 		return
@@ -165,7 +134,6 @@
 	if err != nil {
 		logf("Skipping trace %s due to error: %v", traceID, err)
 		return
->>>>>>> 0a39d466
 	}
 
 	if _, err := traceFile.WriteString(fmt.Sprintf("%s,\n", trace)); err != nil {
