--- conflicted
+++ resolved
@@ -96,7 +96,7 @@
 }
 
 func parallelScaleFromZero(t *testing.T, count int) ([]time.Duration, error) {
-	pc, err := Setup(t.Logf, t.Name(), false, true)
+	pc, err := Setup(t.Logf, t.Name(), EnableZipkinTracing)
 	if err != nil {
 		return nil, fmt.Errorf("failed to setup clients: %v", err)
 	}
@@ -224,15 +224,6 @@
 		runStats[i] = getRunStats(durs)
 		t.Logf("Run %d: Average: %v", i+1, runStats[i].avg)
 	}
-<<<<<<< HEAD
-	stats := getStats(durs)
-	t.Logf("Average: %v", stats.avg)
-
-	// Display output in testgrid
-	if err = testgrid.CreateXMLOutput(
-		[]junit.TestCase{CreatePerfTestCase(float32(stats.avg.Seconds()), "Average", tName)},
-		tName); err != nil {
-=======
 
 	stats := getMultiRunStats(runStats)
 
@@ -240,7 +231,6 @@
 		CreatePerfTestCase(float32(stats.avg.Seconds()), "Average", tName),
 		CreatePerfTestCase(float32(stats.min.Seconds()), "Min", tName),
 		CreatePerfTestCase(float32(stats.max.Seconds()), "Max", tName)}, tName); err != nil {
->>>>>>> 410ad6cf
 		t.Fatalf("Error creating testgrid output: %v", err)
 	}
 }
