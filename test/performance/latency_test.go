// +build performance

/*
Copyright 2018 The Knative Authors

Licensed under the Apache License, Version 2.0 (the "License");
you may not use this file except in compliance with the License.
You may obtain a copy of the License at

    https://www.apache.org/licenses/LICENSE-2.0

Unless required by applicable law or agreed to in writing, software
distributed under the License is distributed on an "AS IS" BASIS,
WITHOUT WARRANTIES OR CONDITIONS OF ANY KIND, either express or implied.
See the License for the specific language governing permissions and
limitations under the License.
*/

// latency_test.go brings up a helloworld app and gets the latency metric

package performance

import (
	"context"
	"fmt"
	"testing"

	"github.com/knative/pkg/test/logging"
	"github.com/knative/pkg/test/spoof"
	"github.com/knative/serving/test"
	"github.com/knative/test-infra/shared/loadgenerator"
	"github.com/knative/test-infra/shared/testgrid"
	"github.com/knative/test-infra/shared/junit"
)

func TestTimeToServeLatency(t *testing.T) {
	testName := t.Name()
	logger := logging.GetContextLogger(testName)

	perfClients, err := Setup(context.Background(), logger, true)
	if err != nil {
		t.Fatalf("Cannot initialize performance client: %v", err)
	}

	names := test.ResourceNames{
		Service: test.AppendRandomString("helloworld", logger),
		Image:   "helloworld",
	}
	clients := perfClients.E2EClients

	defer TearDown(perfClients, logger, names)
	test.CleanupOnInterrupt(func() { TearDown(perfClients, logger, names) }, logger)

	logger.Info("Creating a new Service")
	objs, err := test.CreateRunLatestServiceReady(logger, clients, &names, &test.Options{})
	if err != nil {
		t.Fatalf("Failed to create Service: %v", err)
	}

	domain := objs.Route.Status.Domain
	endpoint, err := spoof.GetServiceEndpoint(clients.KubeClient.Kube)
	if err != nil {
		t.Fatalf("Cannot get service endpoint: %v", err)
	}

	opts := loadgenerator.GeneratorOptions{
		Duration:       duration,
		NumThreads:     1,
		NumConnections: 5,
		Domain:         domain,
		URL:            fmt.Sprintf("http://%s", *endpoint),
	}
	resp, err := opts.RunLoadTest(false)
	if err != nil {
		t.Fatalf("Generating traffic via fortio failed: %v", err)
	}

	// Save the json result for benchmarking
	resp.SaveJSON(testName)

	// Add latency metrics
	var tc []junit.TestCase
	for _, p := range resp.Result.DurationHistogram.Percentiles {
		val := float32(p.Value) * 1000
		name := fmt.Sprintf("p%d(sec)", int(p.Percentile))
		tc = append(tc, CreatePerfTestCase(val, name, testName))
	}

<<<<<<< HEAD
	ts := junit.TestSuites{}
	ts.AddTestSuite( &junit.TestSuite{Name:"TestPerformanceLatency", TestCases:tc} )

	if err = testgrid.CreateXMLOutput(&ts, "TestPerformanceLatency"); err != nil {
=======
	if err = testgrid.CreateTestgridXML(tc, testName); err != nil {
>>>>>>> 7e902a06
		t.Fatalf("Cannot create output xml: %v", err)
	}
}<|MERGE_RESOLUTION|>--- conflicted
+++ resolved
@@ -86,14 +86,10 @@
 		tc = append(tc, CreatePerfTestCase(val, name, testName))
 	}
 
-<<<<<<< HEAD
 	ts := junit.TestSuites{}
 	ts.AddTestSuite( &junit.TestSuite{Name:"TestPerformanceLatency", TestCases:tc} )
 
-	if err = testgrid.CreateXMLOutput(&ts, "TestPerformanceLatency"); err != nil {
-=======
-	if err = testgrid.CreateTestgridXML(tc, testName); err != nil {
->>>>>>> 7e902a06
+	if err = testgrid.CreateXMLOutput(&ts, testName); err != nil {
 		t.Fatalf("Cannot create output xml: %v", err)
 	}
 }