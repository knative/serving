--- conflicted
+++ resolved
@@ -63,15 +63,11 @@
 )
 
 func clientsFromConfig() (*test.Clients, error) {
-<<<<<<< HEAD
-	return test.NewClientsFromCtx(pkgTest.InjectionContext(), testNamespace)
-=======
 	cfg, err := injection.GetRESTConfig("", "")
 	if err != nil {
 		return nil, fmt.Errorf("error building kubeconfig: %v", err)
 	}
 	return test.NewClientsFromConfig(cfg, testNamespace)
->>>>>>> 0852b9f6
 }
 
 func createServices(clients *test.Clients, count int) ([]*v1test.ResourceObjects, func(), error) {
