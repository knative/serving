--- conflicted
+++ resolved
@@ -61,10 +61,7 @@
 
 # Auto TLS E2E tests mutate the cluster and must be ran separately
 kubectl apply -f ./test/config/autotls/certmanager/selfsigned/
-<<<<<<< HEAD
-=======
 add_trap "kubectl delete -f ./test/config/autotls/certmanager/selfsigned/ --ignore-not-found" SIGKILL SIGTERM SIGQUIT
->>>>>>> 24add1d1
 go_test_e2e -timeout=10m \
   ./test/e2e/autotls || failed=1
 kubectl delete -f ./test/config/autotls/certmanager/selfsigned/
