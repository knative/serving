--- conflicted
+++ resolved
@@ -56,19 +56,14 @@
 failed=0
 
 # Run conformance and e2e tests.
-<<<<<<< HEAD
-#go_test_e2e -timeout=30m ./test/conformance ./test/e2e \
-#  --resolvabledomain=$(use_resolvable_domain) || failed=1
-=======
 go_test_e2e -timeout=30m \
   ./test/conformance \
   ./test/e2e \
   ./test/e2e/build \
   "--resolvabledomain=$(use_resolvable_domain)" || failed=1
->>>>>>> e97be1a1
 
 # Run scale tests.
-#go_test_e2e -timeout=10m ./test/scale || failed=1
+go_test_e2e -timeout=10m ./test/scale || failed=1
 
 # Require that both set of tests succeeded.
 (( failed )) && fail_test
