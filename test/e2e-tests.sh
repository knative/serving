#!/usr/bin/env bash

# Copyright 2018 The Knative Authors
#
# Licensed under the Apache License, Version 2.0 (the "License");
# you may not use this file except in compliance with the License.
# You may obtain a copy of the License at
#
#     http://www.apache.org/licenses/LICENSE-2.0
#
# Unless required by applicable law or agreed to in writing, software
# distributed under the License is distributed on an "AS IS" BASIS,
# WITHOUT WARRANTIES OR CONDITIONS OF ANY KIND, either express or implied.
# See the License for the specific language governing permissions and
# limitations under the License.

# This script runs the end-to-end tests against Knative Serving built from source.
# It is started by prow for each PR. For convenience, it can also be executed manually.

# If you already have a Knative cluster setup and kubectl pointing
# to it, call this script with the --run-tests arguments and it will use
# the cluster and run the tests.

# Calling this script without arguments will create a new cluster in
# project $PROJECT_ID, start knative in it, run the tests and delete the
# cluster.

source $(dirname $0)/e2e-common.sh

# Script entry point.
<<<<<<< HEAD
initialize --num-nodes=4 --enable-ha --cluster-version=1.24 "$@"
=======
initialize --skip-istio-addon --min-nodes=4 --max-nodes=4 --enable-ha --cluster-version=1.25 "$@"
>>>>>>> b3b793f8

# Run the tests
header "Running tests"

failed=0

# Run tests serially in the mesh and https scenarios.
parallelism=""
use_https=""
if (( MESH )); then
  parallelism="-parallel 1"
fi

if (( HTTPS )); then
  use_https="--https"
  toggle_feature autoTLS Enabled config-network
  kubectl apply -f ${E2E_YAML_DIR}/test/config/autotls/certmanager/caissuer/
  add_trap "kubectl delete -f ${E2E_YAML_DIR}/test/config/autotls/certmanager/caissuer/ --ignore-not-found" SIGKILL SIGTERM SIGQUIT
fi

# Run conformance and e2e tests.

# Currently only Istio, Contour and Kourier implement the alpha features.
alpha=""
if [[ -z "${INGRESS_CLASS}" \
  || "${INGRESS_CLASS}" == "istio.ingress.networking.knative.dev" \
  || "${INGRESS_CLASS}" == "contour.ingress.networking.knative.dev" \
  || "${INGRESS_CLASS}" == "kourier.ingress.networking.knative.dev" ]]; then
  alpha="--enable-alpha"
fi

# Currently only Istio, Contour and Kourier implement the beta features.
beta=""
if [[ -z "${INGRESS_CLASS}" \
  || "${INGRESS_CLASS}" == "istio.ingress.networking.knative.dev" \
  || "${INGRESS_CLASS}" == "contour.ingress.networking.knative.dev" \
  || "${INGRESS_CLASS}" == "kourier.ingress.networking.knative.dev" ]]; then
  beta="--enable-beta"
fi

TEST_OPTIONS="${TEST_OPTIONS:-${alpha} ${beta} --resolvabledomain=$(use_resolvable_domain) ${use_https} --ingress-class=${INGRESS_CLASS}}"
if (( SHORT )); then
  TEST_OPTIONS+=" -short"
fi

toggle_feature autocreateClusterDomainClaims true config-network || fail_test
go_test_e2e -timeout=30m \
  ./test/conformance/api/... \
  ./test/conformance/runtime/... \
  ./test/e2e \
  ${parallelism} \
  ${TEST_OPTIONS} || failed=1
toggle_feature autocreateClusterDomainClaims false config-network || fail_test

toggle_feature tag-header-based-routing Enabled
go_test_e2e -timeout=2m ./test/e2e/tagheader ${TEST_OPTIONS} || failed=1
toggle_feature tag-header-based-routing Disabled

toggle_feature allow-zero-initial-scale true config-autoscaler || fail_test
go_test_e2e -timeout=2m ./test/e2e/initscale ${TEST_OPTIONS} || failed=1
toggle_feature allow-zero-initial-scale false config-autoscaler || fail_test

toggle_feature autocreateClusterDomainClaims true config-network || fail_test
go_test_e2e -timeout=2m ./test/e2e/domainmapping ${TEST_OPTIONS} || failed=1
toggle_feature autocreateClusterDomainClaims false config-network || fail_test

kubectl get cm "config-gc" -n "${SYSTEM_NAMESPACE}" -o yaml > ${TMP_DIR}/config-gc.yaml
add_trap "kubectl replace cm 'config-gc' -n ${SYSTEM_NAMESPACE} -f ${TMP_DIR}/config-gc.yaml" SIGKILL SIGTERM SIGQUIT
immediate_gc
go_test_e2e -timeout=2m ./test/e2e/gc ${TEST_OPTIONS} || failed=1
kubectl replace cm "config-gc" -n ${SYSTEM_NAMESPACE} -f ${TMP_DIR}/config-gc.yaml

# Run scale tests.
# Note that we use a very high -parallel because each ksvc is run as its own
# sub-test. If this is not larger than the maximum scale tested then the test
# simply cannot pass.
# TODO - Renable once we get this reliably passing on GKE 1.21
# go_test_e2e -timeout=20m -parallel=300 ./test/scale ${TEST_OPTIONS} || failed=1

# Run HPA tests
go_test_e2e -timeout=30m -tags=hpa ./test/e2e ${TEST_OPTIONS} || failed=1

# Run initContainers tests with alpha enabled avoiding any issues with the testing options guard above
# InitContainers test uses emptyDir.
toggle_feature kubernetes.podspec-init-containers Enabled
go_test_e2e -timeout=2m ./test/e2e/initcontainers ${TEST_OPTIONS} || failed=1
toggle_feature kubernetes.podspec-init-containers Disabled

# RUN PVC tests with default storage class.
toggle_feature kubernetes.podspec-persistent-volume-claim Enabled
toggle_feature kubernetes.podspec-persistent-volume-write Enabled
toggle_feature kubernetes.podspec-securitycontext Enabled
go_test_e2e -timeout=5m ./test/e2e/pvc ${TEST_OPTIONS} || failed=1
toggle_feature kubernetes.podspec-securitycontext Disabled
toggle_feature kubernetes.podspec-persistent-volume-write Disabled
toggle_feature kubernetes.podspec-persistent-volume-claim Disabled

# RUN secure pod defaults test in a separate install.
toggle_feature secure-pod-defaults Enabled
go_test_e2e -timeout=3m ./test/e2e/securedefaults ${TEST_OPTIONS} || failed=1
toggle_feature secure-pod-defaults Disabled

# Run HA tests separately as they're stopping core Knative Serving pods.
# Define short -spoofinterval to ensure frequent probing while stopping pods.
toggle_feature autocreateClusterDomainClaims true config-network || fail_test
go_test_e2e -timeout=25m -failfast -parallel=1 ./test/ha \
  ${TEST_OPTIONS} \
  -replicas="${REPLICAS:-1}" \
  -buckets="${BUCKETS:-1}" \
  -spoofinterval="10ms" || failed=1
toggle_feature autocreateClusterDomainClaims false config-network || fail_test

if (( HTTPS )); then
  kubectl delete -f ${E2E_YAML_DIR}/test/config/autotls/certmanager/caissuer/ --ignore-not-found
  toggle_feature autoTLS Disabled config-network
fi

(( failed )) && fail_test

# Remove the kail log file if the test flow passes.
# This is for preventing too many large log files to be uploaded to GCS in CI.
rm "${ARTIFACTS}/k8s.log-$(basename "${E2E_SCRIPT}").txt"

success<|MERGE_RESOLUTION|>--- conflicted
+++ resolved
@@ -28,11 +28,7 @@
 source $(dirname $0)/e2e-common.sh
 
 # Script entry point.
-<<<<<<< HEAD
-initialize --num-nodes=4 --enable-ha --cluster-version=1.24 "$@"
-=======
-initialize --skip-istio-addon --min-nodes=4 --max-nodes=4 --enable-ha --cluster-version=1.25 "$@"
->>>>>>> b3b793f8
+initialize --num-nodes=4 --enable-ha --cluster-version=1.25 "$@"
 
 # Run the tests
 header "Running tests"
