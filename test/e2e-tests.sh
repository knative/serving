--- conflicted
+++ resolved
@@ -164,18 +164,6 @@
 function run_hello_world() {
   header "Running hello world"
   bazel run //sample/helloworld:everything.create || return 1
-<<<<<<< HEAD
-=======
-
-  echo "Route:"
-  kubectl get route -o yaml
-  echo "Configuration:"
-  kubectl get configurations -o yaml
-  echo "Revision:"
-  kubectl get revisions -o yaml
-  echo "Pods:"
-  kubectl get pods
->>>>>>> 1b7ba1e7
   local service_host=""
   local service_ip=""
   if ! wait_for_ingress;then
