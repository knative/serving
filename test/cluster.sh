#!/usr/bin/env bash

# Copyright 2018 The Knative Authors
#
# Licensed under the Apache License, Version 2.0 (the "License");
# you may not use this file except in compliance with the License.
# You may obtain a copy of the License at
#
#     http://www.apache.org/licenses/LICENSE-2.0
#
# Unless required by applicable law or agreed to in writing, software
# distributed under the License is distributed on an "AS IS" BASIS,
# WITHOUT WARRANTIES OR CONDITIONS OF ANY KIND, either express or implied.
# See the License for the specific language governing permissions and
# limitations under the License.

# This script provides helper methods to perform cluster actions.

source $(dirname $0)/../vendor/github.com/knative/test-infra/scripts/e2e-tests.sh

CLUSTER_SH_CREATED_MANIFESTS=0

# Create all manifests required to install Knative Serving.
function create_manifests() {
  # Don't generate twice.
  (( CLUSTER_SH_CREATED_MANIFESTS )) && return 0
  local YAML_LIST="$(mktemp)"
  # Generate manifests, capture environment variables pointing to the YAML files.
  local FULL_OUTPUT="$( \
      source $(dirname $0)/../hack/generate-yamls.sh ${REPO_ROOT_DIR} ${YAML_LIST} ; \
      set | grep _YAML=/)"
  local LOG_OUTPUT="$(echo "${FULL_OUTPUT}" | grep -v _YAML=/)"
  local ENV_OUTPUT="$(echo "${FULL_OUTPUT}" | grep '^[_0-9A-Z]\+_YAML=/')"
  [[ -z "${LOG_OUTPUT}" || -z "${ENV_OUTPUT}" ]] && fail_test "Error generating manifests"
  # Only import the environment variables pointing to the YAML files.
  echo "${LOG_OUTPUT}"
  echo -e "Generated manifests:\n${ENV_OUTPUT}"
  eval "${ENV_OUTPUT}"
  CLUSTER_SH_CREATED_MANIFESTS=1
}

# Installs Knative Serving in the current cluster, and waits for it to be ready.
function install_knative_serving() {
  export KO_DOCKER_REPO=${DOCKER_REPO_OVERRIDE}
  create_manifests
  echo ">> Bringing up Istio"
  kubectl apply -f "${ISTIO_CRD_YAML}" || return 1
  kubectl apply -f "${ISTIO_YAML}" || return 1

  echo ">> Bringing up Serving"
  # TODO(#2122): Use RELEASE_YAML once we have monitoring e2e.
<<<<<<< HEAD
  kubectl apply -f "${RELEASE_NO_MON_YAML}" || return 1
=======
  if [[ -z "${RELEASE_YAML_OVERRIDE}" ]]; then
    kubectl apply -f "${RELEASE_NO_MON_YAML}"
  else
    kubectl apply -f "${RELEASE_YAML_OVERRIDE}"
  fi
>>>>>>> 40cadd2d

  # Due to the lack of Status in Istio, we have to ignore failures in initial requests.
  #
  # However, since network configurations may reach different ingress pods at slightly
  # different time, even ignoring failures for initial requests won't ensure subsequent
  # requests will succeed all the time.  We are disabling ingress pod autoscaling here
  # to avoid having too much flakes in the tests.  That would allow us to be stricter
  # when checking non-probe requests to discover other routing issues.
  #
  # We should revisit this when Istio API exposes a Status that we can rely on.
  # TODO(tcnghia): remove this when https://github.com/istio/istio/issues/882 is fixed.
  echo ">> Patching Istio"
  kubectl patch hpa -n istio-system knative-ingressgateway --patch '{"spec": {"maxReplicas": 1}}' || return 1

  echo ">> Creating test resources (test/config/)"
  ko apply -f test/config/ || return 1

  wait_until_pods_running knative-serving || return 1
  wait_until_pods_running istio-system || return 1
  wait_until_service_has_external_ip istio-system knative-ingressgateway
}

# Uninstalls Knative Serving from the current cluster.
function uninstall_knative_serving() {
  create_manifests
  echo ">> Removing test resources (test/config/)"
  ko delete --ignore-not-found=true -f test/config/ || return 1

  echo ">> Bringing down Serving"
  # TODO(#2122): Use RELEASE_YAML once we have monitoring e2e.
<<<<<<< HEAD
  ko delete --ignore-not-found=true -f "${RELEASE_NO_MON_YAML}" || return 1
=======
  if [[ -z "${RELEASE_YAML_OVERRIDE}" ]]; then
    ko delete --ignore-not-found=true -f "${RELEASE_NO_MON_YAML}"
  else
    ko delete --ignore-not-found=true -f "${RELEASE_YAML_OVERRIDE}"
  fi
>>>>>>> 40cadd2d

  echo ">> Bringing down Istio"
  kubectl delete --ignore-not-found=true -f ${ISTIO_YAML} || return 1
  kubectl delete --ignore-not-found=true clusterrolebinding cluster-admin-binding
}<|MERGE_RESOLUTION|>--- conflicted
+++ resolved
@@ -49,15 +49,12 @@
 
   echo ">> Bringing up Serving"
   # TODO(#2122): Use RELEASE_YAML once we have monitoring e2e.
-<<<<<<< HEAD
   kubectl apply -f "${RELEASE_NO_MON_YAML}" || return 1
-=======
   if [[ -z "${RELEASE_YAML_OVERRIDE}" ]]; then
-    kubectl apply -f "${RELEASE_NO_MON_YAML}"
+    kubectl apply -f "${RELEASE_NO_MON_YAML}" || return 1
   else
-    kubectl apply -f "${RELEASE_YAML_OVERRIDE}"
+    kubectl apply -f "${RELEASE_YAML_OVERRIDE}" || return 1
   fi
->>>>>>> 40cadd2d
 
   # Due to the lack of Status in Istio, we have to ignore failures in initial requests.
   #
@@ -88,15 +85,11 @@
 
   echo ">> Bringing down Serving"
   # TODO(#2122): Use RELEASE_YAML once we have monitoring e2e.
-<<<<<<< HEAD
-  ko delete --ignore-not-found=true -f "${RELEASE_NO_MON_YAML}" || return 1
-=======
   if [[ -z "${RELEASE_YAML_OVERRIDE}" ]]; then
-    ko delete --ignore-not-found=true -f "${RELEASE_NO_MON_YAML}"
+    ko delete --ignore-not-found=true -f "${RELEASE_NO_MON_YAML}" || return 1
   else
-    ko delete --ignore-not-found=true -f "${RELEASE_YAML_OVERRIDE}"
+    ko delete --ignore-not-found=true -f "${RELEASE_YAML_OVERRIDE}" || return 1
   fi
->>>>>>> 40cadd2d
 
   echo ">> Bringing down Istio"
   kubectl delete --ignore-not-found=true -f ${ISTIO_YAML} || return 1
