--- conflicted
+++ resolved
@@ -159,14 +159,8 @@
 	return generateTraffic(ctx, attacker, pacer, duration, stopChan)
 }
 
-<<<<<<< HEAD
-type validationFunc func(*testing.T, *test.Clients, test.ResourceNames) error
-
 // ValidateEndpoint validates the given URL in `names` returns 200.
 func ValidateEndpoint(t *testing.T, clients *test.Clients, names test.ResourceNames) error {
-=======
-func validateEndpoint(t *testing.T, clients *test.Clients, names test.ResourceNames) error {
->>>>>>> 27247b5e
 	_, err := pkgTest.WaitForEndpointState(
 		clients.KubeClient,
 		t.Logf,
@@ -188,11 +182,7 @@
 // data points.
 // It sets up EnsureTearDown to ensure that resources are cleaned up when the
 // test terminates.
-<<<<<<< HEAD
-func SetupSvc(t *testing.T, class, metric string, target int, targetUtilization float64, image string, validate validationFunc, fopts ...rtesting.ServiceOption) *TestContext {
-=======
-func setup(t *testing.T, class, metric string, target int, targetUtilization float64, fopts ...rtesting.ServiceOption) *testContext {
->>>>>>> 27247b5e
+func SetupSvc(t *testing.T, class, metric string, target int, targetUtilization float64, fopts ...rtesting.ServiceOption) *testContext {
 	t.Helper()
 	clients := Setup(t)
 
@@ -406,11 +396,7 @@
 		target = 10
 	}
 
-<<<<<<< HEAD
-	ctx := SetupSvc(t, class, metric, target, targetUtilization, autoscaleTestImageName, ValidateEndpoint)
-=======
-	ctx := setup(t, class, metric, target, targetUtilization)
->>>>>>> 27247b5e
+	ctx := SetupSvc(t, class, metric, target, targetUtilization)
 
 	ctx.t.Log("The autoscaler spins up additional replicas when traffic increases.")
 	// note: without the warm-up / gradual increase of load the test is retrieving a 503 (overload) from the envoy
