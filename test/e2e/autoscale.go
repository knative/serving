--- conflicted
+++ resolved
@@ -287,17 +287,13 @@
 	return float64(resources.ReadyAddressCount(eps)), nil
 }
 
-<<<<<<< HEAD
-func checkPodScale(ctx *testContext, targetPods, minPods, maxPods float64, duration time.Duration) error {
-=======
 func checkPodScale(ctx *testContext, targetPods, minPods, maxPods float64, duration time.Duration, quick bool) error {
 	// Short-circuit traffic generation once we exit from the check logic.
->>>>>>> 748381ed
 	done := time.After(duration)
-	return checkPodScaleWithDone(ctx, targetPods, minPods, maxPods, done)
-}
-
-func checkPodScaleWithDone(ctx *testContext, targetPods, minPods, maxPods float64, done <-chan time.Time) error {
+	return checkPodScaleWithDone(ctx, targetPods, minPods, maxPods, done, quick)
+}
+
+func checkPodScaleWithDone(ctx *testContext, targetPods, minPods, maxPods float64, done <-chan time.Time, quick bool) error {
 	// Short-circuit traffic generation once we exit from the check logic.
 	ticker := time.NewTicker(2 * time.Second)
 	defer ticker.Stop()
