// +build e2e

/*
Copyright 2018 The Knative Authors

Licensed under the Apache License, Version 2.0 (the "License");
you may not use this file except in compliance with the License.
You may obtain a copy of the License at

    http://www.apache.org/licenses/LICENSE-2.0

Unless required by applicable law or agreed to in writing, software
distributed under the License is distributed on an "AS IS" BASIS,
WITHOUT WARRANTIES OR CONDITIONS OF ANY KIND, either express or implied.
See the License for the specific language governing permissions and
limitations under the License.
*/

package e2e

import (
	"bytes"
	"io/ioutil"
	"os"
	"os/exec"
	"strings"
	"testing"
	"time"

	"github.com/knative/pkg/test/logging"
	"github.com/knative/serving/test"
)

const (
	appYaml              = "../test_images/helloworld/helloworld.yaml"
	yamlImagePlaceholder = "github.com/knative/serving/test_images/helloworld"
	ingressTimeout       = 5 * time.Minute
	servingTimeout       = 2 * time.Minute
	checkInterval        = 2 * time.Second
)

func noStderrShell(name string, arg ...string) string {
	var void bytes.Buffer
	cmd := exec.Command(name, arg...)
	cmd.Stderr = &void
	out, _ := cmd.Output()
	return string(out)
}

func cleanup(yamlFilename string, logger *logging.BaseLogger) {
	exec.Command("kubectl", "delete", "-f", yamlFilename).Run()
	os.Remove(yamlFilename)
}

func TestHelloWorldFromShell(t *testing.T) {
	//add test case specific name to its own logger
	logger := logging.GetContextLogger("TestHelloWorldFromShell")

<<<<<<< HEAD
	imagePath := strings.Join([]string{test.ServingFlags.DockerRepo, "helloworld"}, "/")
=======
	imagePath := test.ImagePath("helloworld")
>>>>>>> ff7c297b

	logger.Infof("Creating manifest")

	// Create manifest file.
	newYaml, err := ioutil.TempFile("", "helloworld")
	if err != nil {
		t.Fatalf("Failed to create temporary manifest: %v", err)
	}
	newYamlFilename := newYaml.Name()
	defer cleanup(newYamlFilename, logger)
	test.CleanupOnInterrupt(func() { cleanup(newYamlFilename, logger) }, logger)

	// Populate manifets file with the real path to the container
	content, err := ioutil.ReadFile(appYaml)
	if err != nil {
		t.Fatalf("Failed to read file %s: %v", appYaml, err)
	}
	realContent := strings.Replace(string(content), yamlImagePlaceholder, imagePath, -1)
	if _, err = newYaml.WriteString(realContent); err != nil {
		t.Fatalf("Failed to write new manifest: %v", err)
	}
	if err = newYaml.Close(); err != nil {
		t.Fatalf("Failed to close new manifest file: %v", err)
	}

	logger.Infof("Manifest file is '%s'", newYamlFilename)
	logger.Info("Deploying using kubectl")

	// Deploy using kubectl
	if output, err := exec.Command("kubectl", "apply", "-f", newYamlFilename).CombinedOutput(); err != nil {
		t.Fatalf("Error running kubectl: %v", strings.TrimSpace(string(output)))
	}

	logger.Info("Waiting for ingress to come up")

	// Wait for ingress to come up
	serviceIP := ""
	serviceHost := ""
	timeout := ingressTimeout
	for (serviceIP == "" || serviceHost == "") && timeout >= 0 {
		serviceHost = noStderrShell("kubectl", "get", "route", "route-example", "-o", "jsonpath={.status.domain}")
		serviceIP = noStderrShell("kubectl", "get", "svc", "knative-ingressgateway", "-n", "istio-system",
			"-o", "jsonpath={.status.loadBalancer.ingress[*]['ip']}")
		time.Sleep(checkInterval)
		timeout = timeout - checkInterval
	}
	if serviceIP == "" || serviceHost == "" {
		// serviceHost or serviceIP might contain a useful error, dump them.
		t.Fatalf("Ingress not found (IP='%s', host='%s')", serviceIP, serviceHost)
	}
	logger.Infof("Ingress is at %s/%s", serviceIP, serviceHost)

	logger.Info("Accessing app using curl")

	outputString := ""
	timeout = servingTimeout
	for outputString != helloWorldExpectedOutput && timeout >= 0 {
		output, err := exec.Command("curl", "--header", "Host:"+serviceHost, "http://"+serviceIP).Output()
		errorString := "none"
		time.Sleep(checkInterval)
		timeout = timeout - checkInterval
		if err != nil {
			errorString = err.Error()
		}
		outputString = strings.TrimSpace(string(output))
		logger.Infof("App replied with '%s' (error: %s)", outputString, errorString)
	}

	if outputString != helloWorldExpectedOutput {
		t.Fatalf("Timeout waiting for app to start serving")
	}
	logger.Info("App is serving")
}<|MERGE_RESOLUTION|>--- conflicted
+++ resolved
@@ -55,12 +55,7 @@
 func TestHelloWorldFromShell(t *testing.T) {
 	//add test case specific name to its own logger
 	logger := logging.GetContextLogger("TestHelloWorldFromShell")
-
-<<<<<<< HEAD
-	imagePath := strings.Join([]string{test.ServingFlags.DockerRepo, "helloworld"}, "/")
-=======
 	imagePath := test.ImagePath("helloworld")
->>>>>>> ff7c297b
 
 	logger.Infof("Creating manifest")
 
