// +build e2e

/*
Copyright 2018 The Knative Authors

Licensed under the Apache License, Version 2.0 (the "License");
you may not use this file except in compliance with the License.
You may obtain a copy of the License at
    http://www.apache.org/licenses/LICENSE-2.0

Unless required by applicable law or agreed to in writing, software
distributed under the License is distributed on an "AS IS" BASIS,
WITHOUT WARRANTIES OR CONDITIONS OF ANY KIND, either express or implied.
See the License for the specific language governing permissions and
limitations under the License.
*/

package e2e

import (
	"fmt"
	"net/http"
	"strings"
	"testing"

	pkgTest "github.com/knative/pkg/test"
	"github.com/knative/pkg/test/logging"
	"github.com/knative/pkg/test/spoof"
	"github.com/knative/serving/test"

	corev1 "k8s.io/api/core/v1"
	metav1 "k8s.io/apimachinery/pkg/apis/meta/v1"
)

var (
	clients *test.Clients
	logger  *logging.BaseLogger
)

const (
	targetHostEnv      = "TARGET_HOST"
	helloworldResponse = "Hello World! How about some tasty noodles?"
)

func createTargetHostEnvVars(routeName string, t *testing.T) []corev1.EnvVar {
	helloWorldRoute, err := clients.ServingClient.Routes.Get(routeName, metav1.GetOptions{})
	if err != nil {
		t.Fatalf("Failed to get Route of helloworld app: %v", err)
	}
	internalDomain := helloWorldRoute.Status.DomainInternal
	logger.Infof("helloworld internal domain is %v.", internalDomain)
	return []corev1.EnvVar{{
		Name:  targetHostEnv,
		Value: internalDomain,
	}}
}

func sendRequest(resolvableDomain bool, domain string) (*spoof.Response, error) {
	logger.Infof("The domain of request is %s.", domain)
	client, err := pkgTest.NewSpoofingClient(clients.KubeClient, logger, domain, resolvableDomain)
	if err != nil {
		return nil, err
	}

	req, err := http.NewRequest(http.MethodGet, fmt.Sprintf("http://%s", domain), nil)
	if err != nil {
		return nil, err
	}
	return client.Do(req)
}

// In this test, we set up two apps: helloworld and httpproxy.
// helloworld is a simple app that displays a plaintext string.
// httpproxy is a proxy that redirects request to internal service of helloworld app
// with FQDN {route}.{namespace}.svc.cluster.local.
// The expected result is that the request sent to httpproxy app is successfully redirected
// to helloworld app.
func TestServiceToServiceCall(t *testing.T) {
	logger = logging.GetContextLogger("TestServiceToServiceCall")
	clients = Setup(t)

	// Set up helloworld app.
<<<<<<< HEAD
	helloWorldImagePath := strings.Join([]string{test.ServingFlags.DockerRepo, "helloworld"}, "/")
=======
	helloWorldImagePath := test.ImagePath("helloworld")
>>>>>>> ff7c297b
	logger.Infof("Creating a Route and Configuration for helloworld test app.")
	helloWorldNames, err := CreateRouteAndConfig(clients, logger, helloWorldImagePath)
	if err != nil {
		t.Fatalf("Failed to create Route and Configuration: %v", err)
	}
	test.CleanupOnInterrupt(func() { TearDown(clients, helloWorldNames, logger) }, logger)
	defer TearDown(clients, helloWorldNames, logger)
	if err := test.WaitForRouteState(clients.ServingClient, helloWorldNames.Route, test.IsRouteReady, "RouteIsReady"); err != nil {
		t.Fatalf("The Route %s was not marked as Ready to serve traffic: %v", helloWorldNames.Route, err)
	}

	// Set up httpproxy app.
<<<<<<< HEAD
	httpProxyImagePath := strings.Join([]string{test.ServingFlags.DockerRepo, "httpproxy"}, "/")
=======
	httpProxyImagePath := test.ImagePath("httpproxy")

>>>>>>> ff7c297b
	logger.Infof("Creating a Route and Configuration for httpproxy test app.")
	envVars := createTargetHostEnvVars(helloWorldNames.Route, t)
	httpProxyNames, err := CreateRouteAndConfigWithEnv(clients, logger, httpProxyImagePath, envVars)
	if err != nil {
		t.Fatalf("Failed to create Route and Configuration: %v", err)
	}
	test.CleanupOnInterrupt(func() { TearDown(clients, httpProxyNames, logger) }, logger)
	defer TearDown(clients, httpProxyNames, logger)
	if err := test.WaitForRouteState(clients.ServingClient, httpProxyNames.Route, test.IsRouteReady, "RouteIsReady"); err != nil {
		t.Fatalf("The Route %s was not marked as Ready to serve traffic: %v", httpProxyNames.Route, err)
	}
	httpProxyRoute, err := clients.ServingClient.Routes.Get(httpProxyNames.Route, metav1.GetOptions{})
	if err != nil {
		t.Fatalf("Failed to get Route %s: %v", httpProxyNames.Route, err)
	}
	if _, err = pkgTest.WaitForEndpointState(
		clients.KubeClient,
		logger,
		httpProxyRoute.Status.Domain, pkgTest.Retrying(pkgTest.MatchesAny, http.StatusServiceUnavailable, http.StatusNotFound),
		"HttpProxy",
		test.ServingFlags.ResolvableDomain); err != nil {
		t.Fatalf("Failed to start endpoint of httpproxy: %v", err)
	}
	logger.Info("httpproxy is ready.")

	// Send request to httpproxy to trigger the http call from httpproxy Pod to internal service of helloworld app.
	response, err := sendRequest(test.ServingFlags.ResolvableDomain, httpProxyRoute.Status.Domain)
	if err != nil {
		t.Fatalf("Failed to send request to httpproxy: %v", err)
	}
	// We expect the response from httpproxy is equal to the response from htlloworld
	if helloworldResponse != strings.TrimSpace(string(response.Body)) {
		t.Fatalf("The httpproxy response '%s' is not equal to helloworld response '%s'.", string(response.Body), helloworldResponse)
	}
}<|MERGE_RESOLUTION|>--- conflicted
+++ resolved
@@ -80,11 +80,7 @@
 	clients = Setup(t)
 
 	// Set up helloworld app.
-<<<<<<< HEAD
-	helloWorldImagePath := strings.Join([]string{test.ServingFlags.DockerRepo, "helloworld"}, "/")
-=======
 	helloWorldImagePath := test.ImagePath("helloworld")
->>>>>>> ff7c297b
 	logger.Infof("Creating a Route and Configuration for helloworld test app.")
 	helloWorldNames, err := CreateRouteAndConfig(clients, logger, helloWorldImagePath)
 	if err != nil {
@@ -97,12 +93,8 @@
 	}
 
 	// Set up httpproxy app.
-<<<<<<< HEAD
-	httpProxyImagePath := strings.Join([]string{test.ServingFlags.DockerRepo, "httpproxy"}, "/")
-=======
 	httpProxyImagePath := test.ImagePath("httpproxy")
 
->>>>>>> ff7c297b
 	logger.Infof("Creating a Route and Configuration for httpproxy test app.")
 	envVars := createTargetHostEnvVars(helloWorldNames.Route, t)
 	httpProxyNames, err := CreateRouteAndConfigWithEnv(clients, logger, httpProxyImagePath, envVars)
