--- conflicted
+++ resolved
@@ -43,15 +43,11 @@
 		log.Fatal("Failed to process environment variable: ", err)
 	}
 
-<<<<<<< HEAD
-	clients, err := test.NewClientsFromCtx(pkgTest.InjectionContext(), test.ServingNamespace)
-=======
 	cfg, err := injection.GetRESTConfig("", "")
 	if err != nil {
 		log.Fatal("Failed to build config: ", err)
 	}
 	clients, err := test.NewClientsFromConfig(cfg, test.ServingNamespace)
->>>>>>> 0852b9f6
 	if err != nil {
 		log.Fatal("Failed to create clients: ", err)
 	}
