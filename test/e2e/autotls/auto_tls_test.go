// +build e2e

/*
Copyright 2020 The Knative Authors

Licensed under the Apache License, Version 2.0 (the "License");
you may not use this file except in compliance with the License.
You may obtain a copy of the License at

    http://www.apache.org/licenses/LICENSE-2.0

Unless required by applicable law or agreed to in writing, software
distributed under the License is distributed on an "AS IS" BASIS,
WITHOUT WARRANTIES OR CONDITIONS OF ANY KIND, either express or implied.
See the License for the specific language governing permissions and
limitations under the License.
*/
package autotls

import (
	"context"
	"crypto/tls"
	"crypto/x509"
	"fmt"
	"io/ioutil"
	"net"
	"net/http"
	"testing"
	"time"

<<<<<<< HEAD
	"golang.org/x/oauth2"
	"golang.org/x/oauth2/google"
=======
>>>>>>> 24add1d1
	corev1 "k8s.io/api/core/v1"
	apierrors "k8s.io/apimachinery/pkg/api/errors"
	metav1 "k8s.io/apimachinery/pkg/apis/meta/v1"
	"k8s.io/apimachinery/pkg/util/wait"

<<<<<<< HEAD
	"knative.dev/pkg/system"
	pkgtest "knative.dev/pkg/test"
	"knative.dev/pkg/test/ingress"
	"knative.dev/serving/pkg/apis/networking"
	"knative.dev/serving/pkg/apis/networking/v1alpha1"
	cmclientset "knative.dev/serving/pkg/client/certmanager/clientset/versioned"
=======
	"knative.dev/serving/pkg/apis/networking"
>>>>>>> 24add1d1
	routenames "knative.dev/serving/pkg/reconciler/route/resources/names"
	"knative.dev/serving/test"
	testingress "knative.dev/serving/test/conformance/ingress"
	"knative.dev/serving/test/e2e"
	v1test "knative.dev/serving/test/v1"
<<<<<<< HEAD

	"github.com/ghodss/yaml"
	cmv1alpha2 "github.com/jetstack/cert-manager/pkg/apis/certmanager/v1alpha2"
	cmmeta "github.com/jetstack/cert-manager/pkg/apis/meta/v1"
	"github.com/kelseyhightower/envconfig"

	"google.golang.org/api/dns/v1"
=======
>>>>>>> 24add1d1
)

const (
	dnsRecordDeadline = 600 // 10 min
)

<<<<<<< HEAD
var (
	caClusterIssuer = &cmv1alpha2.ClusterIssuer{
		ObjectMeta: metav1.ObjectMeta{
			Name: "ca-issuer",
		},
		Spec: cmv1alpha2.IssuerSpec{
			IssuerConfig: cmv1alpha2.IssuerConfig{
				CA: &cmv1alpha2.CAIssuer{},
			},
		},
	}
)

type dnsRecord struct {
	ip     string
	domain string
}

type config struct {
	DnsZone                       string `split_words:"true" required:"false"`
	CloudDnsServiceAccountKeyFile string `split_words:"true" required:"false"`
	CloudDnsProject               string `split_words:"true" required:"false"`
	SetUpDNS                      string `split_words:"true" required:"false"`
}

type autoTLSClients struct {
	clients  *test.Clients
	cmClient cmclientset.Interface
}

=======
// To run this test locally with cert-manager, you need to
// 1. Install cert-manager from `third_party/` directory.
// 2. Run the command below to do the configuration:
// kubectl apply -f test/config/autotls/certmanager/selfsigned/
>>>>>>> 24add1d1
func TestPerKsvcCert_localCA(t *testing.T) {
	clients := e2e.Setup(t)
	disableNamespaceCert(t, clients)

	names := test.ResourceNames{
		Service: test.ObjectNameForTest(t),
		Image:   "runtime",
	}
	test.CleanupOnInterrupt(func() { test.TearDown(clients, names) })
	defer test.TearDown(clients, names)

	objects, err := v1test.CreateServiceReady(t, clients, &names)
	if err != nil {
		t.Fatalf("Failed to create initial Service: %v: %v", names.Service, err)
	}

	cancel := turnOnAutoTLS(t, clients)
	defer cancel()

	// wait for certificate to be ready
	waitForCertificateReady(t, clients, routenames.Certificate(objects.Route))

	// curl HTTPS
	secretName := routenames.Certificate(objects.Route)
	rootCAs := createRootCAs(t, clients, objects.Route.Namespace, secretName)
	httpsClient := createHTTPSClient(t, clients, objects, rootCAs)
	testingress.RuntimeRequest(t, httpsClient, "https://"+objects.Service.Status.URL.Host)
}

<<<<<<< HEAD
// To run this test locally, you need:
// 1. Configure config-domain ConfigMap under knative-serivng namespace to use your custom domain.
// 2. In your DNS server, map your custom domain (e.g. *.example.com) to the IP of ingress, and
// make sure it is effective.
func TestPerKsvcCert_HTTP01(t *testing.T) {
	t.Skip("Test environment is not ready. Can only be ran locally.")
	tlsClients := initializeClients(t)
	disableNamespaceCert(t, tlsClients)

	// Set up Test environment variable.
	var env config
	if err := envconfig.Process("", &env); err != nil {
		t.Fatalf("Failed to process environment variable: %v.", err)
	}

	// Create Knative Service
	names := test.ResourceNames{
		Service: fmt.Sprintf("t%d", time.Now().Unix()),
		Image:   "runtime",
	}
	test.CleanupOnInterrupt(func() { test.TearDown(tlsClients.clients, names) })
	objects, err := v1test.CreateServiceReady(t, tlsClients.clients, &names)
	if err != nil {
		t.Fatalf("Failed to create initial Service: %v: %v", names.Service, err)
	}
	if env.SetUpDNS == "true" {
		cancel := setupDNSRecord(t, env, tlsClients, objects.Route.Status.URL.Host)
		defer cancel()
	}

	cancel := turnOnAutoTLS(t, tlsClients)
	defer cancel()

	// wait for http01 challenge path to be populated.
	waitForHTTP01ChallengePath(t, tlsClients, objects)

	// wait for certificate to be ready
	waitForCertificateReady(t, tlsClients, routenames.Certificate(objects.Route))

	// curl HTTPS
	rootCAs := createRootCAs(t, tlsClients, objects)
	httpsClient := createHTTPSClient(t, tlsClients, objects, rootCAs)
	testingress.RuntimeRequest(t, httpsClient, "https://"+objects.Service.Status.URL.Host)
}

func createRootCAs(t *testing.T, tlsClients *autoTLSClients, objects *v1test.ResourceObjects) *x509.CertPool {
	secret, err := tlsClients.clients.KubeClient.Kube.CoreV1().Secrets(objects.Route.Namespace).Get(
		routenames.Certificate(objects.Route), metav1.GetOptions{})
	if err != nil {
		t.Fatalf("Failed to get Secret %s: %v", routenames.Certificate(objects.Route), err)
=======
func createRootCAs(t *testing.T, clients *test.Clients, ns, secretName string) *x509.CertPool {
	secret, err := clients.KubeClient.Kube.CoreV1().Secrets(ns).Get(
		secretName, metav1.GetOptions{})
	if err != nil {
		t.Fatalf("Failed to get Secret %s: %v", secretName, err)
>>>>>>> 24add1d1
	}

	rootCAs, _ := x509.SystemCertPool()
	if rootCAs == nil {
		rootCAs = x509.NewCertPool()
	}
<<<<<<< HEAD
	if ok := rootCAs.AppendCertsFromPEM(secret.Data[corev1.TLSCertKey]); !ok {
		t.Fatalf("Failed to add the certificate to the root CA")
=======
	if !rootCAs.AppendCertsFromPEM(secret.Data[corev1.TLSCertKey]) {
		t.Fatal("Failed to add the certificate to the root CA")
>>>>>>> 24add1d1
	}
	return rootCAs
}

<<<<<<< HEAD
func createHTTPSClient(t *testing.T, tlsClients *autoTLSClients, objects *v1test.ResourceObjects, rootCAs *x509.CertPool) *http.Client {
	ing, err := tlsClients.clients.NetworkingClient.Ingresses.Get(routenames.Ingress(objects.Route), metav1.GetOptions{})
=======
func createHTTPSClient(t *testing.T, clients *test.Clients, objects *v1test.ResourceObjects, rootCAs *x509.CertPool) *http.Client {
	ing, err := clients.NetworkingClient.Ingresses.Get(routenames.Ingress(objects.Route), metav1.GetOptions{})
>>>>>>> 24add1d1
	if err != nil {
		t.Fatalf("Failed to get Ingress %s: %v", routenames.Ingress(objects.Route), err)
	}
	dialer := testingress.CreateDialContext(t, ing, clients)
	tlsConfig := &tls.Config{
		RootCAs: rootCAs,
	}
	return &http.Client{
		Transport: &http.Transport{
			DialContext:     dialer,
			TLSClientConfig: tlsConfig,
		}}
}

func disableNamespaceCert(t *testing.T, clients *test.Clients) {
	namespaces, err := clients.KubeClient.Kube.CoreV1().Namespaces().List(metav1.ListOptions{})
	if err != nil {
		t.Fatalf("Failed to list namespaces: %v", err)
	}
	for _, ns := range namespaces.Items {
		if ns.Labels == nil {
			ns.Labels = map[string]string{}
		}
		ns.Labels[networking.DisableWildcardCertLabelKey] = "true"
		if _, err := clients.KubeClient.Kube.CoreV1().Namespaces().Update(&ns); err != nil {
			t.Errorf("Fail to disable namespace cert: %v", err)
		}
	}
}

<<<<<<< HEAD
func createClusterIssuer(t *testing.T, tlsClients *autoTLSClients, tlsSecretName string) (*cmv1alpha2.ClusterIssuer, context.CancelFunc) {
	copy := caClusterIssuer.DeepCopy()
	copy.Spec.CA.SecretName = tlsSecretName
	test.CleanupOnInterrupt(func() {
		tlsClients.cmClient.CertmanagerV1alpha2().ClusterIssuers().Delete(copy.Name, &metav1.DeleteOptions{})
	})
	if _, err := tlsClients.cmClient.CertmanagerV1alpha2().ClusterIssuers().Create(copy); err != nil {
		t.Fatalf("Failed to create ClusterIssuer %v: %v", &copy, err)
	}
	return copy, func() {
		if err := tlsClients.cmClient.CertmanagerV1alpha2().ClusterIssuers().Delete(copy.Name, &metav1.DeleteOptions{}); err != nil {
			t.Errorf("Failed to clean up ClusterIssuer %s: %v", copy.Name, err)
		}
	}
}

func updateConfigCertManangerCM(t *testing.T, tlsClients *autoTLSClients, clusterIssuer *cmv1alpha2.ClusterIssuer) context.CancelFunc {
	issuerRef := &cmmeta.ObjectReference{
		Name: clusterIssuer.Name,
		Kind: "ClusterIssuer",
	}
	issuerRefBytes, err := yaml.Marshal(issuerRef)
	if err != nil {
		t.Fatalf("Failed to convert IssuerRef %v to bytes: %v", issuerRef, err)
	}

	certManagerCM, err := tlsClients.clients.KubeClient.Kube.CoreV1().ConfigMaps(system.Namespace()).Get("config-certmanager", metav1.GetOptions{})
	if err != nil {
		t.Fatalf("Failed to get config-certmanager ConfigMap: %v", err)
	}
	certManagerCM.Data["issuerRef"] = string(issuerRefBytes)
	test.CleanupOnInterrupt(func() {
		cleanUpConfigCertManagerCM(t, tlsClients)
	})
	if _, err := tlsClients.clients.KubeClient.Kube.CoreV1().ConfigMaps(certManagerCM.Namespace).Update(certManagerCM); err != nil {
		t.Fatalf("Failed to update the config-certmanager ConfigMap: %v", err)
	}
	return func() {
		cleanUpConfigCertManagerCM(t, tlsClients)
	}
}

func cleanUpConfigCertManagerCM(t *testing.T, tlsClients *autoTLSClients) {
	certManagerCM, err := tlsClients.clients.KubeClient.Kube.CoreV1().ConfigMaps(system.Namespace()).Get("config-certmanager", metav1.GetOptions{})
	if err != nil {
		t.Errorf("Failed to get config-certmanager ConfigMap: %v", err)
		return
	}
	delete(certManagerCM.Data, "issuerRef")
	if _, err := tlsClients.clients.KubeClient.Kube.CoreV1().ConfigMaps(certManagerCM.Namespace).Update(certManagerCM); err != nil {
		t.Errorf("Failed to clean up config-certmanager ConfigMap: %v", err)
	}
}

func turnOnAutoTLS(t *testing.T, tlsClients *autoTLSClients) context.CancelFunc {
	configNetworkCM, err := tlsClients.clients.KubeClient.Kube.CoreV1().ConfigMaps(system.Namespace()).Get("config-network", metav1.GetOptions{})
=======
func turnOnAutoTLS(t *testing.T, clients *test.Clients) context.CancelFunc {
	configNetworkCM, err := clients.KubeClient.Kube.CoreV1().ConfigMaps(systemNamespace).Get("config-network", metav1.GetOptions{})
>>>>>>> 24add1d1
	if err != nil {
		t.Fatalf("Failed to get config-network ConfigMap: %v", err)
	}
	configNetworkCM.Data["autoTLS"] = "Enabled"
	test.CleanupOnInterrupt(func() {
		turnOffAutoTLS(t, clients)
	})
<<<<<<< HEAD
	if _, err := tlsClients.clients.KubeClient.Kube.CoreV1().ConfigMaps(system.Namespace()).Update(configNetworkCM); err != nil {
=======
	if _, err := clients.KubeClient.Kube.CoreV1().ConfigMaps(systemNamespace).Update(configNetworkCM); err != nil {
>>>>>>> 24add1d1
		t.Fatalf("Failed to update config-network ConfigMap: %v", err)
	}
	return func() {
		turnOffAutoTLS(t, clients)
	}
}

<<<<<<< HEAD
func turnOffAutoTLS(t *testing.T, tlsClients *autoTLSClients) {
	configNetworkCM, err := tlsClients.clients.KubeClient.Kube.CoreV1().ConfigMaps(system.Namespace()).Get("config-network", metav1.GetOptions{})
=======
func turnOffAutoTLS(t *testing.T, clients *test.Clients) {
	configNetworkCM, err := clients.KubeClient.Kube.CoreV1().ConfigMaps(systemNamespace).Get("config-network", metav1.GetOptions{})
>>>>>>> 24add1d1
	if err != nil {
		t.Errorf("Failed to get config-network ConfigMap: %v", err)
		return
	}
	delete(configNetworkCM.Data, "autoTLS")
	if _, err := clients.KubeClient.Kube.CoreV1().ConfigMaps(configNetworkCM.Namespace).Update(configNetworkCM); err != nil {
		t.Errorf("Failed to turn off Auto TLS: %v", err)
	}
}

<<<<<<< HEAD
func waitForHTTP01ChallengePath(t *testing.T, tlsClients *autoTLSClients, objects *v1test.ResourceObjects) {
	certName := routenames.Certificate(objects.Route)
	if err := wait.Poll(5*time.Second, 60*time.Second, func() (bool, error) {
		cert, err := tlsClients.clients.NetworkingClient.Certificates.Get(certName, metav1.GetOptions{})
		cert, ready, err := getCertificate(t, tlsClients, certName)
		if !ready {
			return ready, err
		}
		if len(cert.Status.HTTP01Challenges) == 0 {
			return false, nil
		}
		ingress, err := tlsClients.clients.NetworkingClient.Ingresses.Get(objects.Route.Name, metav1.GetOptions{})
=======
func waitForCertificateReady(t *testing.T, clients *test.Clients, certName string) {
	if err := wait.Poll(10*time.Second, 300*time.Second, func() (bool, error) {
		cert, err := clients.NetworkingClient.Certificates.Get(certName, metav1.GetOptions{})
>>>>>>> 24add1d1
		if err != nil {
			return false, err
		}
		for _, rule := range ingress.Spec.Rules {
			for _, path := range rule.HTTP.Paths {
				if path.Path == cert.Status.HTTP01Challenges[0].URL.Path {
					return true, nil
				}
			}
		}
		return false, nil
	}); err != nil {
		t.Fatalf("HTTP01 challenge path is not populated in Ingress: %v", err)
	}
}

func waitForCertificateReady(t *testing.T, tlsClients *autoTLSClients, certName string) {
	if err := wait.Poll(10*time.Second, 300*time.Second, func() (bool, error) {
		cert, ready, err := getCertificate(t, tlsClients, certName)
		if !ready {
			return ready, err
		}
		return cert.Status.IsReady(), nil
	}); err != nil {
		t.Fatalf("Certificate %s is not ready: %v", certName, err)
	}
}

func getCertificate(t *testing.T, tlsClients *autoTLSClients, certName string) (*v1alpha1.Certificate, bool, error) {
	cert, err := tlsClients.clients.NetworkingClient.Certificates.Get(certName, metav1.GetOptions{})
	if err != nil {
		if apierrors.IsNotFound(err) {
			t.Logf("Certificate %s has not been created: %v", certName, err)
			return nil, false, nil
		}
		return nil, false, err
	}
	return cert, true, nil
}

func setupDNSRecord(t *testing.T, cfg config, tlsClients *autoTLSClients, domain string) context.CancelFunc {
	ip, err := ingress.GetIngressEndpoint(tlsClients.clients.KubeClient.Kube)
	if err != nil {
		t.Fatalf("Failed to get Gateway IP address %v.", err)
	}
	dnsRecord := &dnsRecord{
		domain: domain,
		ip:     ip,
	}
	if err := createDNSRecord(cfg, dnsRecord); err != nil {
		t.Fatalf("Failed to create DNS record: %v", err)
	}
	if err := waitForDNSRecordVisibleLocally(dnsRecord); err != nil {
		deleteDNSRecord(t, cfg, dnsRecord)
		t.Fatalf("Failed to wait for DNS record to be visible: %v", err)
	}
	t.Logf("DNS record %v was set up.", dnsRecord)
	return func() {
		deleteDNSRecord(t, cfg, dnsRecord)
	}
}

func waitForDNSRecordVisibleLocally(record *dnsRecord) error {
	return wait.PollImmediate(10*time.Second, dnsRecordDeadline*time.Second, func() (bool, error) {
		ips, _ := net.LookupHost(record.domain)
		for _, ip := range ips {
			if ip == record.ip {
				return true, nil
			}
		}
		return false, nil
	})
}

func createDNSRecord(cfg config, dnsRecord *dnsRecord) error {
	record := makeRecordSet(cfg, dnsRecord)
	svc, err := getCloudDNSSvc(cfg.CloudDnsServiceAccountKeyFile)
	if err != nil {
		return err
	}
	// Look for existing records.
	if list, err := svc.ResourceRecordSets.List(
		cfg.CloudDnsProject, cfg.DnsZone).Name(record.Name).Type("A").Do(); err != nil {
		return err
	} else if len(list.Rrsets) > 0 {
		return fmt.Errorf("record for domain %s already exists", record.Name)
	}

	addition := &dns.Change{
		Additions: []*dns.ResourceRecordSet{record},
	}
	return changeDNSRecord(cfg, addition, svc)
}

func deleteDNSRecord(t *testing.T, cfg config, dnsRecord *dnsRecord) {
	rec := makeRecordSet(cfg, dnsRecord)
	svc, err := getCloudDNSSvc(cfg.CloudDnsServiceAccountKeyFile)
	if err != nil {
		t.Errorf("Failed to get Cloud DNS service. %v", err)
		return
	}
	deletion := &dns.Change{
		Deletions: []*dns.ResourceRecordSet{rec},
	}
	if err := changeDNSRecord(cfg, deletion, svc); err != nil {
		t.Errorf("Failed to get change DNS record. %v", err)
		return
	}
}

func makeRecordSet(cfg config, record *dnsRecord) *dns.ResourceRecordSet {
	dnsName := record.domain + "."
	return &dns.ResourceRecordSet{
		Name:    dnsName,
		Rrdatas: []string{record.ip},
		// Setting TTL of DNS record to 5 second to make DNS become effective more quickly.
		Ttl:  int64(5),
		Type: "A",
	}
}

func changeDNSRecord(cfg config, change *dns.Change, svc *dns.Service) error {
	chg, err := svc.Changes.Create(cfg.CloudDnsProject, cfg.DnsZone, change).Do()
	if err != nil {
		return err
	}
	// wait for change to be acknowledged
	for chg.Status == "pending" {
		time.Sleep(time.Second)
		chg, err = svc.Changes.Get(cfg.CloudDnsProject, cfg.DnsZone, chg.Id).Do()
		if err != nil {
			return err
		}
	}
	return nil
}

// reference: https://github.com/jetstack/cert-manager/blob/master/pkg/issuer/acme/dns/clouddns/clouddns.go
func getCloudDNSSvc(svcAccountKeyFile string) (*dns.Service, error) {
	data, err := ioutil.ReadFile(svcAccountKeyFile)
	if err != nil {
		return nil, err
	}
	conf, err := google.JWTConfigFromJSON(data, dns.NdevClouddnsReadwriteScope)
	if err != nil {
		return nil, err
	}
	client := conf.Client(oauth2.NoContext)
	svc, err := dns.New(client)
	if err != nil {
		return nil, err
	}
	return svc, nil
}<|MERGE_RESOLUTION|>--- conflicted
+++ resolved
@@ -28,59 +28,30 @@
 	"testing"
 	"time"
 
-<<<<<<< HEAD
 	"golang.org/x/oauth2"
 	"golang.org/x/oauth2/google"
-=======
->>>>>>> 24add1d1
 	corev1 "k8s.io/api/core/v1"
 	apierrors "k8s.io/apimachinery/pkg/api/errors"
 	metav1 "k8s.io/apimachinery/pkg/apis/meta/v1"
 	"k8s.io/apimachinery/pkg/util/wait"
 
-<<<<<<< HEAD
 	"knative.dev/pkg/system"
-	pkgtest "knative.dev/pkg/test"
 	"knative.dev/pkg/test/ingress"
 	"knative.dev/serving/pkg/apis/networking"
 	"knative.dev/serving/pkg/apis/networking/v1alpha1"
-	cmclientset "knative.dev/serving/pkg/client/certmanager/clientset/versioned"
-=======
-	"knative.dev/serving/pkg/apis/networking"
->>>>>>> 24add1d1
 	routenames "knative.dev/serving/pkg/reconciler/route/resources/names"
 	"knative.dev/serving/test"
 	testingress "knative.dev/serving/test/conformance/ingress"
 	"knative.dev/serving/test/e2e"
 	v1test "knative.dev/serving/test/v1"
-<<<<<<< HEAD
-
-	"github.com/ghodss/yaml"
-	cmv1alpha2 "github.com/jetstack/cert-manager/pkg/apis/certmanager/v1alpha2"
-	cmmeta "github.com/jetstack/cert-manager/pkg/apis/meta/v1"
+
 	"github.com/kelseyhightower/envconfig"
 
 	"google.golang.org/api/dns/v1"
-=======
->>>>>>> 24add1d1
 )
 
 const (
 	dnsRecordDeadline = 600 // 10 min
-)
-
-<<<<<<< HEAD
-var (
-	caClusterIssuer = &cmv1alpha2.ClusterIssuer{
-		ObjectMeta: metav1.ObjectMeta{
-			Name: "ca-issuer",
-		},
-		Spec: cmv1alpha2.IssuerSpec{
-			IssuerConfig: cmv1alpha2.IssuerConfig{
-				CA: &cmv1alpha2.CAIssuer{},
-			},
-		},
-	}
 )
 
 type dnsRecord struct {
@@ -95,17 +66,10 @@
 	SetUpDNS                      string `split_words:"true" required:"false"`
 }
 
-type autoTLSClients struct {
-	clients  *test.Clients
-	cmClient cmclientset.Interface
-}
-
-=======
 // To run this test locally with cert-manager, you need to
 // 1. Install cert-manager from `third_party/` directory.
 // 2. Run the command below to do the configuration:
 // kubectl apply -f test/config/autotls/certmanager/selfsigned/
->>>>>>> 24add1d1
 func TestPerKsvcCert_localCA(t *testing.T) {
 	clients := e2e.Setup(t)
 	disableNamespaceCert(t, clients)
@@ -135,15 +99,16 @@
 	testingress.RuntimeRequest(t, httpsClient, "https://"+objects.Service.Status.URL.Host)
 }
 
-<<<<<<< HEAD
 // To run this test locally, you need:
 // 1. Configure config-domain ConfigMap under knative-serivng namespace to use your custom domain.
 // 2. In your DNS server, map your custom domain (e.g. *.example.com) to the IP of ingress, and
 // make sure it is effective.
+// 3. Run the command below to do the configuration:
+// kubectl apply -f test/config/autotls/certmanager/http01/
 func TestPerKsvcCert_HTTP01(t *testing.T) {
 	t.Skip("Test environment is not ready. Can only be ran locally.")
-	tlsClients := initializeClients(t)
-	disableNamespaceCert(t, tlsClients)
+	clients := e2e.Setup(t)
+	disableNamespaceCert(t, clients)
 
 	// Set up Test environment variable.
 	var env config
@@ -151,72 +116,57 @@
 		t.Fatalf("Failed to process environment variable: %v.", err)
 	}
 
-	// Create Knative Service
 	names := test.ResourceNames{
 		Service: fmt.Sprintf("t%d", time.Now().Unix()),
 		Image:   "runtime",
 	}
-	test.CleanupOnInterrupt(func() { test.TearDown(tlsClients.clients, names) })
-	objects, err := v1test.CreateServiceReady(t, tlsClients.clients, &names)
+	test.CleanupOnInterrupt(func() { test.TearDown(clients, names) })
+	defer test.TearDown(clients, names)
+
+	objects, err := v1test.CreateServiceReady(t, clients, &names)
 	if err != nil {
 		t.Fatalf("Failed to create initial Service: %v: %v", names.Service, err)
 	}
 	if env.SetUpDNS == "true" {
-		cancel := setupDNSRecord(t, env, tlsClients, objects.Route.Status.URL.Host)
+		cancel := setupDNSRecord(t, env, clients, objects.Route.Status.URL.Host)
 		defer cancel()
 	}
 
-	cancel := turnOnAutoTLS(t, tlsClients)
+	cancel := turnOnAutoTLS(t, clients)
 	defer cancel()
+	test.CleanupOnInterrupt(cancel)
 
 	// wait for http01 challenge path to be populated.
-	waitForHTTP01ChallengePath(t, tlsClients, objects)
+	waitForHTTP01ChallengePath(t, clients, objects)
 
 	// wait for certificate to be ready
-	waitForCertificateReady(t, tlsClients, routenames.Certificate(objects.Route))
+	waitForCertificateReady(t, clients, routenames.Certificate(objects.Route))
 
 	// curl HTTPS
-	rootCAs := createRootCAs(t, tlsClients, objects)
-	httpsClient := createHTTPSClient(t, tlsClients, objects, rootCAs)
+	rootCAs := createRootCAs(t, clients, objects.Route.Namespace, routenames.Certificate(objects.Route))
+	httpsClient := createHTTPSClient(t, clients, objects, rootCAs)
 	testingress.RuntimeRequest(t, httpsClient, "https://"+objects.Service.Status.URL.Host)
 }
 
-func createRootCAs(t *testing.T, tlsClients *autoTLSClients, objects *v1test.ResourceObjects) *x509.CertPool {
-	secret, err := tlsClients.clients.KubeClient.Kube.CoreV1().Secrets(objects.Route.Namespace).Get(
-		routenames.Certificate(objects.Route), metav1.GetOptions{})
-	if err != nil {
-		t.Fatalf("Failed to get Secret %s: %v", routenames.Certificate(objects.Route), err)
-=======
 func createRootCAs(t *testing.T, clients *test.Clients, ns, secretName string) *x509.CertPool {
 	secret, err := clients.KubeClient.Kube.CoreV1().Secrets(ns).Get(
 		secretName, metav1.GetOptions{})
 	if err != nil {
 		t.Fatalf("Failed to get Secret %s: %v", secretName, err)
->>>>>>> 24add1d1
 	}
 
 	rootCAs, _ := x509.SystemCertPool()
 	if rootCAs == nil {
 		rootCAs = x509.NewCertPool()
 	}
-<<<<<<< HEAD
-	if ok := rootCAs.AppendCertsFromPEM(secret.Data[corev1.TLSCertKey]); !ok {
-		t.Fatalf("Failed to add the certificate to the root CA")
-=======
 	if !rootCAs.AppendCertsFromPEM(secret.Data[corev1.TLSCertKey]) {
 		t.Fatal("Failed to add the certificate to the root CA")
->>>>>>> 24add1d1
 	}
 	return rootCAs
 }
 
-<<<<<<< HEAD
-func createHTTPSClient(t *testing.T, tlsClients *autoTLSClients, objects *v1test.ResourceObjects, rootCAs *x509.CertPool) *http.Client {
-	ing, err := tlsClients.clients.NetworkingClient.Ingresses.Get(routenames.Ingress(objects.Route), metav1.GetOptions{})
-=======
 func createHTTPSClient(t *testing.T, clients *test.Clients, objects *v1test.ResourceObjects, rootCAs *x509.CertPool) *http.Client {
 	ing, err := clients.NetworkingClient.Ingresses.Get(routenames.Ingress(objects.Route), metav1.GetOptions{})
->>>>>>> 24add1d1
 	if err != nil {
 		t.Fatalf("Failed to get Ingress %s: %v", routenames.Ingress(objects.Route), err)
 	}
@@ -247,67 +197,8 @@
 	}
 }
 
-<<<<<<< HEAD
-func createClusterIssuer(t *testing.T, tlsClients *autoTLSClients, tlsSecretName string) (*cmv1alpha2.ClusterIssuer, context.CancelFunc) {
-	copy := caClusterIssuer.DeepCopy()
-	copy.Spec.CA.SecretName = tlsSecretName
-	test.CleanupOnInterrupt(func() {
-		tlsClients.cmClient.CertmanagerV1alpha2().ClusterIssuers().Delete(copy.Name, &metav1.DeleteOptions{})
-	})
-	if _, err := tlsClients.cmClient.CertmanagerV1alpha2().ClusterIssuers().Create(copy); err != nil {
-		t.Fatalf("Failed to create ClusterIssuer %v: %v", &copy, err)
-	}
-	return copy, func() {
-		if err := tlsClients.cmClient.CertmanagerV1alpha2().ClusterIssuers().Delete(copy.Name, &metav1.DeleteOptions{}); err != nil {
-			t.Errorf("Failed to clean up ClusterIssuer %s: %v", copy.Name, err)
-		}
-	}
-}
-
-func updateConfigCertManangerCM(t *testing.T, tlsClients *autoTLSClients, clusterIssuer *cmv1alpha2.ClusterIssuer) context.CancelFunc {
-	issuerRef := &cmmeta.ObjectReference{
-		Name: clusterIssuer.Name,
-		Kind: "ClusterIssuer",
-	}
-	issuerRefBytes, err := yaml.Marshal(issuerRef)
-	if err != nil {
-		t.Fatalf("Failed to convert IssuerRef %v to bytes: %v", issuerRef, err)
-	}
-
-	certManagerCM, err := tlsClients.clients.KubeClient.Kube.CoreV1().ConfigMaps(system.Namespace()).Get("config-certmanager", metav1.GetOptions{})
-	if err != nil {
-		t.Fatalf("Failed to get config-certmanager ConfigMap: %v", err)
-	}
-	certManagerCM.Data["issuerRef"] = string(issuerRefBytes)
-	test.CleanupOnInterrupt(func() {
-		cleanUpConfigCertManagerCM(t, tlsClients)
-	})
-	if _, err := tlsClients.clients.KubeClient.Kube.CoreV1().ConfigMaps(certManagerCM.Namespace).Update(certManagerCM); err != nil {
-		t.Fatalf("Failed to update the config-certmanager ConfigMap: %v", err)
-	}
-	return func() {
-		cleanUpConfigCertManagerCM(t, tlsClients)
-	}
-}
-
-func cleanUpConfigCertManagerCM(t *testing.T, tlsClients *autoTLSClients) {
-	certManagerCM, err := tlsClients.clients.KubeClient.Kube.CoreV1().ConfigMaps(system.Namespace()).Get("config-certmanager", metav1.GetOptions{})
-	if err != nil {
-		t.Errorf("Failed to get config-certmanager ConfigMap: %v", err)
-		return
-	}
-	delete(certManagerCM.Data, "issuerRef")
-	if _, err := tlsClients.clients.KubeClient.Kube.CoreV1().ConfigMaps(certManagerCM.Namespace).Update(certManagerCM); err != nil {
-		t.Errorf("Failed to clean up config-certmanager ConfigMap: %v", err)
-	}
-}
-
-func turnOnAutoTLS(t *testing.T, tlsClients *autoTLSClients) context.CancelFunc {
-	configNetworkCM, err := tlsClients.clients.KubeClient.Kube.CoreV1().ConfigMaps(system.Namespace()).Get("config-network", metav1.GetOptions{})
-=======
 func turnOnAutoTLS(t *testing.T, clients *test.Clients) context.CancelFunc {
-	configNetworkCM, err := clients.KubeClient.Kube.CoreV1().ConfigMaps(systemNamespace).Get("config-network", metav1.GetOptions{})
->>>>>>> 24add1d1
+	configNetworkCM, err := clients.KubeClient.Kube.CoreV1().ConfigMaps(system.Namespace()).Get("config-network", metav1.GetOptions{})
 	if err != nil {
 		t.Fatalf("Failed to get config-network ConfigMap: %v", err)
 	}
@@ -315,11 +206,7 @@
 	test.CleanupOnInterrupt(func() {
 		turnOffAutoTLS(t, clients)
 	})
-<<<<<<< HEAD
-	if _, err := tlsClients.clients.KubeClient.Kube.CoreV1().ConfigMaps(system.Namespace()).Update(configNetworkCM); err != nil {
-=======
-	if _, err := clients.KubeClient.Kube.CoreV1().ConfigMaps(systemNamespace).Update(configNetworkCM); err != nil {
->>>>>>> 24add1d1
+	if _, err := clients.KubeClient.Kube.CoreV1().ConfigMaps(system.Namespace()).Update(configNetworkCM); err != nil {
 		t.Fatalf("Failed to update config-network ConfigMap: %v", err)
 	}
 	return func() {
@@ -327,13 +214,8 @@
 	}
 }
 
-<<<<<<< HEAD
-func turnOffAutoTLS(t *testing.T, tlsClients *autoTLSClients) {
-	configNetworkCM, err := tlsClients.clients.KubeClient.Kube.CoreV1().ConfigMaps(system.Namespace()).Get("config-network", metav1.GetOptions{})
-=======
 func turnOffAutoTLS(t *testing.T, clients *test.Clients) {
-	configNetworkCM, err := clients.KubeClient.Kube.CoreV1().ConfigMaps(systemNamespace).Get("config-network", metav1.GetOptions{})
->>>>>>> 24add1d1
+	configNetworkCM, err := clients.KubeClient.Kube.CoreV1().ConfigMaps(system.Namespace()).Get("config-network", metav1.GetOptions{})
 	if err != nil {
 		t.Errorf("Failed to get config-network ConfigMap: %v", err)
 		return
@@ -344,24 +226,18 @@
 	}
 }
 
-<<<<<<< HEAD
-func waitForHTTP01ChallengePath(t *testing.T, tlsClients *autoTLSClients, objects *v1test.ResourceObjects) {
+func waitForHTTP01ChallengePath(t *testing.T, clients *test.Clients, objects *v1test.ResourceObjects) {
 	certName := routenames.Certificate(objects.Route)
 	if err := wait.Poll(5*time.Second, 60*time.Second, func() (bool, error) {
-		cert, err := tlsClients.clients.NetworkingClient.Certificates.Get(certName, metav1.GetOptions{})
-		cert, ready, err := getCertificate(t, tlsClients, certName)
+		cert, err := clients.NetworkingClient.Certificates.Get(certName, metav1.GetOptions{})
+		cert, ready, err := getCertificate(t, clients, certName)
 		if !ready {
 			return ready, err
 		}
 		if len(cert.Status.HTTP01Challenges) == 0 {
 			return false, nil
 		}
-		ingress, err := tlsClients.clients.NetworkingClient.Ingresses.Get(objects.Route.Name, metav1.GetOptions{})
-=======
-func waitForCertificateReady(t *testing.T, clients *test.Clients, certName string) {
-	if err := wait.Poll(10*time.Second, 300*time.Second, func() (bool, error) {
-		cert, err := clients.NetworkingClient.Certificates.Get(certName, metav1.GetOptions{})
->>>>>>> 24add1d1
+		ingress, err := clients.NetworkingClient.Ingresses.Get(objects.Route.Name, metav1.GetOptions{})
 		if err != nil {
 			return false, err
 		}
@@ -378,9 +254,9 @@
 	}
 }
 
-func waitForCertificateReady(t *testing.T, tlsClients *autoTLSClients, certName string) {
+func waitForCertificateReady(t *testing.T, clients *test.Clients, certName string) {
 	if err := wait.Poll(10*time.Second, 300*time.Second, func() (bool, error) {
-		cert, ready, err := getCertificate(t, tlsClients, certName)
+		cert, ready, err := getCertificate(t, clients, certName)
 		if !ready {
 			return ready, err
 		}
@@ -390,8 +266,8 @@
 	}
 }
 
-func getCertificate(t *testing.T, tlsClients *autoTLSClients, certName string) (*v1alpha1.Certificate, bool, error) {
-	cert, err := tlsClients.clients.NetworkingClient.Certificates.Get(certName, metav1.GetOptions{})
+func getCertificate(t *testing.T, clients *test.Clients, certName string) (*v1alpha1.Certificate, bool, error) {
+	cert, err := clients.NetworkingClient.Certificates.Get(certName, metav1.GetOptions{})
 	if err != nil {
 		if apierrors.IsNotFound(err) {
 			t.Logf("Certificate %s has not been created: %v", certName, err)
@@ -402,8 +278,8 @@
 	return cert, true, nil
 }
 
-func setupDNSRecord(t *testing.T, cfg config, tlsClients *autoTLSClients, domain string) context.CancelFunc {
-	ip, err := ingress.GetIngressEndpoint(tlsClients.clients.KubeClient.Kube)
+func setupDNSRecord(t *testing.T, cfg config, clients *test.Clients, domain string) context.CancelFunc {
+	ip, err := ingress.GetIngressEndpoint(clients.KubeClient.Kube)
 	if err != nil {
 		t.Fatalf("Failed to get Gateway IP address %v.", err)
 	}
