/*
Copyright 2019 The Knative Authors

Licensed under the Apache License, Version 2.0 (the "License");
you may not use this file except in compliance with the License.
You may obtain a copy of the License at

    http://www.apache.org/licenses/LICENSE-2.0

Unless required by applicable law or agreed to in writing, software
distributed under the License is distributed on an "AS IS" BASIS,
WITHOUT WARRANTIES OR CONDITIONS OF ANY KIND, either express or implied.
See the License for the specific language governing permissions and
limitations under the License.
*/

package e2e

import (
	"context"
	"fmt"
	"math"
	"net/url"
	"testing"
	"time"

	corev1 "k8s.io/api/core/v1"
	"k8s.io/apimachinery/pkg/api/resource"
	pkgTest "knative.dev/pkg/test"
	"knative.dev/pkg/test/spoof"
	"knative.dev/serving/pkg/apis/serving/v1alpha1"
	"knative.dev/serving/pkg/pool"
	serviceresourcenames "knative.dev/serving/pkg/reconciler/service/resources/names"
	v1alpha1testing "knative.dev/serving/pkg/testing/v1alpha1"
	"knative.dev/serving/test"
	v1a1test "knative.dev/serving/test/v1alpha1"
)

// Latencies is an interface for providing mechanisms for recording timings
// for the parts of the scale test.
type Latencies interface {
	// Add takes the name of this measurement and the time at which it began.
	// This should be called at the moment of completion, so that duration may
	// be computed with `time.Since(start)`.  We use this signature to that this
	// function is suitable for use in a `defer`.
	Add(name string, start time.Time)
}

func abortOnTimeout(ctx context.Context) spoof.ResponseChecker {
	return func(resp *spoof.Response) (bool, error) {
		return true, ctx.Err()
	}
}

func ScaleToWithin(t *testing.T, scale int, duration time.Duration, latencies Latencies) {
	clients := Setup(t)

	cleanupCh := make(chan test.ResourceNames, scale)
	defer close(cleanupCh)

	// These are the local (per-probe) and global (all probes) targets for the scale test.
	// 95 = 19/20, so allow one failure within the minimum number of probes, but expect
	// us to have 3 9s overall.
	const (
		localSLO  = 0.95
		globalSLO = 0.999
		minProbes = 20
	)
	pm := test.NewProberManager(t.Logf, clients, minProbes)

	ctx, cancel := context.WithTimeout(context.Background(), duration)
	defer cancel()
	width := int(math.Ceil(math.Log10(float64(scale))))

	t.Log("Creating new Services")
	wg := pool.NewWithCapacity(50 /* maximum in-flight creates */, scale /* capacity */)
	for i := 0; i < scale; i++ {
		// https://golang.org/doc/faq#closures_and_goroutines
		i := i
		wg.Go(func() error {
			names := test.ResourceNames{
				Service: test.SubServiceNameForTest(t, fmt.Sprintf("%0[1]*[2]d", width, i)),
				Image:   "helloworld",
			}

			// Start the clock for various waypoints towards Service readiness.
			start := time.Now()
			// Record the overall completion time regardless of success/failure.
			defer latencies.Add("time-to-done", start)

			svc, err := v1a1test.CreateLatestService(t, clients, names,
				v1alpha1testing.WithResourceRequirements(corev1.ResourceRequirements{
					Limits: corev1.ResourceList{
<<<<<<< HEAD
						corev1.ResourceCPU:    resource.MustParse("45m"),
=======
						corev1.ResourceCPU:    resource.MustParse("50m"),
>>>>>>> 90294b5e
						corev1.ResourceMemory: resource.MustParse("50Mi"),
					},
					Requests: corev1.ResourceList{
						corev1.ResourceCPU:    resource.MustParse("30m"),
						corev1.ResourceMemory: resource.MustParse("20Mi"),
					},
				}),
				v1alpha1testing.WithConfigAnnotations(map[string]string{
					"autoscaling.knative.dev/maxScale": "1",
				}),
				v1alpha1testing.WithReadinessProbe(&corev1.Probe{
					Handler: corev1.Handler{
						HTTPGet: &corev1.HTTPGetAction{
							Path: "/",
						},
					},
				}),
				v1alpha1testing.WithRevisionTimeoutSeconds(10))
			if err != nil {
				t.Errorf("CreateLatestService() = %v", err)
				return fmt.Errorf("CreateLatestService() failed: %w", err)
			}

			// Record the time it took to create the service.
			latencies.Add("time-to-create", start)
			names.Route = serviceresourcenames.Route(svc)
			names.Config = serviceresourcenames.Configuration(svc)

			// Send it to our cleanup logic (below)
			cleanupCh <- names

			t.Logf("Wait for %s to become ready.", names.Service)
			var url *url.URL
			err = v1a1test.WaitForServiceState(clients.ServingAlphaClient, names.Service, func(s *v1alpha1.Service) (bool, error) {
				if ctx.Err() != nil {
					return false, ctx.Err()
				}
				if s.Status.URL == nil {
					return false, nil
				}
				url = s.Status.URL.URL()
				return v1a1test.IsServiceReady(s)
			}, "ServiceUpdatedWithURL")

			if err != nil {
				t.Errorf("WaitForServiceState(w/ Domain) = %v", err)
				return fmt.Errorf("WaitForServiceState(w/ Domain) failed: %w", err)
			}

			// Record the time it took to become ready.
			latencies.Add("time-to-ready", start)

			_, err = pkgTest.WaitForEndpointState(
				clients.KubeClient,
				t.Logf,
				url,
				v1a1test.RetryingRouteInconsistency(pkgTest.MatchesAllOf(pkgTest.IsStatusOK, pkgTest.MatchesBody(test.HelloWorldText), abortOnTimeout(ctx))),
				"WaitForEndpointToServeText",
				test.ServingFlags.ResolvableDomain)
			if err != nil {
				t.Errorf("WaitForEndpointState(expected text) = %v", err)
				return fmt.Errorf("WaitForEndpointState(expected text) failed: %w", err)
			}

			// Record the time it took to get back a 200 with the expected text.
			latencies.Add("time-to-200", start)

			// Start probing the domain until the test is complete.
			pm.Spawn(url)

			t.Logf("%s is ready.", names.Service)
			return nil
		})
	}

	// Wait for all of the service creations to complete (possibly in failure),
	// and signal the done channel.
	doneCh := make(chan error)
	go func() {
		defer close(doneCh)
		if err := wg.Wait(); err != nil {
			doneCh <- err
		}
	}()

	for {
		// As services get created, add logic to clean them up.
		// When all of the creations have finished, then stop all of the active probers
		// and check our SLIs against our SLOs.
		// All of this has to finish within the configured timeout.
		select {
		case names := <-cleanupCh:
			t.Logf("Added %v to cleanup routine.", names)
			test.CleanupOnInterrupt(func() { test.TearDown(clients, names) })
			defer test.TearDown(clients, names)

		case err := <-doneCh:
			if err != nil {
				// If we don't do this first, then we'll see tons of 503s from the ongoing probes
				// as we tear down the things they are probing.
				defer pm.Stop()
				t.Fatalf("Unexpected error: %v", err)
			}

			// This ProberManager implementation waits for minProbes before actually stopping.
			if err := pm.Stop(); err != nil {
				t.Fatalf("Stop() = %v", err)
			}
			// Check each of the local SLOs
			pm.Foreach(func(u *url.URL, p test.Prober) {
				if err := test.CheckSLO(localSLO, u.String(), p); err != nil {
					t.Errorf("CheckSLO() = %v", err)
				}
			})
			// Check the global SLO
			if err := test.CheckSLO(globalSLO, "aggregate", pm); err != nil {
				t.Errorf("CheckSLO() = %v", err)
			}
			return
		}
	}
}<|MERGE_RESOLUTION|>--- conflicted
+++ resolved
@@ -91,11 +91,7 @@
 			svc, err := v1a1test.CreateLatestService(t, clients, names,
 				v1alpha1testing.WithResourceRequirements(corev1.ResourceRequirements{
 					Limits: corev1.ResourceList{
-<<<<<<< HEAD
-						corev1.ResourceCPU:    resource.MustParse("45m"),
-=======
 						corev1.ResourceCPU:    resource.MustParse("50m"),
->>>>>>> 90294b5e
 						corev1.ResourceMemory: resource.MustParse("50Mi"),
 					},
 					Requests: corev1.ResourceList{
