--- conflicted
+++ resolved
@@ -281,11 +281,7 @@
 	defer close(stopChan)
 
 	go func() {
-<<<<<<< HEAD
-		if err := generateTraffic(ctx, int(numPods*10), 35*time.Second, stopChan); err != nil {
-=======
 		if err := generateTraffic(ctx, int(numPods*10), 60*time.Second, stopChan); err != nil {
->>>>>>> 366aa03c
 			errChan <- err
 		}
 	}()
