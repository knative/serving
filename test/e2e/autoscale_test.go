--- conflicted
+++ resolved
@@ -22,11 +22,8 @@
 	"fmt"
 	"math"
 	"net/http"
-<<<<<<< HEAD
 	"net/url"
-=======
 	"strconv"
->>>>>>> 212e6996
 	"strings"
 	"sync/atomic"
 	"testing"
