--- conflicted
+++ resolved
@@ -55,11 +55,10 @@
 	}
 }
 
-<<<<<<< HEAD
 func tearDown(ctx *testContext) {
 	TearDown(ctx.clients, ctx.names, ctx.logger)
 }
-=======
+
 func generateTraffic(clients *test.Clients, logger *logging.BaseLogger, concurrency int, duration time.Duration, domain string) error {
 	var (
 		totalRequests      int
@@ -122,7 +121,7 @@
 		return fmt.Errorf("Error making requests for scale up. Got %d successful requests. Wanted %d.",
 			successfulRequests, totalRequests)
 	}
->>>>>>> 81ef6ec3
+}
 
 type testContext struct {
 	t              *testing.T
@@ -255,66 +254,6 @@
 		ctx.t.Fatalf("Waiting for Pod.List to have no non-Evicted pods: %v", err)
 	}
 
-<<<<<<< HEAD
-	ctx.logger.Infof("Scaled down.")
-}
-
-func generateTraffic(ctx *testContext, concurrency int, duration time.Duration) error {
-	var (
-		totalRequests      int
-		successfulRequests int
-		mux                sync.Mutex
-		group              errgroup.Group
-	)
-
-	ctx.logger.Infof("Maintaining %d concurrent requests for %v.", concurrency, duration)
-	for i := 0; i < concurrency; i++ {
-		group.Go(func() error {
-			done := time.After(duration)
-			client, err := pkgTest.NewSpoofingClient(ctx.clients.KubeClient, ctx.logger, ctx.domain, test.ServingFlags.ResolvableDomain)
-			if err != nil {
-				return fmt.Errorf("error creating spoofing client: %v", err)
-			}
-			req, err := http.NewRequest(http.MethodGet, fmt.Sprintf("http://%s", ctx.domain), nil)
-			if err != nil {
-				return fmt.Errorf("error creating spoofing client: %v", err)
-			}
-			// ctx.logger.Infof( /* DO NOT SUBMIT */ "sending request to %v", fmt.Sprintf("http://%s", ctx.domain))
-			for {
-				select {
-				case <-done:
-					return nil
-				default:
-					mux.Lock()
-					totalRequests++
-					mux.Unlock()
-					res, err := client.Do(req)
-					if err != nil {
-						ctx.logger.Debugf("error making request %v", err)
-						continue
-					}
-
-					if res.StatusCode != http.StatusOK {
-						ctx.logger.Debugf("non 200 response %v", res.StatusCode)
-						ctx.logger.Debugf("response headers: %v", res.Header)
-						ctx.logger.Debugf("response body: %v", res.Body)
-						continue
-					}
-					mux.Lock()
-					successfulRequests++
-					mux.Unlock()
-				}
-			}
-		})
-=======
-	logger.Infof("Scaled down.")
-	logger.Infof("Sending traffic again to verify deployment scales back up")
-	err = generateTraffic(clients, logger, 20, 20*time.Second, domain)
-	if err != nil {
-		t.Fatalf("Error during final scale up: %v", err)
->>>>>>> 81ef6ec3
-	}
-
 	ctx.logger.Infof("Waiting for all requests to complete.")
 	if err := group.Wait(); err != nil {
 		return fmt.Errorf("error making requests for scale up: %v", err)
