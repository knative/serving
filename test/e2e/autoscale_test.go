// +build e2e

/*
Copyright 2018 The Knative Authors

Licensed under the Apache License, Version 2.0 (the "License");
you may not use this file except in compliance with the License.
You may obtain a copy of the License at

    http://www.apache.org/licenses/LICENSE-2.0

Unless required by applicable law or agreed to in writing, software
distributed under the License is distributed on an "AS IS" BASIS,
WITHOUT WARRANTIES OR CONDITIONS OF ANY KIND, either express or implied.
See the License for the specific language governing permissions and
limitations under the License.
*/

package e2e

import (
	"fmt"
	"net/http"
	"testing"

	pkgTest "github.com/knative/pkg/test"
	"github.com/knative/pkg/test/logging"
	"github.com/knative/serving/test"
	"k8s.io/api/core/v1"
	"k8s.io/api/extensions/v1beta1"
	metav1 "k8s.io/apimachinery/pkg/apis/meta/v1"
)

const (
	autoscaleExpectedOutput = "39999983"
)

var (
	initialScaleToZeroThreshold   string
	initialScaleToZeroGracePeriod string
)

func isDeploymentScaledUp() func(d *v1beta1.Deployment) (bool, error) {
	return func(d *v1beta1.Deployment) (bool, error) {
		return d.Status.ReadyReplicas >= 1, nil
	}
}

func isDeploymentScaledToZero() func(d *v1beta1.Deployment) (bool, error) {
	return func(d *v1beta1.Deployment) (bool, error) {
		return d.Status.ReadyReplicas == 0, nil
	}
}

func generateTrafficBurst(clients *test.Clients, logger *logging.BaseLogger, want int, domain string) error {
	concurrentRequests := make(chan bool, want)

	logger.Infof("Performing %d concurrent requests.", want)
	for i := 0; i < want; i++ {
		go func() {
			res, err := pkgTest.WaitForEndpointState(clients.KubeClient,
				logger,
				domain,
				pkgTest.Retrying(pkgTest.EventuallyMatchesBody(autoscaleExpectedOutput), http.StatusNotFound),
				"MakingConcurrentRequests",
				test.ServingFlags.ResolvableDomain)
			if err != nil {
				logger.Errorf("Unsuccessful request: %v", err)
				if res != nil {
					logger.Errorf("Response headers: %v", res.Header)
				} else {
					logger.Errorf("Nil response. No response headers to show.")
				}
			}
			concurrentRequests <- err == nil
		}()
	}

	logger.Infof("Waiting for all requests to complete.")
	got := 0
	for i := 0; i < want; i++ {
		if <-concurrentRequests {
			got++
		}
	}
	if got != want {
		return fmt.Errorf("Error making requests for scale up. Got %v successful requests. Wanted %v.", got, want)
	}
	return nil
}

func getAutoscalerConfigMap(clients *test.Clients) (*v1.ConfigMap, error) {
	return test.GetConfigMap(clients.KubeClient).Get("config-autoscaler", metav1.GetOptions{})
}

func setScaleToZeroThreshold(clients *test.Clients, threshold string, gracePeriod string) error {
	configMap, err := getAutoscalerConfigMap(clients)
	if err != nil {
		return err
	}
	configMap.Data["scale-to-zero-threshold"] = threshold
	configMap.Data["scale-to-zero-grace-period"] = gracePeriod
	_, err = test.GetConfigMap(clients.KubeClient).Update(configMap)
	return err
}

func setup(t *testing.T, logger *logging.BaseLogger) *test.Clients {
	clients := Setup(t)

	configMap, err := getAutoscalerConfigMap(clients)
	if err != nil {
		logger.Infof("Unable to retrieve the autoscale configMap. Assuming a ScaleToZero value of '5m'. %v", err)
		initialScaleToZeroThreshold = "5m"
		initialScaleToZeroGracePeriod = "2m"
	} else {
		initialScaleToZeroThreshold = configMap.Data["scale-to-zero-threshold"]
		initialScaleToZeroGracePeriod = configMap.Data["scale-to-zero-grace-period"]
	}

	err = setScaleToZeroThreshold(clients, "1m", "30s")
	if err != nil {
		t.Fatalf(`Unable to set ScaleToZeroThreshold to '1m'. This will
		          cause the test to time out. Failing fast instead. %v`, err)
	}

	return clients
}

func tearDown(clients *test.Clients, names test.ResourceNames, logger *logging.BaseLogger) {
	setScaleToZeroThreshold(clients, initialScaleToZeroThreshold, initialScaleToZeroGracePeriod)
	TearDown(clients, names, logger)
}

func TestAutoscaleUpDownUp(t *testing.T) {
	//add test case specific name to its own logger
	logger := logging.GetContextLogger("TestAutoscaleUpDownUp")

	clients := setup(t, logger)
<<<<<<< HEAD
	imagePath := strings.Join(
		[]string{
			test.ServingFlags.DockerRepo,
			"autoscale"},
		"/")
=======
	imagePath := test.ImagePath("autoscale")
>>>>>>> ff7c297b

	logger.Infof("Creating a new Route and Configuration")
	names, err := CreateRouteAndConfig(clients, logger, imagePath)
	if err != nil {
		t.Fatalf("Failed to create Route and Configuration: %v", err)
	}
	test.CleanupOnInterrupt(func() { tearDown(clients, names, logger) }, logger)
	defer tearDown(clients, names, logger)

	logger.Infof(`When the Revision can have traffic routed to it,
	            the Route is marked as Ready.`)
	err = test.WaitForRouteState(
		clients.ServingClient,
		names.Route,
		test.IsRouteReady,
		"RouteIsReady")
	if err != nil {
		t.Fatalf(`The Route %s was not marked as Ready to serve traffic:
			 %v`, names.Route, err)
	}

	logger.Infof("Serves the expected data at the endpoint")
	config, err := clients.ServingClient.Configs.Get(names.Config, metav1.GetOptions{})
	if err != nil {
		t.Fatalf(`Configuration %s was not updated with the new
		         revision: %v`, names.Config, err)
	}
	deploymentName :=
		config.Status.LatestCreatedRevisionName + "-deployment"
	route, err := clients.ServingClient.Routes.Get(names.Route, metav1.GetOptions{})
	if err != nil {
		t.Fatalf("Error fetching Route %s: %v", names.Route, err)
	}
	domain := route.Status.Domain

	_, err = pkgTest.WaitForEndpointState(
		clients.KubeClient,
		logger,
		domain,
		// Istio doesn't expose a status for us here: https://github.com/istio/istio/issues/6082
		// TODO(tcnghia): Remove this when https://github.com/istio/istio/issues/882 is fixed.
		pkgTest.Retrying(pkgTest.EventuallyMatchesBody(autoscaleExpectedOutput), http.StatusNotFound, http.StatusServiceUnavailable),
		"CheckingEndpointAfterUpdating",
		test.ServingFlags.ResolvableDomain)
	if err != nil {
		t.Fatalf(`The endpoint for Route %s at domain %s didn't serve
			 the expected text \"%v\": %v`,
			names.Route, domain, autoscaleExpectedOutput, err)
	}

	logger.Infof(`The autoscaler spins up additional replicas when traffic
		    increases.`)
	err = generateTrafficBurst(clients, logger, 5, domain)
	if err != nil {
		logger.Fatalf("Error during initial scale up: %v", err)
	}
	err = test.WaitForDeploymentState(
		clients.KubeClient,
		deploymentName,
		isDeploymentScaledUp(),
		"DeploymentIsScaledUp")
	if err != nil {
		logger.Fatalf(`Unable to observe the Deployment named %s scaling
			   up. %s`, deploymentName, err)
	}

	logger.Infof(`The autoscaler successfully scales down when devoid of
		    traffic.`)

	logger.Infof(`Manually setting ScaleToZeroThreshold to '1m' to facilitate
		    faster testing.`)

	err = test.WaitForDeploymentState(
		clients.KubeClient,
		deploymentName,
		isDeploymentScaledToZero(),
		"DeploymentScaledToZero")
	if err != nil {
		logger.Fatalf(`Unable to observe the Deployment named %s scaling
		           down. %s`, deploymentName, err)
	}

	// Account for the case where scaling up uses all available pods.
	logger.Infof("Wait for all pods to terminate.")

	err = test.WaitForPodListState(
		clients.KubeClient,
		func(p *v1.PodList) (bool, error) {
			return len(p.Items) == 0, nil
		},
		"WaitForAvailablePods")
	if err != nil {
		logger.Fatalf(`Waiting for Pod.List to have no items: %v`, err)
	}

	logger.Infof("Scaled down.")
	logger.Infof(`The autoscaler spins up additional replicas once again when
              traffic increases.`)
	err = generateTrafficBurst(clients, logger, 8, domain)
	if err != nil {
		t.Fatalf("Error during final scale up: %v", err)
	}
	err = test.WaitForDeploymentState(
		clients.KubeClient,
		deploymentName,
		isDeploymentScaledUp(),
		"DeploymentScaledUp")
	if err != nil {
		logger.Fatalf(`Unable to observe the Deployment named %s scaling
			   up. %s`, deploymentName, err)
	}
}<|MERGE_RESOLUTION|>--- conflicted
+++ resolved
@@ -136,15 +136,7 @@
 	logger := logging.GetContextLogger("TestAutoscaleUpDownUp")
 
 	clients := setup(t, logger)
-<<<<<<< HEAD
-	imagePath := strings.Join(
-		[]string{
-			test.ServingFlags.DockerRepo,
-			"autoscale"},
-		"/")
-=======
 	imagePath := test.ImagePath("autoscale")
->>>>>>> ff7c297b
 
 	logger.Infof("Creating a new Route and Configuration")
 	names, err := CreateRouteAndConfig(clients, logger, imagePath)
