--- conflicted
+++ resolved
@@ -20,8 +20,6 @@
 import (
 	"strings"
 	"testing"
-
-	"github.com/golang/glog"
 
 	"github.com/knative/serving/pkg/apis/serving/v1alpha1"
 	"github.com/knative/serving/test"
@@ -207,13 +205,8 @@
 	}
 
 	// Account for the case where scaling up uses all available pods.
-<<<<<<< HEAD
-	glog.Infof("Wait until there are pods available to scale into.")
+	logger.Infof("Wait until there are pods available to scale into.")
 	pc := clients.Kube.CoreV1().Pods(test.Flags.Namespace)
-=======
-	logger.Infof("Wait until there are pods available to scale into.")
-	pc := clients.Kube.CoreV1().Pods(NamespaceName)
->>>>>>> 2b13e3a6
 
 	err = test.WaitForPodListState(
 		pc,
