--- conflicted
+++ resolved
@@ -71,7 +71,6 @@
 	targetUtilization float64
 	targetValue       int
 	metric            string
-<<<<<<< HEAD
 }
 
 func getVegetaTarget(kubeClientset *kubernetes.Clientset, domain, endpointOverride string, resolvable bool) (vegeta.Target, error) {
@@ -100,8 +99,6 @@
 		URL:    fmt.Sprintf("http://%s?sleep=100", *endpoint),
 		Header: h,
 	}, nil
-=======
->>>>>>> 10431e86
 }
 
 func generateTraffic(ctx *testContext, concurrency int, duration time.Duration, stopChan chan struct{}) error {
@@ -323,7 +320,6 @@
 
 	stopChan := make(chan struct{})
 	var grp errgroup.Group
-<<<<<<< HEAD
 	switch ctx.metric {
 	case autoscaling.RPS:
 		grp.Go(func() error {
@@ -334,12 +330,6 @@
 			return generateTraffic(ctx, int(targetPods)*ctx.targetValue, duration, stopChan)
 		})
 	}
-=======
-
-	grp.Go(func() error {
-		return generateTraffic(ctx, int(targetPods)*ctx.targetValue, duration, stopChan)
-	})
->>>>>>> 10431e86
 
 	grp.Go(func() error {
 		// Short-circuit traffic generation once we exit from the check logic.
@@ -486,11 +476,7 @@
 	cancel := logstream.Start(t)
 	defer cancel()
 
-<<<<<<< HEAD
-	ctx := setup(t, autoscaling.KPA, autoscaling.Concurrency, 10, targetUtilization,
-=======
 	ctx := setup(t, autoscaling.KPA, autoscaling.Concurrency, 10 /* target concurrency*/, targetUtilization,
->>>>>>> 10431e86
 		rtesting.WithConfigAnnotations(map[string]string{
 			autoscaling.TargetBurstCapacityKey:                "7",
 			autoscaling.PanicThresholdPercentageAnnotationKey: "200", // makes panicking rare
@@ -571,11 +557,7 @@
 	cancel := logstream.Start(t)
 	defer cancel()
 
-<<<<<<< HEAD
-	ctx := setup(t, autoscaling.KPA, autoscaling.Concurrency, 10, targetUtilization,
-=======
 	ctx := setup(t, autoscaling.KPA, autoscaling.Concurrency, 10 /* target concurrency*/, targetUtilization,
->>>>>>> 10431e86
 		rtesting.WithConfigAnnotations(map[string]string{
 			autoscaling.TargetBurstCapacityKey: "-1",
 		}))
