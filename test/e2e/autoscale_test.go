// +build e2e

/*
Copyright 2018 The Knative Authors

Licensed under the Apache License, Version 2.0 (the "License");
you may not use this file except in compliance with the License.
You may obtain a copy of the License at

    http://www.apache.org/licenses/LICENSE-2.0

Unless required by applicable law or agreed to in writing, software
distributed under the License is distributed on an "AS IS" BASIS,
WITHOUT WARRANTIES OR CONDITIONS OF ANY KIND, either express or implied.
See the License for the specific language governing permissions and
limitations under the License.
*/

package e2e

import (
	"fmt"
	"net/http"
	"strings"
	"testing"

	"github.com/knative/serving/test"
	"github.com/knative/serving/test/logging"
	"k8s.io/api/core/v1"
	"k8s.io/api/extensions/v1beta1"
	metav1 "k8s.io/apimachinery/pkg/apis/meta/v1"
)

const (
	autoscaleExpectedOutput = "39999983"
)

var (
	initialScaleToZeroThreshold string
)

func isDeploymentScaledUp() func(d *v1beta1.Deployment) (bool, error) {
	return func(d *v1beta1.Deployment) (bool, error) {
		return d.Status.ReadyReplicas >= 1, nil
	}
}

func isDeploymentScaledToZero() func(d *v1beta1.Deployment) (bool, error) {
	return func(d *v1beta1.Deployment) (bool, error) {
		return d.Status.ReadyReplicas == 0, nil
	}
}

<<<<<<< HEAD
func generateTrafficBurst(clients *test.Clients, logger *logging.BaseLogger, num int, domain string) {
	concurrentRequests := make(chan bool, num)
=======
func generateTrafficBurst(clients *test.Clients, logger *zap.SugaredLogger, want int, domain string) error {
	concurrentRequests := make(chan bool, want)
>>>>>>> de25a5a2

	logger.Infof("Performing %d concurrent requests.", want)
	for i := 0; i < want; i++ {
		go func() {
			res, err := test.WaitForEndpointState(clients.KubeClient,
				logger,
				domain,
				test.Retrying(test.EventuallyMatchesBody(autoscaleExpectedOutput), http.StatusNotFound),
				"MakingConcurrentRequests")
			if err != nil {
				logger.Errorf("Unsuccessful request: %v", err)
				if res != nil {
					logger.Errorf("Response headers: %v", res.Header)
				} else {
					logger.Errorf("Nil response. No response headers to show.")
				}
			}
			concurrentRequests <- err == nil
		}()
	}

	logger.Infof("Waiting for all requests to complete.")
	got := 0
	for i := 0; i < want; i++ {
		if <-concurrentRequests {
			got++
		}
	}
	if got != want {
		return fmt.Errorf("Error making requests for scale up. Got %v successful requests. Wanted %v.", got, want)
	}
	return nil
}

func getAutoscalerConfigMap(clients *test.Clients) (*v1.ConfigMap, error) {
	return test.GetConfigMap(clients.KubeClient).Get("config-autoscaler", metav1.GetOptions{})
}

func setScaleToZeroThreshold(clients *test.Clients, threshold string) error {
	configMap, err := getAutoscalerConfigMap(clients)
	if err != nil {
		return err
	}
	configMap.Data["scale-to-zero-threshold"] = threshold
	_, err = test.GetConfigMap(clients.KubeClient).Update(configMap)
	return err
}

func setup(t *testing.T, logger *logging.BaseLogger) *test.Clients {
	clients := Setup(t)

	configMap, err := getAutoscalerConfigMap(clients)
	if err != nil {
		logger.Infof("Unable to retrieve the autoscale configMap. Assuming a ScaleToZero value of '5m'. %v", err)
		initialScaleToZeroThreshold = "5m"
	} else {
		initialScaleToZeroThreshold = configMap.Data["scale-to-zero-threshold"]
	}

	err = setScaleToZeroThreshold(clients, "1m")
	if err != nil {
		t.Fatalf(`Unable to set ScaleToZeroThreshold to '1m'. This will
		          cause the test to time out. Failing fast instead. %v`, err)
	}

	return clients
}

func tearDown(clients *test.Clients, names test.ResourceNames, logger *logging.BaseLogger) {
	setScaleToZeroThreshold(clients, initialScaleToZeroThreshold)
	TearDown(clients, names, logger)
}

func TestAutoscaleUpDownUp(t *testing.T) {
	//add test case specific name to its own logger
	logger := logging.GetContextLogger("TestAutoscaleUpDownUp")

	clients := setup(t, logger)
	imagePath := strings.Join(
		[]string{
			test.Flags.DockerRepo,
			"autoscale"},
		"/")

	logger.Infof("Creating a new Route and Configuration")
	names, err := CreateRouteAndConfig(clients, logger, imagePath)
	if err != nil {
		t.Fatalf("Failed to create Route and Configuration: %v", err)
	}
	test.CleanupOnInterrupt(func() { tearDown(clients, names, logger) }, logger)
	defer tearDown(clients, names, logger)

	logger.Infof(`When the Revision can have traffic routed to it,
	            the Route is marked as Ready.`)
	err = test.WaitForRouteState(
		clients.ServingClient,
		names.Route,
		test.IsRouteReady,
		"RouteIsReady")
	if err != nil {
		t.Fatalf(`The Route %s was not marked as Ready to serve traffic:
			 %v`, names.Route, err)
	}

	logger.Infof("Serves the expected data at the endpoint")
	config, err := clients.ServingClient.Configs.Get(names.Config, metav1.GetOptions{})
	if err != nil {
		t.Fatalf(`Configuration %s was not updated with the new
		         revision: %v`, names.Config, err)
	}
	deploymentName :=
		config.Status.LatestCreatedRevisionName + "-deployment"
	route, err := clients.ServingClient.Routes.Get(names.Route, metav1.GetOptions{})
	if err != nil {
		t.Fatalf("Error fetching Route %s: %v", names.Route, err)
	}
	domain := route.Status.Domain

	_, err = test.WaitForEndpointState(
		clients.KubeClient,
		logger,
		domain,
		// Istio doesn't expose a status for us here: https://github.com/istio/istio/issues/6082
		// TODO(tcnghia): Remove this when https://github.com/istio/istio/issues/882 is fixed.
		test.Retrying(test.EventuallyMatchesBody(autoscaleExpectedOutput), http.StatusNotFound, http.StatusServiceUnavailable),
		"CheckingEndpointAfterUpdating")
	if err != nil {
		t.Fatalf(`The endpoint for Route %s at domain %s didn't serve
			 the expected text \"%v\": %v`,
			names.Route, domain, autoscaleExpectedOutput, err)
	}

	logger.Infof(`The autoscaler spins up additional replicas when traffic
		    increases.`)
	err = generateTrafficBurst(clients, logger, 5, domain)
	if err != nil {
		logger.Fatalf("Error during initial scale up: %v", err)
	}
	err = test.WaitForDeploymentState(
		clients.KubeClient,
		deploymentName,
		isDeploymentScaledUp(),
		"DeploymentIsScaledUp")
	if err != nil {
		logger.Fatalf(`Unable to observe the Deployment named %s scaling
			   up. %s`, deploymentName, err)
	}

	logger.Infof(`The autoscaler successfully scales down when devoid of
		    traffic.`)

	logger.Infof(`Manually setting ScaleToZeroThreshold to '1m' to facilitate
		    faster testing.`)

	err = test.WaitForDeploymentState(
		clients.KubeClient,
		deploymentName,
		isDeploymentScaledToZero(),
		"DeploymentScaledToZero")
	if err != nil {
		logger.Fatalf(`Unable to observe the Deployment named %s scaling
		           down. %s`, deploymentName, err)
	}

	// Account for the case where scaling up uses all available pods.
	logger.Infof("Wait for all pods to terminate.")

	err = test.WaitForPodListState(
		clients.KubeClient,
		func(p *v1.PodList) (bool, error) {
			return len(p.Items) == 0, nil
		},
		"WaitForAvailablePods")

	logger.Infof("Scaled down.")
	logger.Infof(`The autoscaler spins up additional replicas once again when
              traffic increases.`)
	err = generateTrafficBurst(clients, logger, 8, domain)
	if err != nil {
		t.Fatalf("Error during final scale up: %v", err)
	}
	err = test.WaitForDeploymentState(
		clients.KubeClient,
		deploymentName,
		isDeploymentScaledUp(),
		"DeploymentScaledUp")
	if err != nil {
		logger.Fatalf(`Unable to observe the Deployment named %s scaling
			   up. %s`, deploymentName, err)
	}
}<|MERGE_RESOLUTION|>--- conflicted
+++ resolved
@@ -51,13 +51,8 @@
 	}
 }
 
-<<<<<<< HEAD
 func generateTrafficBurst(clients *test.Clients, logger *logging.BaseLogger, num int, domain string) {
-	concurrentRequests := make(chan bool, num)
-=======
-func generateTrafficBurst(clients *test.Clients, logger *zap.SugaredLogger, want int, domain string) error {
 	concurrentRequests := make(chan bool, want)
->>>>>>> de25a5a2
 
 	logger.Infof("Performing %d concurrent requests.", want)
 	for i := 0; i < want; i++ {
