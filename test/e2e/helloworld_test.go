--- conflicted
+++ resolved
@@ -18,20 +18,13 @@
 package e2e
 
 import (
-<<<<<<< HEAD
 	"strings"
 	"testing"
 
-	"github.com/golang/glog"
-
-=======
->>>>>>> 2b13e3a6
 	"github.com/knative/serving/pkg/apis/serving/v1alpha1"
 	"github.com/knative/serving/test"
 	corev1 "k8s.io/api/core/v1"
 	metav1 "k8s.io/apimachinery/pkg/apis/meta/v1"
-	"strings"
-	"testing"
 )
 
 const (
@@ -78,11 +71,7 @@
 		t.Fatalf("Error fetching Route %s: %v", names.Route, err)
 	}
 	domain := route.Status.Domain
-<<<<<<< HEAD
-	err = test.WaitForEndpointState(clients.Kube, test.Flags.ResolvableDomain, domain, test.Flags.Namespace, names.Route, isHelloWorldExpectedOutput())
-=======
-	err = test.WaitForEndpointState(clients.Kube, logger, test.Flags.ResolvableDomain, domain, NamespaceName, names.Route, isHelloWorldExpectedOutput())
->>>>>>> 2b13e3a6
+	err = test.WaitForEndpointState(clients.Kube, logger, test.Flags.ResolvableDomain, domain, test.Flags.Namespace, names.Route, isHelloWorldExpectedOutput())
 	if err != nil {
 		t.Fatalf("The endpoint for Route %s at domain %s didn't serve the expected text \"%s\": %v", names.Route, domain, helloWorldExpectedOutput, err)
 	}
