--- conflicted
+++ resolved
@@ -47,14 +47,8 @@
 
 	// Add test case specific name to its own logger.
 	logger := logging.GetContextLogger("TestBuildSpecAndServe")
-
-<<<<<<< HEAD
-	imagePath := test.ImagePath("helloworld")
-
 	logger.Info("Creating a new Route and Configuration with build")
-=======
-	logger.Infof("Creating a new Route and Configuration with build")
->>>>>>> 2e7e9ee0
+
 	names := test.ResourceNames{
 		Config: test.AppendRandomString(configName, logger),
 		Route:  test.AppendRandomString(routeName, logger),
@@ -156,14 +150,8 @@
 
 	// Add test case specific name to its own logger.
 	logger := logging.GetContextLogger("TestBuildAndServe")
-
-<<<<<<< HEAD
-	imagePath := test.ImagePath("helloworld")
-
 	logger.Info("Creating a new Route and Configuration with build")
-=======
-	logger.Infof("Creating a new Route and Configuration with build")
->>>>>>> 2e7e9ee0
+
 	names := test.ResourceNames{
 		Config: test.AppendRandomString(configName, logger),
 		Route:  test.AppendRandomString(routeName, logger),
