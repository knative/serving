--- conflicted
+++ resolved
@@ -36,11 +36,7 @@
 	// Add test case specific name to its own logger.
 	logger := logging.GetContextLogger("TestBuildAndServe")
 
-<<<<<<< HEAD
-	imagePath := strings.Join([]string{test.ServingFlags.DockerRepo, "helloworld"}, "/")
-=======
 	imagePath := test.ImagePath("helloworld")
->>>>>>> ff7c297b
 
 	logger.Infof("Creating a new Route and Configuration with build")
 	names := test.ResourceNames{
@@ -124,13 +120,8 @@
 		}},
 	}
 
-<<<<<<< HEAD
-	imagePath := strings.Join([]string{test.ServingFlags.DockerRepo, "helloworld"}, "/")
+	imagePath := test.ImagePath("helloworld")
 	config, err := clients.ServingClient.Configs.Create(test.ConfigurationWithBuild(pkgTest.Flags.Namespace, names, build, imagePath))
-=======
-	imagePath := test.ImagePath("helloworld")
-	config, err := clients.ServingClient.Configs.Create(test.ConfigurationWithBuild(test.Flags.Namespace, names, build, imagePath))
->>>>>>> ff7c297b
 	if err != nil {
 		t.Fatalf("Failed to create Configuration with failing build: %v", err)
 	}
