/*
Copyright 2019 The Knative Authors

Licensed under the Apache License, Version 2.0 (the "License");
you may not use this file except in compliance with the License.
You may obtain a copy of the License at

    http://www.apache.org/licenses/LICENSE-2.0

Unless required by applicable law or agreed to in writing, software
distributed under the License is distributed on an "AS IS" BASIS,
WITHOUT WARRANTIES OR CONDITIONS OF ANY KIND, either express or implied.
See the License for the specific language governing permissions and
limitations under the License.
*/

package v1beta1

import (
	"context"
	"fmt"

	metav1 "k8s.io/apimachinery/pkg/apis/meta/v1"
	"k8s.io/apimachinery/pkg/util/wait"
	"knative.dev/pkg/test/logging"
	"knative.dev/serving/pkg/apis/serving"
	"knative.dev/serving/pkg/apis/serving/v1beta1"
	"knative.dev/serving/test"
)

// WaitForRevisionState polls the status of the Revision called name
// from client every `PollInterval` until `inState` returns `true` indicating it
// is done, returns an error or PollTimeout. desc will be used to name the metric
// that is emitted to track how long it took for name to get into the state checked by inState.
func WaitForRevisionState(client *test.ServingBetaClients, name string, inState func(r *v1beta1.Revision) (bool, error), desc string) error {
	span := logging.GetEmitableSpan(context.Background(), fmt.Sprintf("WaitForRevision/%s/%s", name, desc))
	defer span.End()

	var lastState *v1beta1.Revision
	waitErr := wait.PollImmediate(test.PollInterval, test.PollTimeout, func() (bool, error) {
		var err error
		lastState, err = client.Revisions.Get(name, metav1.GetOptions{})
		if err != nil {
			return true, err
		}
		return inState(lastState)
	})

	if waitErr != nil {
		return fmt.Errorf("revision %q is not in desired state, got: %+v: %w", name, lastState, waitErr)
	}
	return nil
}

// CheckRevisionState verifies the status of the Revision called name from client
// is in a particular state by calling `inState` and expecting `true`.
// This is the non-polling variety of WaitForRevisionState
func CheckRevisionState(client *test.ServingBetaClients, name string, inState func(r *v1beta1.Revision) (bool, error)) error {
	r, err := client.Revisions.Get(name, metav1.GetOptions{})
	if err != nil {
		return err
	}
	if done, err := inState(r); err != nil {
		return err
	} else if !done {
		return fmt.Errorf("revision %q is not in desired state, got: %+v", name, r)
	}
	return nil
}

<<<<<<< HEAD
=======
// IsRevisionReady will check the status conditions of the revision and return true if the revision is
// ready to serve traffic. It will return false if the status indicates a state other than deploying
// or being ready. It will also return false if the type of the condition is unexpected.
func IsRevisionReady(r *v1beta1.Revision) (bool, error) {
	return r.IsReady(), nil
}

>>>>>>> 59ae7d0f
// IsRevisionPinned will check if the revision is pinned to a route.
func IsRevisionPinned(r *v1beta1.Revision) (bool, error) {
	_, pinned := r.Annotations[serving.RevisionLastPinnedAnnotationKey]
	return pinned, nil
}

// IsRevisionAtExpectedGeneration returns a function that will check if the annotations
// on the revision include an annotation for the generation and that the annotation is
// set to the expected value.
func IsRevisionAtExpectedGeneration(expectedGeneration string) func(r *v1beta1.Revision) (bool, error) {
	return func(r *v1beta1.Revision) (bool, error) {
		if a, ok := r.Labels[serving.ConfigurationGenerationLabelKey]; ok {
			if a != expectedGeneration {
				return true, fmt.Errorf("expected Revision %s to be labeled with generation %s but was %s instead", r.Name, expectedGeneration, a)
			}
			return true, nil
		}
		return true, fmt.Errorf("expected Revision %s to be labeled with generation %s but there was no label", r.Name, expectedGeneration)
	}
}

// IsRevisionReady will check the status conditions of the revision and return true if the revision is
// ready to serve traffic. It will return false if the status indicates a state other than deploying
// or being ready. It will also return false if the type of the condition is unexpected.
func IsRevisionReady(r *v1beta1.Revision) (bool, error) {
	return r.IsReady(), nil
}<|MERGE_RESOLUTION|>--- conflicted
+++ resolved
@@ -68,8 +68,6 @@
 	return nil
 }
 
-<<<<<<< HEAD
-=======
 // IsRevisionReady will check the status conditions of the revision and return true if the revision is
 // ready to serve traffic. It will return false if the status indicates a state other than deploying
 // or being ready. It will also return false if the type of the condition is unexpected.
@@ -77,7 +75,6 @@
 	return r.IsReady(), nil
 }
 
->>>>>>> 59ae7d0f
 // IsRevisionPinned will check if the revision is pinned to a route.
 func IsRevisionPinned(r *v1beta1.Revision) (bool, error) {
 	_, pinned := r.Annotations[serving.RevisionLastPinnedAnnotationKey]
@@ -97,11 +94,4 @@
 		}
 		return true, fmt.Errorf("expected Revision %s to be labeled with generation %s but there was no label", r.Name, expectedGeneration)
 	}
-}
-
-// IsRevisionReady will check the status conditions of the revision and return true if the revision is
-// ready to serve traffic. It will return false if the status indicates a state other than deploying
-// or being ready. It will also return false if the type of the condition is unexpected.
-func IsRevisionReady(r *v1beta1.Revision) (bool, error) {
-	return r.IsReady(), nil
 }