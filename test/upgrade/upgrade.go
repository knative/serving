/*
Copyright 2018 The Knative Authors

Licensed under the Apache License, Version 2.0 (the "License");
you may not use this file except in compliance with the License.
You may obtain a copy of the License at

    http://www.apache.org/licenses/LICENSE-2.0

Unless required by applicable law or agreed to in writing, software
distributed under the License is distributed on an "AS IS" BASIS,
WITHOUT WARRANTIES OR CONDITIONS OF ANY KIND, either express or implied.
See the License for the specific language governing permissions and
limitations under the License.
*/

package upgrade

import (
<<<<<<< HEAD
	"errors"
=======
	"context"
>>>>>>> b941c0fc
	"fmt"
	"net/url"
	"os"
	"syscall"
	"testing"

	// Mysteriously required to support GCP auth (required by k8s libs).
	// Apparently just importing it is enough. @_@ side effects @_@.
	// https://github.com/kubernetes/client-go/issues/242
	_ "k8s.io/client-go/plugin/pkg/client/auth/gcp"

	pkgTest "knative.dev/pkg/test"
	"knative.dev/serving/test"
	"knative.dev/serving/test/e2e"
	v1test "knative.dev/serving/test/v1"
)

const (
	// These service names need to be stable, since we use them across
	// multiple "go test" invocations.
	serviceName              = "pizzaplanet-upgrade-service"
	postUpgradeServiceName   = "pizzaplanet-post-upgrade-service"
	postDowngradeServiceName = "pizzaplanet-post-downgrade-service"
	scaleToZeroServiceName   = "scale-to-zero-upgrade-service"
	byoServiceName           = "byo-revision-name-upgrade-test"
	byoRevName               = byoServiceName + "-" + "rev1"
	initialScaleServiceName  = "init-scale-service"

	pipe = "/tmp/prober-signal"
)

// Shamelessly cribbed from conformance/service_test.
func assertServiceResourcesUpdated(t pkgTest.TLegacy, clients *test.Clients, names test.ResourceNames, url *url.URL, expectedText string) {
	t.Helper()
	// TODO(#1178): Remove "Wait" from all checks below this point.
	if _, err := pkgTest.WaitForEndpointState(
		context.Background(),
		clients.KubeClient,
		t.Logf,
		url,
		v1test.RetryingRouteInconsistency(pkgTest.MatchesAllOf(pkgTest.IsStatusOK, pkgTest.EventuallyMatchesBody(expectedText))),
		"WaitForEndpointToServeText",
		test.ServingFlags.ResolvableDomain); err != nil {
		t.Fatal(fmt.Sprintf("The endpoint for Route %s at %s didn't serve the expected text %q: %v", names.Route, url, expectedText, err))
	}
}

func createNewService(serviceName string, t *testing.T) {
	clients := e2e.Setup(t)

	names := test.ResourceNames{
		Service: serviceName,
		Image:   test.PizzaPlanet1,
	}

	resources, err := v1test.CreateServiceReady(t, clients, &names)
	if err != nil {
		t.Fatal("Failed to create Service:", err)
	}
	url := resources.Service.Status.URL.URL()
	assertServiceResourcesUpdated(t, clients, names, url, test.PizzaPlanetText1)
}

// createPipe create a named pipe. It fails the test if any error except
// already exist happens.
func createPipe(name string, t *testing.T) {
	if err := syscall.Mkfifo(name, 0666); err != nil {
		if !errors.Is(err, os.ErrExist) {
			t.Fatal("Failed to create pipe:", err)
		}
	}

	test.EnsureCleanup(t, func() {
		os.Remove(name)
	})
}<|MERGE_RESOLUTION|>--- conflicted
+++ resolved
@@ -17,11 +17,8 @@
 package upgrade
 
 import (
-<<<<<<< HEAD
+	"context"
 	"errors"
-=======
-	"context"
->>>>>>> b941c0fc
 	"fmt"
 	"net/url"
 	"os"
