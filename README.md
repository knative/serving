--- conflicted
+++ resolved
@@ -5,60 +5,13 @@
 If you are interested in contributing to `Elafros`, see
 [CONTRIBUTING.md](./CONTRIBUTING.md) and [DEVELOPMENT.md](./DEVELOPMENT.md).
 
-<<<<<<< HEAD
-* [Setup your development environment](./DEVELOPMENT.md#getting-started)
-* [Starting Elafros](#start-elafros)
-* [Run samples](./sample/README.md)
+## Getting Started
 
-## Start Elafros
-
-Once you've [setup your development
-environment](./DEVELOPMENT.md#getting-started), stand up `Elafros` with:
-
-```shell
-bazel run :everything.apply
-```
-
-This will:
- * Setup Istio.
- * Build the `ela-controller` into a Docker container.
- * Publish the `ela-controller` container to `{DOCKER_REPO_OVERRIDE}/ela-controller:latest`.
- * Create a number of resources, including:
-   * A `Namespace` in which we run Elafros components.
-   * A `ServiceAccount` as which Elafros will authorize requests.
-   * A `ClusterRoleBinding`, which grants the Elafros service account the capability to interact with
-   cluster resources.
-   * The `CustomResourceDefinition`s for Elafros resources.
-   * The `Deployment` running the Elafros controller.
-=======
-## Getting Started
->>>>>>> 91d50ccd
-
-* [Setup Istio](https://istio.io/docs/setup/kubernetes/quick-start.html)
+* [Setup Istio](https://istio.io/docs/setup/kubernetes/quick-start.html): Make sure to enable automatic sidecar injection for the default namespace (or any other namespace containing Elafros services).
 * [Setup Elafros](#latest-release)
 * [Run samples](./sample/README.md)
 
-<<<<<<< HEAD
-## Enable Istio Sidecar Injection
-After standing up elafros, perform the following steps to enable automatic
-sidecar injection.
-
-First, create a signed cert for the Istio webhook:
-
-```shell
-bazel run @istio_release//:webhook-create-signed-cert
-```
-
-Second, label namespaces with `istio-injection=enabled`:
-
-```shell
-kubectl label namespace default istio-injection=enabled
-```
-
-## Clean up
-=======
 ### Latest Release
->>>>>>> 91d50ccd
 
 You can install the latest release of Elafros via:
 
