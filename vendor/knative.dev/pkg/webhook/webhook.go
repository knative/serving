/*
Copyright 2017 The Knative Authors

Licensed under the Apache License, Version 2.0 (the "License");
you may not use this file except in compliance with the License.
You may obtain a copy of the License at

    http://www.apache.org/licenses/LICENSE-2.0

Unless required by applicable law or agreed to in writing, software
distributed under the License is distributed on an "AS IS" BASIS,
WITHOUT WARRANTIES OR CONDITIONS OF ANY KIND, either express or implied.
See the License for the specific language governing permissions and
limitations under the License.
*/

package webhook

import (
	"context"
	"crypto/tls"
	"errors"
	"fmt"
	"net/http"
	"time"

	// Injection stuff
	kubeclient "knative.dev/pkg/client/injection/kube/client"
	kubeinformerfactory "knative.dev/pkg/injection/clients/namespacedkube/informers/factory"

	"go.uber.org/zap"
	"golang.org/x/sync/errgroup"
	admissionv1beta1 "k8s.io/api/admission/v1beta1"
	"k8s.io/client-go/kubernetes"
	corelisters "k8s.io/client-go/listers/core/v1"
	"knative.dev/pkg/logging"
	"knative.dev/pkg/network"
	"knative.dev/pkg/system"
	certresources "knative.dev/pkg/webhook/certificates/resources"
)

// Options contains the configuration for the webhook
type Options struct {
	// ServiceName is the service name of the webhook.
	ServiceName string

	// SecretName is the name of k8s secret that contains the webhook
	// server key/cert and corresponding CA cert that signed them. The
	// server key/cert are used to serve the webhook and the CA cert
	// is provided to k8s apiserver during admission controller
	// registration.
	SecretName string

	// Port where the webhook is served. Per k8s admission
	// registration requirements this should be 443 unless there is
	// only a single port for the service.
	Port int

	// StatsReporter reports metrics about the webhook.
	// This will be automatically initialized by the constructor if left uninitialized.
	StatsReporter StatsReporter
}

// Operation is the verb being operated on
// it is aliasde in Validation from the k8s admission package
type Operation = admissionv1beta1.Operation

// Operation types
const (
	Create  Operation = admissionv1beta1.Create
	Update  Operation = admissionv1beta1.Update
	Delete  Operation = admissionv1beta1.Delete
	Connect Operation = admissionv1beta1.Connect
)

var (
	// GracePeriod is the duration that the webhook will wait after it's
	// context is cancelled (and probes are failing) before shutting down
	// the http server.
	GracePeriod = 30 * time.Second
)

// Webhook implements the external webhook for validation of
// resources and configuration.
type Webhook struct {
	Client  kubernetes.Interface
	Options Options
	Logger  *zap.SugaredLogger

	// synced is function that is called when the informers have been synced.
	synced context.CancelFunc

	// stopCh is closed when we should start failing readiness probes.
	stopCh chan struct{}
	// grace period is how long to wait after failing readiness probes
	// before shutting down.
	gracePeriod time.Duration

	mux          http.ServeMux
	secretlister corelisters.SecretLister
}

// New constructs a Webhook
func New(
	ctx context.Context,
	controllers []interface{},
) (webhook *Webhook, err error) {

	// ServeMux.Handle panics on duplicate paths
	defer func() {
		if r := recover(); r != nil {
			err = fmt.Errorf("error creating webhook %v", r)
		}
	}()

	client := kubeclient.Get(ctx)

	// Injection is too aggressive for this case because by simply linking this
	// library we force consumers to have secret access.  If we require that one
	// of the admission controllers' informers *also* require the secret
	// informer, then we can fetch the shared informer factory here and produce
	// a new secret informer from it.
	secretInformer := kubeinformerfactory.Get(ctx).Core().V1().Secrets()

	opts := GetOptions(ctx)
	if opts == nil {
		return nil, errors.New("context must have Options specified")
	}
	logger := logging.FromContext(ctx)

	if opts.StatsReporter == nil {
		reporter, err := NewStatsReporter()
		if err != nil {
			return nil, err
		}
		opts.StatsReporter = reporter
	}

	syncCtx, cancel := context.WithCancel(context.Background())

	webhook = &Webhook{
		Client:       client,
		Options:      *opts,
		secretlister: secretInformer.Lister(),
		Logger:       logger,
		synced:       cancel,
		stopCh:       make(chan struct{}),
		gracePeriod:  GracePeriod,
	}

	webhook.mux.HandleFunc("/", func(w http.ResponseWriter, r *http.Request) {
		http.Error(w, fmt.Sprintf("no controller registered for: %s", r.URL.Path), http.StatusBadRequest)
	})

	for _, controller := range controllers {
		switch c := controller.(type) {
		case AdmissionController:
			handler := admissionHandler(logger, opts.StatsReporter, c, syncCtx.Done())
			webhook.mux.Handle(c.Path(), handler)

		case ConversionController:
			handler := conversionHandler(logger, opts.StatsReporter, c)
			webhook.mux.Handle(c.Path(), handler)

		default:
			return nil, fmt.Errorf("unknown webhook controller type:  %T", controller)
		}

	}

	return
}

// InformersHaveSynced is called when the informers have all been synced, which allows any outstanding
// admission webhooks through.
func (wh *Webhook) InformersHaveSynced() {
	wh.synced()
	wh.Logger.Info("Informers have been synced, unblocking admission webhooks.")
}

// Run implements the admission controller run loop.
func (wh *Webhook) Run(stop <-chan struct{}) error {
	logger := wh.Logger
	ctx := logging.WithLogger(context.Background(), logger)

	server := &http.Server{
		Handler: wh,
		Addr:    fmt.Sprintf(":%d", wh.Options.Port),
		TLSConfig: &tls.Config{
			GetCertificate: func(*tls.ClientHelloInfo) (*tls.Certificate, error) {
				secret, err := wh.secretlister.Secrets(system.Namespace()).Get(wh.Options.SecretName)
				if err != nil {
					return nil, err
				}

				serverKey, ok := secret.Data[certresources.ServerKey]
				if !ok {
					return nil, errors.New("server key missing")
				}
				serverCert, ok := secret.Data[certresources.ServerCert]
				if !ok {
					return nil, errors.New("server cert missing")
				}
				cert, err := tls.X509KeyPair(serverCert, serverKey)
				if err != nil {
					return nil, err
				}
				return &cert, nil
			},
		},
	}

	eg, ctx := errgroup.WithContext(ctx)
	eg.Go(func() error {
		if err := server.ListenAndServeTLS("", ""); err != nil && err != http.ErrServerClosed {
			logger.Errorw("ListenAndServeTLS for admission webhook returned error", zap.Error(err))
			return err
		}
		return nil
	})

	select {
	case <-stop:
		eg.Go(func() error {
			// Start failing readiness probes immediately.
			logger.Info("Starting to fail readiness probes...")
			close(wh.stopCh)

			// Wait for a grace period for the above to take effect and this Pod's
			// endpoint to be removed from the webhook service's Endpoints.
			// For this to be effective, it must be greater than the probe's
			// periodSeconds times failureThreshold by a margin suitable to
			// propagate the new Endpoints data across the cluster.
			time.Sleep(wh.gracePeriod)

			return server.Shutdown(context.Background())
		})

		// Wait for all outstanding go routined to terminate, including our new one.
		return eg.Wait()

	case <-ctx.Done():
		return fmt.Errorf("webhook server bootstrap failed %w", ctx.Err())
	}
}

func (wh *Webhook) ServeHTTP(w http.ResponseWriter, r *http.Request) {
	// Respond to probes regardless of path.
	if network.IsKubeletProbe(r) {
		select {
		case <-wh.stopCh:
			http.Error(w, "shutting down", http.StatusInternalServerError)
		default:
			w.WriteHeader(http.StatusOK)
		}
<<<<<<< HEAD
		return
=======
>>>>>>> 0c4f1a95
	}

	// Verify the content type is accurate.
	contentType := r.Header.Get("Content-Type")
	if contentType != "application/json" {
		http.Error(w, "invalid Content-Type, want `application/json`", http.StatusUnsupportedMediaType)
		return
	}

	wh.mux.ServeHTTP(w, r)
}<|MERGE_RESOLUTION|>--- conflicted
+++ resolved
@@ -253,10 +253,7 @@
 		default:
 			w.WriteHeader(http.StatusOK)
 		}
-<<<<<<< HEAD
 		return
-=======
->>>>>>> 0c4f1a95
 	}
 
 	// Verify the content type is accurate.
