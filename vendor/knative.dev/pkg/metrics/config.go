--- conflicted
+++ resolved
@@ -25,7 +25,6 @@
 	"path"
 	"strconv"
 	"strings"
-	"sync"
 	"time"
 
 	"go.opencensus.io/stats"
@@ -117,8 +116,6 @@
 	// stackdriverClientConfig is the metadata to configure the metrics exporter's Stackdriver client.
 	stackdriverClientConfig StackdriverClientConfig
 }
-
-var logOnce sync.Once
 
 // StackdriverClientConfig encapsulates the metadata required to configure a Stackdriver client.
 type StackdriverClientConfig struct {
@@ -155,18 +152,6 @@
 // measurements in the metricsConfig's designated backend.
 func (mc *metricsConfig) record(ctx context.Context, mss []stats.Measurement, ros ...stats.Options) error {
 	if mc == nil {
-<<<<<<< HEAD
-		logOnce.Do(func() {
-			log.Println(`The metricsConfig has not been initialized yet.
-If this is a Go unit test consuming metric.Record(...) or metric.RecordBatch(...) then
-it should add the following import:
-import (
-	_ "knative.dev/pkg/metrics/testing"
-)`)
-		})
-
-=======
->>>>>>> 9bcbdf81
 		// Don't record data points if the metric config is not initialized yet.
 		// At this point, it's unclear whether should record or not.
 		return nil
