--- conflicted
+++ resolved
@@ -155,18 +155,6 @@
 // measurements in the metricsConfig's designated backend.
 func (mc *metricsConfig) record(ctx context.Context, mss []stats.Measurement, ros ...stats.Options) error {
 	if mc == nil {
-<<<<<<< HEAD
-		logOnce.Do(func() {
-			log.Println(`The metricsConfig has not been initialized yet.
-If this is a Go unit test consuming metric.Record(...) or metric.RecordBatch(...) then
-it should add the following import:
-import (
-	_ "knative.dev/pkg/metrics/testing"
-)`)
-		})
-
-=======
->>>>>>> 9bcbdf81
 		// Don't record data points if the metric config is not initialized yet.
 		// At this point, it's unclear whether should record or not.
 		return nil
