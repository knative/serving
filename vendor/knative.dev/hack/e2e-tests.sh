#!/usr/bin/env bash

# Copyright 2019 The Knative Authors
#
# Licensed under the Apache License, Version 2.0 (the "License");
# you may not use this file except in compliance with the License.
# You may obtain a copy of the License at
#
#     http://www.apache.org/licenses/LICENSE-2.0
#
# Unless required by applicable law or agreed to in writing, software
# distributed under the License is distributed on an "AS IS" BASIS,
# WITHOUT WARRANTIES OR CONDITIONS OF ANY KIND, either express or implied.
# See the License for the specific language governing permissions and
# limitations under the License.

# This is a helper script for Knative E2E test scripts.
# See README.md for instructions on how to use it.

source "$(dirname "${BASH_SOURCE[0]:-$0}")/infra-library.sh"

readonly TEST_RESULT_FILE=/tmp/${REPO_NAME}-e2e-result

# Tear down the test resources.
function teardown_test_resources() {
  header "Tearing down test environment"
  if function_exists test_teardown; then
    test_teardown
  fi
  if function_exists knative_teardown; then
    knative_teardown
  fi
}

# Run the given E2E tests. Assume tests are tagged e2e, unless `-tags=XXX` is passed.
# Parameters: $1..$n - any go test flags, then directories containing the tests to run.
function go_test_e2e() {
  local go_test_args=()
  [[ ! " $*" == *" -tags="* ]] && go_test_args+=("-tags=e2e")
  [[ ! " $*" == *" -count="* ]] && go_test_args+=("-count=1")
  [[ ! " $*" == *" -race"* ]] && go_test_args+=("-race")

  # Remove empty args as `go test` will consider it as running tests for the current directory, which is not expected.
  for arg in "$@"; do
    [[ -n "$arg" ]] && go_test_args+=("$arg")
  done
  report_go_test "${go_test_args[@]}"
}

# Setup the test cluster for running the tests.
function setup_test_cluster() {
  # Fail fast during setup.
  set -o errexit
  set -o pipefail

  header "Setting up test cluster"
  kubectl get nodes

  # Set the actual project the test cluster resides in
  # It will be a project assigned by Boskos if test is running on Prow,
  # otherwise will be ${E2E_GCP_PROJECT_ID} set up by user.
  E2E_PROJECT_ID="$(gcloud config get-value project)"
  export E2E_PROJECT_ID
  readonly E2E_PROJECT_ID

  local k8s_cluster
  k8s_cluster=$(kubectl config current-context)

  is_protected_cluster "${k8s_cluster}" && \
    abort "kubeconfig context set to ${k8s_cluster}, which is forbidden"

  # Setup KO_DOCKER_REPO if it is a GKE cluster. Incorporate an element of
  # randomness to ensure that each run properly publishes images. Don't
  # owerwrite KO_DOCKER_REPO if already set.
  [ -z "${KO_DOCKER_REPO:-}" ] && \
    [[ "${k8s_cluster}" =~ ^gke_.* ]] && \
    export KO_DOCKER_REPO=gcr.io/${E2E_PROJECT_ID}/${REPO_NAME}-e2e-img/${RANDOM}

  # Safety checks
  is_protected_gcr "${KO_DOCKER_REPO}" && \
    abort "\$KO_DOCKER_REPO set to ${KO_DOCKER_REPO}, which is forbidden"

  # Use default namespace for all subsequent kubectl commands in this context
  kubectl config set-context "${k8s_cluster}" --namespace=default

  echo "- Cluster is ${k8s_cluster}"
  echo "- KO_DOCKER_REPO is ${KO_DOCKER_REPO}"

  (( TEARDOWN )) && add_trap teardown_test_resources EXIT

  # Handle failures ourselves, so we can dump useful info.
  set +o errexit
  set +o pipefail

  if function_exists knative_setup; then
    knative_setup || fail_test "Knative setup failed"
  fi
  if function_exists test_setup; then
    test_setup || fail_test "test setup failed"
  fi
}

# Signal (as return code and in the logs) that all E2E tests passed.
function success() {
  echo "**************************************"
  echo "***        E2E TESTS PASSED        ***"
  echo "**************************************"
  function_exists on_success && on_success
  exit 0
}

# Exit test, dumping current state info.
# Parameters: $* - error message (optional).
function fail_test() {
  local message="$*"
  if [[ "X${message:-}X" == "XX" ]]; then
    message='test failed'
  fi
  function_exists on_failure && on_failure
  (( ! SKIP_DUMP_ON_FAILURE )) && dump_cluster_state
  abort "${message}"
}

# Since create_test_cluster invokes the test script
# recursively we don't want to override these on the second
# invocation
TEARDOWN=${TEARDOWN:-0}
CLOUD_PROVIDER=${CLOUD_PROVIDER:-"gke"}
SKIP_DUMP_ON_FAILURE=${SKIP_DUMP_ON_FAILURE:-0}
E2E_SCRIPT=""

# Parse flags and initialize the test cluster.
function initialize() {
  local run_tests=0
  local custom_flags=()
  local extra_gcloud_flags=()
  local parse_script_flags=0
  E2E_SCRIPT="$(get_canonical_path "$0")"
  local e2e_script_command=( "${E2E_SCRIPT}" "--run-tests" )

  for i in "$@"; do
    if [[ $i == "--run-tests" ]]; then parse_script_flags=1; fi
  done

  cd "${REPO_ROOT_DIR}"
  while [[ $# -ne 0 ]]; do
    local parameter=$1
    # Try parsing flag as a custom one.
    if function_exists parse_flags; then
      parse_flags "$@"
      local skip=$?
      if [[ ${skip} -ne 0 ]]; then
        # Skip parsed flag (and possibly argument) and continue
        # Also save it to it's passed through to the test script
        for ((i=1;i<=skip;i++)); do
          # Avoid double-parsing
          if (( parse_script_flags )); then
            e2e_script_command+=("$1")
          fi
          shift
        done
        continue
      fi
    fi
    # Try parsing flag as a standard one.
    case ${parameter} in
      --run-tests) run_tests=1 ;;
      --teardown) TEARDOWN=1 ;;
      --skip-teardowns) echo "--skip-teardowns is no longer supported - opt in with --teardown" ;;
      --skip-dump-on-failure) SKIP_DUMP_ON_FAILURE=1 ;;
      --skip-istio-addon) echo "--skip-istio-addon is no longer supported" ;;
      *)
        case ${parameter} in
          --cloud-provider) shift; CLOUD_PROVIDER="$1" ;;
          *) custom_flags+=("$parameter") ;;
        esac
    esac
    shift
  done

  if [[ "${CLOUD_PROVIDER}" == "gke" ]]; then
<<<<<<< HEAD
    if (( SKIP_ISTIO_ADDON )); then
      extra_gcloud_flags+=("--addons=NodeLocalDNS")
    else
      extra_gcloud_flags+=("--addons=Istio,NodeLocalDNS")
    fi
=======
      custom_flags+=("--addons=NodeLocalDNS")
>>>>>>> ea2a6c8c
  fi

  readonly SKIP_DUMP_ON_FAILURE
  readonly TEARDOWN
  readonly CLOUD_PROVIDER

  if (( ! run_tests )); then
    create_test_cluster "${CLOUD_PROVIDER}" custom_flags extra_gcloud_flags e2e_script_command
  else
    setup_test_cluster
  fi
}<|MERGE_RESOLUTION|>--- conflicted
+++ resolved
@@ -179,15 +179,7 @@
   done
 
   if [[ "${CLOUD_PROVIDER}" == "gke" ]]; then
-<<<<<<< HEAD
-    if (( SKIP_ISTIO_ADDON )); then
-      extra_gcloud_flags+=("--addons=NodeLocalDNS")
-    else
-      extra_gcloud_flags+=("--addons=Istio,NodeLocalDNS")
-    fi
-=======
       custom_flags+=("--addons=NodeLocalDNS")
->>>>>>> ea2a6c8c
   fi
 
   readonly SKIP_DUMP_ON_FAILURE
