#!/usr/bin/env bash

# Copyright 2020 The Knative Authors
#
# Licensed under the Apache License, Version 2.0 (the "License");
# you may not use this file except in compliance with the License.
# You may obtain a copy of the License at
#
#     http://www.apache.org/licenses/LICENSE-2.0
#
# Unless required by applicable law or agreed to in writing, software
# distributed under the License is distributed on an "AS IS" BASIS,
# WITHOUT WARRANTIES OR CONDITIONS OF ANY KIND, either express or implied.
# See the License for the specific language governing permissions and
# limitations under the License.

# This is a collection of functions for infra related setups, mainly
# cluster provisioning. It doesn't do anything when called from command line.

source "$(dirname "${BASH_SOURCE[0]:-$0}")/library.sh"

# Dumps the k8s api server metrics. Spins up a proxy, waits a little bit and
# dumps the metrics to ${ARTIFACTS}/k8s.metrics.txt
function dump_metrics() {
  header ">> Starting kube proxy"
  kubectl proxy --port=8080 &
  local proxy_pid=$!
  sleep 5
  header ">> Grabbing k8s metrics"
  curl -s http://localhost:8080/metrics > "${ARTIFACTS}"/k8s.metrics.txt
  # Clean up proxy so it doesn't interfere with job shutting down
  kill $proxy_pid || true
}

# Dump info about the test cluster. If dump_extra_cluster_info() is defined, calls it too.
# This is intended to be called when a test fails to provide debugging information.
function dump_cluster_state() {
  echo "***************************************"
  echo "***         E2E TEST FAILED         ***"
  echo "***    Start of information dump    ***"
  echo "***************************************"

  local output
  output="${ARTIFACTS}/k8s.dump-$(basename "${E2E_SCRIPT}").txt"
  echo ">>> The dump is located at ${output}"

  for crd in $(kubectl api-resources --verbs=list -o name | sort); do
    local count
    count="$(kubectl get "$crd" --all-namespaces --no-headers 2>/dev/null | wc -l)"
    echo ">>> ${crd} (${count} objects)"
    if [[ "${count}" -gt "0" ]]; then
      {
        echo ">>> ${crd} (${count} objects)"

        echo ">>> Listing"
        kubectl get "${crd}" --all-namespaces

        echo ">>> Details"
        if [[ "${crd}" == "secrets" ]]; then
          echo "Secrets are ignored for security reasons"
        elif [[ "${crd}" == "events" ]]; then
          echo "events are ignored as making a lot of noise"
        else
          kubectl get "${crd}" --all-namespaces -o yaml
        fi
      } >> "${output}"
    fi
  done

  if function_exists dump_extra_cluster_state; then
    echo ">>> Extra dump" >> "${output}"
    dump_extra_cluster_state >> "${output}"
  fi
  echo "***************************************"
  echo "***         E2E TEST FAILED         ***"
  echo "***     End of information dump     ***"
  echo "***************************************"
}

# Create a test cluster and run the tests if provided.
# Parameters: $1 - cluster provider name, e.g. gke
#             $2 - custom flags supported by kntest
#             $3 - test command to run after cluster is created
function create_test_cluster() {
  # Fail fast during setup.
  set -o errexit
  set -o pipefail

  if function_exists cluster_setup; then
    cluster_setup || fail_test "cluster setup failed"
  fi

  case "$1" in
    gke) create_gke_test_cluster "$2" "$3" "$4" "${5:-}" ;;
    kind) create_kind_test_cluster "$2" "$3" "${4:-}" ;;
    *) echo "unsupported provider: $1"; exit 1 ;;
  esac

  local result="$?"
  # Ignore any errors below, this is a best-effort cleanup and shouldn't affect the test result.
  set +o errexit
  set +o pipefail
  function_exists cluster_teardown && cluster_teardown
  echo "Artifacts were written to ${ARTIFACTS}"
  echo "Test result code is ${result}"
  exit "${result}"
}

# Create a KIND test cluster with kubetest2 and run the test command.
# Parameters: $1 - extra cluster creation flags
#             $2 - test command to run by the kubetest2 tester
function create_kind_test_cluster() {
  local -n _custom_flags=$1
  local -n _test_command=$2

  kubetest2 kind "${_custom_flags[@]}" --up --down --test=exec -- "${_test_command[@]}"
}

# Create a GKE test cluster with kubetest2 and run the test command.
# Parameters: $1 - custom flags defined in kubetest2
#             $2 - custom flags to pass directly to gcloud
#             $3 - test command to run after the cluster is created (optional)
function create_gke_test_cluster() {
  local -n _custom_flags=$1
  local -n _extra_gcloud_flags=$2
  local -n _test_command=$3

  # We are disabling logs and metrics on Boskos Clusters by default as they are not used. Manually set ENABLE_GKE_TELEMETRY to true to enable telemetry
  # and ENABLE_PREEMPTIBLE_NODES to true to create preemptible/spot VMs. VM Preemption is a rare event and shouldn't be distruptive given the fault tolerant nature of our tests.
  if [[ "${ENABLE_GKE_TELEMETRY:-}" != "true" ]]; then
    _extra_gcloud_flags="${_extra_gcloud_flags} --logging=NONE --monitoring=NONE"
  fi

  if [[ "${ENABLE_PREEMPTIBLE_NODES:-}" == "true" ]]; then
    _extra_gcloud_flags="${_extra_gcloud_flags} --preemptible"
  fi
<<<<<<< HEAD

  _extra_gcloud_flags="${_extra_gcloud_flags[@]} --quiet"
  kubetest2 gke "${_custom_flags[@]}" --up --down \
    --ignore-gcp-ssh-key=true --boskos-heartbeat-interval-seconds=20 --v=1 \
    --environment=prod --machine-type=e2-standard-4 \
    --network=e2e-network --image-type=cos_containerd --boskos-acquire-timeout-seconds=1200 \
    --region="${E2E_CLUSTER_REGION},us-east1,us-west1" --gcloud-extra-flags="${_extra_gcloud_flags}" \
    --retryable-error-patterns='.*does not have enough resources available to fulfill.*,.*only \\d+ nodes out of \\d+ have registered; this is likely due to Nodes failing to start correctly.*,.*All cluster resources were brought up.+ but: component .+ from endpoint .+ is unhealthy.*' \
    --test=exec -- "${_test_command[@]}"
=======
  if ! command -v kubetest2 >/dev/null; then
    tmpbin="$(mktemp -d)"
    echo "kubetest2 not found, installing in temp path: ${tmpbin}"
    GOBIN="$tmpbin" go install sigs.k8s.io/kubetest2/...@latest
    export PATH="${tmpbin}:${PATH}"
  fi
  run_kntest kubetest2 gke "${_custom_flags[@]}" \
    --test-command="${_test_command[*]}" \
    --extra-gcloud-flags="${extra_gcloud_flags}"
>>>>>>> ea2a6c8c
}<|MERGE_RESOLUTION|>--- conflicted
+++ resolved
@@ -134,9 +134,14 @@
   if [[ "${ENABLE_PREEMPTIBLE_NODES:-}" == "true" ]]; then
     _extra_gcloud_flags="${_extra_gcloud_flags} --preemptible"
   fi
-<<<<<<< HEAD
 
   _extra_gcloud_flags="${_extra_gcloud_flags[@]} --quiet"
+  if ! command -v kubetest2 >/dev/null; then
+    tmpbin="$(mktemp -d)"
+    echo "kubetest2 not found, installing in temp path: ${tmpbin}"
+    GOBIN="$tmpbin" go install sigs.k8s.io/kubetest2/...@latest
+    export PATH="${tmpbin}:${PATH}"
+  fi
   kubetest2 gke "${_custom_flags[@]}" --up --down \
     --ignore-gcp-ssh-key=true --boskos-heartbeat-interval-seconds=20 --v=1 \
     --environment=prod --machine-type=e2-standard-4 \
@@ -144,15 +149,4 @@
     --region="${E2E_CLUSTER_REGION},us-east1,us-west1" --gcloud-extra-flags="${_extra_gcloud_flags}" \
     --retryable-error-patterns='.*does not have enough resources available to fulfill.*,.*only \\d+ nodes out of \\d+ have registered; this is likely due to Nodes failing to start correctly.*,.*All cluster resources were brought up.+ but: component .+ from endpoint .+ is unhealthy.*' \
     --test=exec -- "${_test_command[@]}"
-=======
-  if ! command -v kubetest2 >/dev/null; then
-    tmpbin="$(mktemp -d)"
-    echo "kubetest2 not found, installing in temp path: ${tmpbin}"
-    GOBIN="$tmpbin" go install sigs.k8s.io/kubetest2/...@latest
-    export PATH="${tmpbin}:${PATH}"
-  fi
-  run_kntest kubetest2 gke "${_custom_flags[@]}" \
-    --test-command="${_test_command[*]}" \
-    --extra-gcloud-flags="${extra_gcloud_flags}"
->>>>>>> ea2a6c8c
 }