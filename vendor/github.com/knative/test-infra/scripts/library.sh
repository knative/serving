#!/bin/bash

# Copyright 2018 The Knative Authors
#
# Licensed under the Apache License, Version 2.0 (the "License");
# you may not use this file except in compliance with the License.
# You may obtain a copy of the License at
#
#     http://www.apache.org/licenses/LICENSE-2.0
#
# Unless required by applicable law or agreed to in writing, software
# distributed under the License is distributed on an "AS IS" BASIS,
# WITHOUT WARRANTIES OR CONDITIONS OF ANY KIND, either express or implied.
# See the License for the specific language governing permissions and
# limitations under the License.

# This is a collection of useful bash functions and constants, intended
# to be used in test scripts and the like. It doesn't do anything when
# called from command line.

# Default GKE version to be used with Knative Serving
readonly SERVING_GKE_VERSION=latest
readonly SERVING_GKE_IMAGE=cos

# Public latest stable nightly images and yaml files.
readonly KNATIVE_BASE_YAML_SOURCE=https://storage.googleapis.com/knative-nightly/@/latest
readonly KNATIVE_ISTIO_CRD_YAML=${KNATIVE_BASE_YAML_SOURCE/@/serving}/istio-crds.yaml
readonly KNATIVE_ISTIO_YAML=${KNATIVE_BASE_YAML_SOURCE/@/serving}/istio.yaml
readonly KNATIVE_SERVING_RELEASE=${KNATIVE_BASE_YAML_SOURCE/@/serving}/serving.yaml
readonly KNATIVE_BUILD_RELEASE=${KNATIVE_BASE_YAML_SOURCE/@/build}/release.yaml
readonly KNATIVE_EVENTING_RELEASE=${KNATIVE_BASE_YAML_SOURCE/@/eventing}/release.yaml

# Conveniently set GOPATH if unset
if [[ -z "${GOPATH:-}" ]]; then
  export GOPATH="$(go env GOPATH)"
  if [[ -z "${GOPATH}" ]]; then
    echo "WARNING: GOPATH not set and go binary unable to provide it"
  fi
fi

# Useful environment variables
[[ -n "${PROW_JOB_ID:-}" ]] && IS_PROW=1 || IS_PROW=0
readonly IS_PROW
readonly REPO_ROOT_DIR="$(git rev-parse --show-toplevel)"
readonly REPO_NAME="$(basename ${REPO_ROOT_DIR})"

# On a Prow job, redirect stderr to stdout so it's synchronously added to log
(( IS_PROW )) && exec 2>&1

# Print error message and exit 1
# Parameters: $1..$n - error message to be displayed
function abort() {
  echo "error: $@"
  exit 1
}

# Display a box banner.
# Parameters: $1 - character to use for the box.
#             $2 - banner message.
function make_banner() {
    local msg="$1$1$1$1 $2 $1$1$1$1"
    local border="${msg//[-0-9A-Za-z _.,\/()]/$1}"
    echo -e "${border}\n${msg}\n${border}"
}

# Simple header for logging purposes.
function header() {
  local upper="$(echo $1 | tr a-z A-Z)"
  make_banner "=" "${upper}"
}

# Simple subheader for logging purposes.
function subheader() {
  make_banner "-" "$1"
}

# Simple warning banner for logging purposes.
function warning() {
  make_banner "!" "$1"
}

# Checks whether the given function exists.
function function_exists() {
  [[ "$(type -t $1)" == "function" ]]
}

# Waits until the given object doesn't exist.
# Parameters: $1 - the kind of the object.
#             $2 - object's name.
#             $3 - namespace (optional).
function wait_until_object_does_not_exist() {
  local KUBECTL_ARGS="get $1 $2"
  local DESCRIPTION="$1 $2"

  if [[ -n $3 ]]; then
    KUBECTL_ARGS="get -n $3 $1 $2"
    DESCRIPTION="$1 $3/$2"
  fi
  echo -n "Waiting until ${DESCRIPTION} does not exist"
  for i in {1..150}; do  # timeout after 5 minutes
    if ! kubectl ${KUBECTL_ARGS} > /dev/null 2>&1; then
      echo -e "\n${DESCRIPTION} does not exist"
      return 0
    fi
    echo -n "."
    sleep 2
  done
  echo -e "\n\nERROR: timeout waiting for ${DESCRIPTION} not to exist"
  kubectl ${KUBECTL_ARGS}
  return 1
}

# Waits until all pods are running in the given namespace.
# Parameters: $1 - namespace.
function wait_until_pods_running() {
  echo -n "Waiting until all pods in namespace $1 are up"
  for i in {1..150}; do  # timeout after 5 minutes
    local pods="$(kubectl get pods --no-headers -n $1 2>/dev/null)"
    # All pods must be running
    local not_running=$(echo "${pods}" | grep -v Running | grep -v Completed | wc -l)
    if [[ -n "${pods}" && ${not_running} -eq 0 ]]; then
      local all_ready=1
      while read pod ; do
        local status=(`echo -n ${pod} | cut -f2 -d' ' | tr '/' ' '`)
        # All containers must be ready
        [[ -z ${status[0]} ]] && all_ready=0 && break
        [[ -z ${status[1]} ]] && all_ready=0 && break
        [[ ${status[0]} -lt 1 ]] && all_ready=0 && break
        [[ ${status[1]} -lt 1 ]] && all_ready=0 && break
        [[ ${status[0]} -ne ${status[1]} ]] && all_ready=0 && break
      done <<< $(echo "${pods}" | grep -v Completed)
      if (( all_ready )); then
        echo -e "\nAll pods are up:\n${pods}"
        return 0
      fi
    fi
    echo -n "."
    sleep 2
  done
  echo -e "\n\nERROR: timeout waiting for pods to come up\n${pods}"
  return 1
}

# Waits until the given service has an external address (IP/hostname).
# Parameters: $1 - namespace.
#             $2 - service name.
function wait_until_service_has_external_ip() {
  echo -n "Waiting until service $2 in namespace $1 has an external address (IP/hostname)"
  for i in {1..150}; do  # timeout after 15 minutes
    local ip=$(kubectl get svc -n $1 $2 -o jsonpath="{.status.loadBalancer.ingress[0].ip}")
    if [[ -n "${ip}" ]]; then
      echo -e "\nService $2.$1 has IP $ip"
      return 0
    fi
    local hostname=$(kubectl get svc -n $1 $2 -o jsonpath="{.status.loadBalancer.ingress[0].hostname}")
    if [[ -n "${hostname}" ]]; then
      echo -e "\nService $2.$1 has hostname $hostname"
      return 0
    fi
    echo -n "."
    sleep 6
  done
  echo -e "\n\nERROR: timeout waiting for service $svc.$ns to have an external address"
  kubectl get pods -n $1
  return 1
}

# Waits for the endpoint to be routable.
# Parameters: $1 - External ingress IP address.
#             $2 - cluster hostname.
function wait_until_routable() {
  echo -n "Waiting until cluster $2 at $1 has a routable endpoint"
  for i in {1..150}; do  # timeout after 5 minutes
    local val=$(curl -H "Host: $2" "http://$1" 2>/dev/null)
    if [[ -n "$val" ]]; then
      echo "\nEndpoint is now routable"
      return 0
    fi
    echo -n "."
    sleep 2
  done
  echo -e "\n\nERROR: Timed out waiting for endpoint to be routable"
  return 1
}

# Returns the name of the first pod of the given app.
# Parameters: $1 - app name.
#             $2 - namespace (optional).
function get_app_pod() {
  local pods=($(get_app_pods $1 $2))
  echo "${pods[0]}"
}

# Returns the name of all pods of the given app.
# Parameters: $1 - app name.
#             $2 - namespace (optional).
function get_app_pods() {
  local namespace=""
  [[ -n $2 ]] && namespace="-n $2"
  kubectl get pods ${namespace} --selector=app=$1 --output=jsonpath="{.items[*].metadata.name}"
}

# Sets the given user as cluster admin.
# Parameters: $1 - user
#             $2 - cluster name
#             $3 - cluster region
#             $4 - cluster zone, optional
function acquire_cluster_admin_role() {
  echo "Acquiring cluster-admin role for user '$1'"
  local geoflag="--region=$3"
  [[ -n $4 ]] && geoflag="--zone=$3-$4"
  # Get the password of the admin and use it, as the service account (or the user)
  # might not have the necessary permission.
  local password=$(gcloud --format="value(masterAuth.password)" \
      container clusters describe $2 ${geoflag})
  if [[ -n "${password}" ]]; then
    # Cluster created with basic authentication
    kubectl config set-credentials cluster-admin \
        --username=admin --password=${password}
  else
    local cert=$(mktemp)
    local key=$(mktemp)
    echo "Certificate in ${cert}, key in ${key}"
    gcloud --format="value(masterAuth.clientCertificate)" \
      container clusters describe $2 ${geoflag} | base64 -d > ${cert}
    gcloud --format="value(masterAuth.clientKey)" \
      container clusters describe $2 ${geoflag} | base64 -d > ${key}
    kubectl config set-credentials cluster-admin \
      --client-certificate=${cert} --client-key=${key}
  fi
  kubectl config set-context $(kubectl config current-context) \
      --user=cluster-admin
  kubectl create clusterrolebinding cluster-admin-binding \
      --clusterrole=cluster-admin \
      --user=$1
  # Reset back to the default account
  gcloud container clusters get-credentials \
      $2 ${geoflag} --project $(gcloud config get-value project)
}

# Runs a go test and generate a junit summary.
# Parameters: $1... - parameters to go test
function report_go_test() {
  # Run tests in verbose mode to capture details.
  # go doesn't like repeating -v, so remove if passed.
  local args=" $@ "
  local go_test="go test -race -v ${args/ -v / }"
  # Just run regular go tests if not on Prow.
  if (( ! IS_PROW )); then
    ${go_test}
    return
  fi
  echo "Running tests with '${go_test}'"
  local report=$(mktemp)
  ${go_test} | tee ${report}
  local failed=( ${PIPESTATUS[@]} )
  [[ ${failed[0]} -eq 0 ]] && failed=${failed[1]} || failed=${failed[0]}
  echo "Finished run, return code is ${failed}"
  # Install go-junit-report if necessary.
  run_go_tool github.com/jstemmer/go-junit-report go-junit-report --help > /dev/null 2>&1
  local xml=$(mktemp ${ARTIFACTS}/junit_XXXXXXXX.xml)
  cat ${report} \
      | go-junit-report \
      | sed -e "s#\"github.com/knative/${REPO_NAME}/#\"#g" \
      > ${xml}
  echo "XML report written to ${xml}"
  return ${failed}
}

# Install the latest stable Knative/serving in the current cluster.
function start_latest_knative_serving() {
  header "Starting Knative Serving"
  subheader "Installing Istio"
  echo "Installing Istio CRD from ${KNATIVE_ISTIO_CRD_YAML}"
  kubectl apply -f ${KNATIVE_ISTIO_CRD_YAML} || return 1
  echo "Installing Istio from ${KNATIVE_ISTIO_YAML}"
  kubectl apply -f ${KNATIVE_ISTIO_YAML} || return 1
  wait_until_pods_running istio-system || return 1
  kubectl label namespace default istio-injection=enabled || return 1
  subheader "Installing Knative Build"
  echo "Installing Build from ${KNATIVE_BUILD_RELEASE}"
  kubectl apply -f ${KNATIVE_BUILD_RELEASE} || return 1
  subheader "Installing Knative Serving"
  echo "Installing Serving from ${KNATIVE_SERVING_RELEASE}"
  kubectl apply -f ${KNATIVE_SERVING_RELEASE} || return 1
  wait_until_pods_running knative-serving || return 1
}

# Install the latest stable Knative/build in the current cluster.
function start_latest_knative_build() {
  header "Starting Knative Build"
<<<<<<< HEAD
=======
  subheader "Installing Istio"
  echo "Installing Istio from ${KNATIVE_ISTIO_YAML}"
  kubectl apply -f ${KNATIVE_ISTIO_YAML} || return 1
  wait_until_pods_running istio-system || return 1
>>>>>>> b1891781
  subheader "Installing Knative Build"
  echo "Installing Build from ${KNATIVE_BUILD_RELEASE}"
  kubectl apply -f ${KNATIVE_BUILD_RELEASE} || return 1
  wait_until_pods_running knative-build || return 1
}

# Run a go tool, installing it first if necessary.
# Parameters: $1 - tool package/dir for go get/install.
#             $2 - tool to run.
#             $3..$n - parameters passed to the tool.
function run_go_tool() {
  local tool=$2
  if [[ -z "$(which ${tool})" ]]; then
    local action=get
    [[ $1 =~ ^[\./].* ]] && action=install
    go ${action} $1
  fi
  shift 2
  ${tool} "$@"
}

# Run dep-collector to update licenses.
# Parameters: $1 - output file, relative to repo root dir.
#             $2...$n - directories and files to inspect.
function update_licenses() {
  cd ${REPO_ROOT_DIR} || return 1
  local dst=$1
  shift
  run_go_tool ./vendor/github.com/knative/test-infra/tools/dep-collector dep-collector $@ > ./${dst}
}

# Run dep-collector to check for forbidden liceses.
# Parameters: $1...$n - directories and files to inspect.
function check_licenses() {
  # Fetch the google/licenseclassifier for its license db
  go get -u github.com/google/licenseclassifier
  # Check that we don't have any forbidden licenses in our images.
  run_go_tool ./vendor/github.com/knative/test-infra/tools/dep-collector dep-collector -check $@
}

# Run the given linter on the given files, checking it exists first.
# Parameters: $1 - tool
#             $2 - tool purpose (for error message if tool not installed)
#             $3 - tool parameters (quote if multiple parameters used)
#             $4..$n - files to run linter on
function run_lint_tool() {
  local checker=$1
  local params=$3
  if ! hash ${checker} 2>/dev/null; then
    warning "${checker} not installed, not $2"
    return 127
  fi
  shift 3
  local failed=0
  for file in $@; do
    ${checker} ${params} ${file} || failed=1
  done
  return ${failed}
}

# Check links in the given markdown files.
# Parameters: $1...$n - files to inspect
function check_links_in_markdown() {
  # https://github.com/raviqqe/liche
  local config="${REPO_ROOT_DIR}/test/markdown-link-check-config.rc"
  [[ ! -e ${config} ]] && config="${_TEST_INFRA_SCRIPTS_DIR}/markdown-link-check-config.rc"
  local options="$(grep '^-' ${config} | tr \"\n\" ' ')"
  run_lint_tool liche "checking links in markdown files" "-d ${REPO_ROOT_DIR} ${options}" $@
}

# Check format of the given markdown files.
# Parameters: $1..$n - files to inspect
function lint_markdown() {
  # https://github.com/markdownlint/markdownlint
  local config="${REPO_ROOT_DIR}/test/markdown-lint-config.rc"
  [[ ! -e ${config} ]] && config="${_TEST_INFRA_SCRIPTS_DIR}/markdown-lint-config.rc"
  run_lint_tool mdl "linting markdown files" "-c ${config}" $@
}

# Return whether the given parameter is an integer.
# Parameters: $1 - integer to check
function is_int() {
  [[ -n $1 && $1 =~ ^[0-9]+$ ]]
}

# Return whether the given parameter is the knative release/nightly GCF.
# Parameters: $1 - full GCR name, e.g. gcr.io/knative-foo-bar
function is_protected_gcr() {
  [[ -n $1 && "$1" =~ "^gcr.io/knative-(releases|nightly)/?$" ]]
}

# Returns the canonical path of a filesystem object.
# Parameters: $1 - path to return in canonical form
#             $2 - base dir for relative links; optional, defaults to current
function get_canonical_path() {
  # We don't use readlink because it's not available on every platform.
  local path=$1
  local pwd=${2:-.}
  [[ ${path} == /* ]] || path="${pwd}/${path}"
  echo "$(cd ${path%/*} && echo $PWD/${path##*/})"
}

# Initializations that depend on previous functions.
# These MUST come last.

readonly _TEST_INFRA_SCRIPTS_DIR="$(dirname $(get_canonical_path ${BASH_SOURCE[0]}))"<|MERGE_RESOLUTION|>--- conflicted
+++ resolved
@@ -277,9 +277,6 @@
   kubectl apply -f ${KNATIVE_ISTIO_YAML} || return 1
   wait_until_pods_running istio-system || return 1
   kubectl label namespace default istio-injection=enabled || return 1
-  subheader "Installing Knative Build"
-  echo "Installing Build from ${KNATIVE_BUILD_RELEASE}"
-  kubectl apply -f ${KNATIVE_BUILD_RELEASE} || return 1
   subheader "Installing Knative Serving"
   echo "Installing Serving from ${KNATIVE_SERVING_RELEASE}"
   kubectl apply -f ${KNATIVE_SERVING_RELEASE} || return 1
@@ -289,13 +286,6 @@
 # Install the latest stable Knative/build in the current cluster.
 function start_latest_knative_build() {
   header "Starting Knative Build"
-<<<<<<< HEAD
-=======
-  subheader "Installing Istio"
-  echo "Installing Istio from ${KNATIVE_ISTIO_YAML}"
-  kubectl apply -f ${KNATIVE_ISTIO_YAML} || return 1
-  wait_until_pods_running istio-system || return 1
->>>>>>> b1891781
   subheader "Installing Knative Build"
   echo "Installing Build from ${KNATIVE_BUILD_RELEASE}"
   kubectl apply -f ${KNATIVE_BUILD_RELEASE} || return 1
