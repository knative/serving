### KEEP THIS FIRST, LAST RULE WINS!
# Default ownership until delegated
# * @evankanderson @mattmoor @vaikas-google

# To allow automatic PR merging by prow, update any corresponding
# OWNERS files in the relevant directories whenever CODEOWNERS is
# updated.

### Component-level ownerships

# API governance.
/pkg/apis @evankanderson @mattmoor @vaikas-google

# Build API (imported from elafros/build)
/pkg/apis/build @mattmoor @ImJasonH

# API Core working group
/pkg/webhook @mattmoor @grantr @tcnghia
/pkg/controller @mattmoor @grantr @tcnghia

# All groups can review docs.
/docs/ @elafros/elafros-writers @google/elafros-readers

# Tests.
/test/ @adrcunha @srinivashegde86 @steuhs @bobcatfish
/test/conformance/ @bobcatfish @adrcunha

<<<<<<< HEAD
# Scaling.
/cmd/ela-activator @josephburnett
/cmd/ela-autoscaler @josephburnett
/cmd/ela-queue/ @josephburnett
/pkg/activator @josephburnett
/pkg/autoscaler @josephburnett
/pkg/queue @josephburnett
/sample/autoscale @josephburnett
=======
# third_party
/third_party/ @evankanderson @mattmoor @vaikas-google @mdemirhan
>>>>>>> 646fe6b3

### To request CODEOWNERS on a subdirectory, propose it above
### in a PR to the below maintainers.
/.github/CODEOWNERS @evankanderson @mattmoor @vaikas-google
### KEEP THIS LAST, LAST RULE WINS!<|MERGE_RESOLUTION|>--- conflicted
+++ resolved
@@ -25,7 +25,9 @@
 /test/ @adrcunha @srinivashegde86 @steuhs @bobcatfish
 /test/conformance/ @bobcatfish @adrcunha
 
-<<<<<<< HEAD
+# third_party
+/third_party/ @evankanderson @mattmoor @vaikas-google @mdemirhan
+
 # Scaling.
 /cmd/ela-activator @josephburnett
 /cmd/ela-autoscaler @josephburnett
@@ -34,10 +36,6 @@
 /pkg/autoscaler @josephburnett
 /pkg/queue @josephburnett
 /sample/autoscale @josephburnett
-=======
-# third_party
-/third_party/ @evankanderson @mattmoor @vaikas-google @mdemirhan
->>>>>>> 646fe6b3
 
 ### To request CODEOWNERS on a subdirectory, propose it above
 ### in a PR to the below maintainers.
