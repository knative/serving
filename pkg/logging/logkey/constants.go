--- conflicted
+++ resolved
@@ -57,12 +57,8 @@
 	SubResource = "knative.dev/subresource"
 
 	// UserInfo is the key used to represent a user information in logs
-<<<<<<< HEAD
-	UserInfo = "elafros.dev/userinfo"
+	UserInfo = "knative.dev/userinfo"
 
 	// Pod is the key used to represent a pod's name in logs
-	Pod = "elafros.dev/pod"
-=======
-	UserInfo = "knative.dev/userinfo"
->>>>>>> de9b92f8
+	Pod = "knative.dev/pod"
 )