/*
Copyright 2018 The Knative Authors.

Licensed under the Apache License, Version 2.0 (the "License");
you may not use this file except in compliance with the License.
You may obtain a copy of the License at

    http://www.apache.org/licenses/LICENSE-2.0

Unless required by applicable law or agreed to in writing, software
distributed under the License is distributed on an "AS IS" BASIS,
WITHOUT WARRANTIES OR CONDITIONS OF ANY KIND, either express or implied.
See the License for the specific language governing permissions and
limitations under the License.
*/

package logging

import (
	"fmt"
	"io/ioutil"
	"testing"

	"github.com/ghodss/yaml"
	"github.com/knative/serving/pkg/system"
	"go.uber.org/zap"
	"go.uber.org/zap/zapcore"
	corev1 "k8s.io/api/core/v1"
	metav1 "k8s.io/apimachinery/pkg/apis/meta/v1"
)

func TestNewLogger(t *testing.T) {
	logger, _ := NewLogger("", "")
	if logger == nil {
		t.Error("expected a non-nil logger")
	}

	logger, _ = NewLogger("some invalid JSON here", "")
	if logger == nil {
		t.Error("expected a non-nil logger")
	}

	logger, atomicLevel := NewLogger("", "debug")
	if logger == nil {
		t.Error("expected a non-nil logger")
	}
	if atomicLevel.Level() != zapcore.DebugLevel {
		t.Error("expected level to be debug")
	}

	// No good way to test if all the config is applied,
	// but at the minimum, we can check and see if level is getting applied.
	logger, atomicLevel = NewLogger("{\"level\": \"error\", \"outputPaths\": [\"stdout\"],\"errorOutputPaths\": [\"stderr\"],\"encoding\": \"json\"}", "")
	if logger == nil {
		t.Error("expected a non-nil logger")
	}
	if ce := logger.Desugar().Check(zap.InfoLevel, "test"); ce != nil {
		t.Error("not expected to get info logs from the logger configured with error as min threshold")
	}
	if ce := logger.Desugar().Check(zap.ErrorLevel, "test"); ce == nil {
		t.Error("expected to get error logs from the logger configured with error as min threshold")
	}
	if atomicLevel.Level() != zapcore.ErrorLevel {
		t.Errorf("expected atomicLevel.Level() to be ErrorLevel but got %v.", atomicLevel.Level())
	}

	logger, atomicLevel = NewLogger("{\"level\": \"info\", \"outputPaths\": [\"stdout\"],\"errorOutputPaths\": [\"stderr\"],\"encoding\": \"json\"}", "")
	if logger == nil {
		t.Error("expected a non-nil logger")
	}
	if ce := logger.Desugar().Check(zap.DebugLevel, "test"); ce != nil {
		t.Error("not expected to get debug logs from the logger configured with info as min threshold")
	}
	if ce := logger.Desugar().Check(zap.InfoLevel, "test"); ce == nil {
		t.Error("expected to get info logs from the logger configured with info as min threshold")
	}
	if atomicLevel.Level() != zapcore.InfoLevel {
		t.Errorf("expected atomicLevel.Level() to be InfoLevel but got %v.", atomicLevel.Level())
	}

	// Let's change the logging level using atomicLevel
	atomicLevel.SetLevel(zapcore.ErrorLevel)
	if ce := logger.Desugar().Check(zap.InfoLevel, "test"); ce != nil {
		t.Error("not expected to get info logs from the logger configured with error as min threshold")
	}
	if ce := logger.Desugar().Check(zap.ErrorLevel, "test"); ce == nil {
		t.Error("expected to get error logs from the logger configured with error as min threshold")
	}
	if atomicLevel.Level() != zapcore.ErrorLevel {
		t.Errorf("expected atomicLevel.Level() to be ErrorLevel but got %v.", atomicLevel.Level())
	}

	// Test logging override
	logger, _ = NewLogger("{\"level\": \"error\", \"outputPaths\": [\"stdout\"],\"errorOutputPaths\": [\"stderr\"],\"encoding\": \"json\"}", "info")
	if logger == nil {
		t.Error("expected a non-nil logger")
	}
	if ce := logger.Desugar().Check(zap.DebugLevel, "test"); ce != nil {
		t.Error("not expected to get debug logs from the logger configured with info as min threshold")
	}
	if ce := logger.Desugar().Check(zap.InfoLevel, "test"); ce == nil {
		t.Error("expected to get info logs from the logger configured with info as min threshold")
	}

	// Invalid logging override
	logger, _ = NewLogger("{\"level\": \"error\", \"outputPaths\": [\"stdout\"],\"errorOutputPaths\": [\"stderr\"],\"encoding\": \"json\"}", "randomstring")
	if logger == nil {
		t.Error("expected a non-nil logger")
	}
	if ce := logger.Desugar().Check(zap.InfoLevel, "test"); ce != nil {
		t.Error("not expected to get info logs from the logger configured with error as min threshold")
	}
	if ce := logger.Desugar().Check(zap.ErrorLevel, "test"); ce == nil {
		t.Error("expected to get error logs from the logger configured with error as min threshold")
	}
}

func TestNewConfigNoEntry(t *testing.T) {
	c := NewConfigFromConfigMap(&corev1.ConfigMap{
		ObjectMeta: metav1.ObjectMeta{
			Namespace: system.Namespace,
			Name:      "config-logging",
		},
	})
	if got, want := c.LoggingConfig, ""; got != want {
		t.Errorf("LoggingConfig = %v, want %v", got, want)
	}
	if got, want := len(c.LoggingLevel), 0; got != want {
		t.Errorf("len(LoggingLevel) = %v, want %v", got, want)
	}
}

func TestNewConfig(t *testing.T) {
<<<<<<< HEAD
	c, wantCfg, wantLevel := getTestConfig()
=======
	wantCfg := "{\"level\": \"error\",\n\"outputPaths\": [\"stdout\"],\n\"errorOutputPaths\": [\"stderr\"],\n\"encoding\": \"json\"}"
	wantLevel := "info"
	c := NewConfigFromConfigMap(&corev1.ConfigMap{
		ObjectMeta: metav1.ObjectMeta{
			Namespace: system.Namespace,
			Name:      "config-logging",
		},
		Data: map[string]string{
			"zap-logger-config":   wantCfg,
			"loglevel.queueproxy": wantLevel,
		},
	})
>>>>>>> 4008f7ec
	if got := c.LoggingConfig; got != wantCfg {
		t.Errorf("LoggingConfig = %v, want %v", got, wantCfg)
	}
	if got := c.LoggingLevel["queueproxy"]; got != wantLevel {
		t.Errorf("LoggingLevel[queueproxy] = %v, want %v", got, wantLevel)
	}
}

func TestOurConfig(t *testing.T) {
	b, err := ioutil.ReadFile(fmt.Sprintf("testdata/%s.yaml", ConfigName))
	if err != nil {
		t.Errorf("ReadFile() = %v", err)
	}
	var cm corev1.ConfigMap
	if err := yaml.Unmarshal(b, &cm); err != nil {
		t.Errorf("yaml.Unmarshal() = %v", err)
	}
	if cfg := NewConfigFromConfigMap(&cm); cfg == nil {
		t.Errorf("NewConfigFromConfigMap() = %v, want non-nil", cfg)
	}
}

func TestNewLoggerFromConfig(t *testing.T) {
	c, _, _ := getTestConfig()
	_, atomicLevel := NewLoggerFromConfig(c, "queueproxy")
	if atomicLevel.Level() != zapcore.DebugLevel {
		t.Errorf("logger level wanted: DebugLevel, got: %v", atomicLevel)
	}
}

func getTestConfig() (*Config, string, string) {
	wantCfg := "{\"level\": \"error\",\n\"outputPaths\": [\"stdout\"],\n\"errorOutputPaths\": [\"stderr\"],\n\"encoding\": \"json\"}"
	wantLevel := "debug"
	c := NewConfigFromConfigMap(&corev1.ConfigMap{
		ObjectMeta: metav1.ObjectMeta{
			Namespace: pkg.GetServingSystemNamespace(),
			Name:      "config-logging",
		},
		Data: map[string]string{
			"zap-logger-config":   wantCfg,
			"loglevel.queueproxy": wantLevel,
		},
	})
	return c, wantCfg, wantLevel
}<|MERGE_RESOLUTION|>--- conflicted
+++ resolved
@@ -131,9 +131,6 @@
 }
 
 func TestNewConfig(t *testing.T) {
-<<<<<<< HEAD
-	c, wantCfg, wantLevel := getTestConfig()
-=======
 	wantCfg := "{\"level\": \"error\",\n\"outputPaths\": [\"stdout\"],\n\"errorOutputPaths\": [\"stderr\"],\n\"encoding\": \"json\"}"
 	wantLevel := "info"
 	c := NewConfigFromConfigMap(&corev1.ConfigMap{
@@ -146,7 +143,6 @@
 			"loglevel.queueproxy": wantLevel,
 		},
 	})
->>>>>>> 4008f7ec
 	if got := c.LoggingConfig; got != wantCfg {
 		t.Errorf("LoggingConfig = %v, want %v", got, wantCfg)
 	}
@@ -182,7 +178,7 @@
 	wantLevel := "debug"
 	c := NewConfigFromConfigMap(&corev1.ConfigMap{
 		ObjectMeta: metav1.ObjectMeta{
-			Namespace: pkg.GetServingSystemNamespace(),
+			Namespace: system.Namespace,
 			Name:      "config-logging",
 		},
 		Data: map[string]string{
