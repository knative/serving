--- conflicted
+++ resolved
@@ -43,17 +43,6 @@
 	StaleRevisionLastpinnedDebounce time.Duration
 
 	// Duration from creation when a Revision should be considered active
-<<<<<<< HEAD
-	//  and exempt from GC. Note that GCMaxStaleRevision may override this if set.
-	GCRetainSinceCreateTime time.Duration
-	// Duration from last active when a Revision should be considered active
-	// and exempt from GC.Note that GCMaxStaleRevision may override this if set.
-	GCRetainSinceLastActiveTime time.Duration
-	// Minimum number of generations of revisions to keep before considering for GC.
-	// Set -1 to disable minimum and fill up to max.
-	// Either min or max must be set.
-	GCMinStaleRevisions int64
-=======
 	// and exempt from GC. Note that GCMaxStaleRevision may override this if set.
 	RetainSinceCreateTime time.Duration
 	// Duration from last active when a Revision should be considered active
@@ -63,16 +52,11 @@
 	// Set -1 to disable minimum and fill up to max.
 	// Either min or max must be set.
 	MinStaleRevisions int64
->>>>>>> fccf86bc
 	// Maximum number of stale revisions to keep before considering for GC.
 	// regardless of creation or staleness time-bounds
 	// Set -1 to disable this setting.
 	// Either min or max must be set.
-<<<<<<< HEAD
-	GCMaxStaleRevisions int64
-=======
 	MaxStaleRevisions int64
->>>>>>> fccf86bc
 }
 
 func defaultConfig() *Config {
@@ -84,17 +68,10 @@
 		StaleRevisionMinimumGenerations: 20,
 
 		// V2 GC Settings
-<<<<<<< HEAD
-		GCRetainSinceCreateTime:     48 * time.Hour,
-		GCRetainSinceLastActiveTime: 15 * time.Hour,
-		GCMinStaleRevisions:         20,
-		GCMaxStaleRevisions:         -1,
-=======
 		RetainSinceCreateTime:     48 * time.Hour,
 		RetainSinceLastActiveTime: 15 * time.Hour,
 		MinStaleRevisions:         20,
 		MaxStaleRevisions:         -1,
->>>>>>> fccf86bc
 	}
 }
 
@@ -110,33 +87,14 @@
 			cm.AsDuration("stale-revision-lastpinned-debounce", &c.StaleRevisionLastpinnedDebounce),
 			cm.AsInt64("stale-revision-minimum-generations", &c.StaleRevisionMinimumGenerations),
 
-<<<<<<< HEAD
-			cm.AsDuration("gc-retain-since-create-time", &c.GCRetainSinceCreateTime),
-			cm.AsDuration("gc-retain-since-last-active-time", &c.GCRetainSinceLastActiveTime),
-			cm.AsInt64("gc-min-stale-revisions", &c.GCMinStaleRevisions),
-			cm.AsInt64("gc-max-stale-revisions", &c.GCMaxStaleRevisions),
-=======
 			cm.AsDuration("retain-since-create-time", &c.RetainSinceCreateTime),
 			cm.AsDuration("retain-since-last-active-time", &c.RetainSinceLastActiveTime),
 			cm.AsInt64("min-stale-revisions", &c.MinStaleRevisions),
 			cm.AsInt64("max-stale-revisions", &c.MaxStaleRevisions),
->>>>>>> fccf86bc
 		); err != nil {
 			return nil, fmt.Errorf("failed to parse data: %w", err)
 		}
 
-<<<<<<< HEAD
-		if c.GCMaxStaleRevisions >= 0 && c.GCMinStaleRevisions > c.GCMaxStaleRevisions {
-			return nil, fmt.Errorf(
-				"gc-min-stale-revisions(%d) must be <= gc-max-stale-revisions(%d)",
-				c.GCMinStaleRevisions, c.GCMaxStaleRevisions)
-		}
-		if c.GCMinStaleRevisions < 0 {
-			return nil, fmt.Errorf("gc-min-stale-revisions must be non-negative, was: %d", c.GCMinStaleRevisions)
-		}
-		if c.GCMaxStaleRevisions < -1 {
-			return nil, fmt.Errorf("gc-max-stale-revisions must be >= -1, was: %d", c.GCMaxStaleRevisions)
-=======
 		if c.MaxStaleRevisions >= 0 && c.MinStaleRevisions > c.MaxStaleRevisions {
 			return nil, fmt.Errorf(
 				"min-stale-revisions(%d) must be <= max-stale-revisions(%d)",
@@ -147,7 +105,6 @@
 		}
 		if c.MaxStaleRevisions < -1 {
 			return nil, fmt.Errorf("max-stale-revisions must be >= -1, was: %d", c.MaxStaleRevisions)
->>>>>>> fccf86bc
 		}
 
 		if c.StaleRevisionMinimumGenerations < 0 {
