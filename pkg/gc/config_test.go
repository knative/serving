--- conflicted
+++ resolved
@@ -51,34 +51,20 @@
 			StaleRevisionTimeout:            14 * time.Hour,
 			StaleRevisionMinimumGenerations: 10,
 			StaleRevisionLastpinnedDebounce: 2*time.Hour + 30*time.Minute + 44*time.Second,
-<<<<<<< HEAD
-			GCRetainSinceCreateTime:         17 * time.Hour,
-			GCRetainSinceLastActiveTime:     16 * time.Hour,
-			GCMinStaleRevisions:             5,
-			GCMaxStaleRevisions:             500,
-=======
 			RetainSinceCreateTime:           17 * time.Hour,
 			RetainSinceLastActiveTime:       16 * time.Hour,
 			MinStaleRevisions:               5,
 			MaxStaleRevisions:               500,
->>>>>>> fccf86bc
 		},
 		data: map[string]string{
 			"stale-revision-create-delay":        "15h",
 			"stale-revision-timeout":             "14h",
 			"stale-revision-minimum-generations": "10",
 			"stale-revision-lastpinned-debounce": "2h30m44s",
-<<<<<<< HEAD
-			"gc-retain-since-create-time":        "17h",
-			"gc-retain-since-last-active-time":   "16h",
-			"gc-min-stale-revisions":             "5",
-			"gc-max-stale-revisions":             "500",
-=======
 			"retain-since-create-time":           "17h",
 			"retain-since-last-active-time":      "16h",
 			"min-stale-revisions":                "5",
 			"max-stale-revisions":                "500",
->>>>>>> fccf86bc
 		},
 	}, {
 		name: "Invalid duration",
@@ -99,35 +85,22 @@
 		fail: true,
 		want: nil,
 		data: map[string]string{
-<<<<<<< HEAD
-			"gc-min-stale-revisions": "-1",
-=======
 			"min-stale-revisions": "-1",
->>>>>>> fccf86bc
 		},
 	}, {
 		name: "Invalid negative maximum generation",
 		fail: true,
 		want: nil,
 		data: map[string]string{
-<<<<<<< HEAD
-			"gc-max-stale-revisions": "-2",
-=======
 			"max-stale-revisions": "-2",
->>>>>>> fccf86bc
 		},
 	}, {
 		name: "Invalid max less than min",
 		fail: true,
 		want: nil,
 		data: map[string]string{
-<<<<<<< HEAD
-			"gc-min-stale-revisions": "20",
-			"gc-max-stale-revisions": "10",
-=======
 			"min-stale-revisions": "20",
 			"max-stale-revisions": "10",
->>>>>>> fccf86bc
 		},
 	}, {
 		name: "Invalid minimum generation",
@@ -144,17 +117,10 @@
 			StaleRevisionTimeout:            15 * time.Hour,
 			StaleRevisionMinimumGenerations: 20,
 			StaleRevisionLastpinnedDebounce: 5 * time.Hour,
-<<<<<<< HEAD
-			GCRetainSinceCreateTime:         48 * time.Hour,
-			GCRetainSinceLastActiveTime:     15 * time.Hour,
-			GCMinStaleRevisions:             20,
-			GCMaxStaleRevisions:             -1,
-=======
 			RetainSinceCreateTime:           48 * time.Hour,
 			RetainSinceLastActiveTime:       15 * time.Hour,
 			MinStaleRevisions:               20,
 			MaxStaleRevisions:               -1,
->>>>>>> fccf86bc
 		},
 		data: map[string]string{
 			"stale-revision-create-delay": "15h",
