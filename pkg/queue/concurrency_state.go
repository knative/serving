--- conflicted
+++ resolved
@@ -28,28 +28,17 @@
 	"go.uber.org/zap"
 )
 
-<<<<<<< HEAD
 //nolint:gosec // Filepath, not hardcoded credentials
 const ConcurrencyStateTokenVolumeMountPath = "/var/run/secrets/tokens"
 const FreezeMaxRetryTimes = 3 // If pause/resume failed 3 times, it should kill qp and delete user-container force
 
-// error code for pause/resume operation
-const (
-	noError                        = 0 // everything works
-	internalError                  = 1 // some internal errors happen, like json decode failed, should try again
-	responseStatusConflictError    = 2 // like request pause when the container is in pause state, should forget
-	responseExecError              = 3 // the command exec failed in runtime level, should try again
-)
-
-=======
->>>>>>> 365f68bb
 // ConcurrencyStateHandler tracks the in flight requests for the pod. When the requests
 // drop to zero, it runs the `pause` function, and when requests scale up from zero, it
 // runs the `resume` function. If either of `pause` or `resume` are not passed, it runs
 // the respective local function(s). The local functions are the expected behavior; the
 // function parameters are enabled primarily for testing purposes.
 func ConcurrencyStateHandler(logger *zap.SugaredLogger, h http.Handler,
-	pause, resume, delete func() (int8, error)) http.HandlerFunc {
+	pause, resume, relaunch func() error) http.HandlerFunc {
 
 	var (
 		inFlight = atomic.NewInt64(0)
@@ -66,9 +55,9 @@
 				// handler meanwhile. We don't want to do anything in that case.
 				if !paused && inFlight.Load() == 0 {
 					logger.Info("Requests dropped to zero")
-					if errCode, err := pause(); errCode != noError {
+					if err := pause(); err != nil {
 						logger.Errorf("Error handling resume request: %v", err)
-						handleStateRequestError(errCode, pause, delete)
+						handleStateRequestError(pause, relaunch)
 					}
 					paused = true
 					logger.Debug("To-Zero request successfully processed")
@@ -95,9 +84,9 @@
 		}
 
 		logger.Info("Requests increased from zero")
-		if errCode, err := resume(); errCode != noError {
+		if err := resume(); err != nil {
 			logger.Errorf("Error handling resume request: %v", err)
-			handleStateRequestError(errCode, resume, delete)
+			handleStateRequestError(resume, relaunch)
 		}
 		paused = false
 		logger.Debug("From-Zero request successfully processed")
@@ -107,72 +96,29 @@
 	}
 }
 
-<<<<<<< HEAD
-// handleStateRequestError handles different error code
-func handleStateRequestError(errCode int8, requestHandler, deleteFunc func() (int8, error)) {
-	if errCode == responseStatusConflictError {
-		// nothing should be done, just ignore
+// handleStateRequestError handles retry and relaunch logic
+func handleStateRequestError(requestHandler, relaunch func() error) {
+	failedTimes := 0
+	for failedTimes < FreezeMaxRetryTimes {
+		err := requestHandler()
+		if err != nil {
+			time.Sleep(time.Millisecond * 200)
+			failedTimes++
+		} else {
+			break
+		}
 	}
-	if errCode == internalError {
-		os.Exit(1)
-	}
-	if errCode == responseExecError {
-		failedTimes := 0
-		for failedTimes < FreezeMaxRetryTimes {
-			errCode, _ := requestHandler()
-			if errCode == responseExecError {
-				failedTimes++
-				time.Sleep(time.Millisecond * 200)
-			}
-			if errCode == internalError {
-				os.Exit(1)
-			}
-			if errCode == responseStatusConflictError || errCode == noError {
-				break
-			}
-		}
-		if failedTimes >= FreezeMaxRetryTimes {
-			// Relaunch this pod, the way is: the runtime will delete all containers of this pod
-			errCode, error := deleteFunc()
-			// if the QP is deleted, this will not be executed
-			for error != nil {
-				// the error code type here could be: internalError, responseExecError(failed to exec delete command)
-				if errCode == internalError {
-					os.Exit(1)
-				} else {
-					_, error = deleteFunc()
-				}
-			}
+	if failedTimes >= FreezeMaxRetryTimes {
+		// Relaunch this pod, the way is: the runtime will delete all containers of this pod
+		err := relaunch()
+		// if the QP is deleted, this will not be executed
+		for err != nil {
+			err = relaunch()
+			time.Sleep(time.Millisecond * 100)
 		}
 	}
 }
 
-// concurrencyStateRequest sends a request to the concurrency state endpoint.
-func concurrencyStateRequest(endpoint string, action string) func() (int8, error) {
-	return func() (int8, error) {
-		bodyText := fmt.Sprintf(`{ "action": %q }`, action)
-		body := bytes.NewBufferString(bodyText)
-		req, err := http.NewRequest(http.MethodPost, endpoint, body)
-		if err != nil {
-			return internalError, fmt.Errorf("unable to create request: %w", err)
-		}
-		req.Header.Add("Token", "nil") // TODO: use serviceaccountToken from projected volume
-		resp, err := http.DefaultClient.Do(req)
-		if err != nil {
-			return internalError, fmt.Errorf("unable to post request: %w", err)
-		}
-		if resp.StatusCode == http.StatusConflict {
-			if action == "pause" {
-				return responseStatusConflictError, fmt.Errorf("expected container status is in running state, but actually not")
-			} else {
-				return responseStatusConflictError, fmt.Errorf("expected container status is in paused state, but actually not")
-			}
-		}
-		if resp.StatusCode != http.StatusOK {
-			return responseExecError, fmt.Errorf("expected 200 response, got: %d: %s", resp.StatusCode, resp.Status)
-		}
-		return noError, nil
-=======
 type ConcurrencyEndpoint struct {
 	endpoint  string
 	mountPath string
@@ -183,30 +129,16 @@
 	c := ConcurrencyEndpoint{
 		endpoint:  e,
 		mountPath: m,
->>>>>>> 365f68bb
 	}
 	c.RefreshToken()
 	return c
 }
 
-<<<<<<< HEAD
-// Pause sends a pause request to the concurrency state endpoint.
-func Pause(endpoint string) func() (int8, error) {
-	return concurrencyStateRequest(endpoint, "pause")
-}
-
-// Resume sends a resume request to the concurrency state endpoint.
-func Resume(endpoint string) func() (int8, error) {
-	return concurrencyStateRequest(endpoint, "resume")
-}
-
-// RelaunchPod send a force-delete request to the concurrency state endpoint.
-func RelaunchPod(endpoint string) func() (int8, error) {
-	return concurrencyStateRequest(endpoint, "delete-pod")
-=======
 func (c ConcurrencyEndpoint) Pause() error { return c.Request("pause") }
 
 func (c ConcurrencyEndpoint) Resume() error { return c.Request("resume") }
+
+func (c ConcurrencyEndpoint) RelaunchPod() error { return c.Request("relaunch-pod") }
 
 func (c ConcurrencyEndpoint) Request(action string) error {
 	bodyText := fmt.Sprintf(`{ "action": %q }`, action)
@@ -234,5 +166,4 @@
 	}
 	c.token.Store(string(token))
 	return nil
->>>>>>> 365f68bb
 }