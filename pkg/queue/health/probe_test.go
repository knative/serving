--- conflicted
+++ resolved
@@ -85,14 +85,9 @@
 		Timeout:       time.Second,
 		HTTPGetAction: action,
 	}
-<<<<<<< HEAD
-	// Connecting to the server should work
+
+  // Connecting to the server should work
 	if err := HTTPProbe(context.Background(), config); err != nil {
-=======
-
-	// Connecting to the server should work.
-	if err := HTTPProbe(config); err != nil {
->>>>>>> b039ea54
 		t.Error("Expected probe to succeed but it failed with", err)
 	}
 	if d := cmp.Diff(gotHeader, expectedHeader); d != "" {
