/*
Copyright 2018 The Knative Authors

Licensed under the Apache License, Version 2.0 (the "License");
you may not use this file except in compliance with the License.
You may obtain a copy of the License at

    http://www.apache.org/licenses/LICENSE-2.0

Unless required by applicable law or agreed to in writing, software
distributed under the License is distributed on an "AS IS" BASIS,
WITHOUT WARRANTIES OR CONDITIONS OF ANY KIND, either express or implied.
See the License for the specific language governing permissions and
limitations under the License.
*/

package resources

import (
	"strconv"

	"k8s.io/apimachinery/pkg/util/intstr"

	"github.com/knative/pkg/logging"
	"github.com/knative/pkg/system"
	"github.com/knative/serving/pkg/apis/networking"
	"github.com/knative/serving/pkg/apis/serving"
	"github.com/knative/serving/pkg/apis/serving/v1alpha1"
	"github.com/knative/serving/pkg/autoscaler"
	"github.com/knative/serving/pkg/queue"
	"github.com/knative/serving/pkg/reconciler/revision/config"
	corev1 "k8s.io/api/core/v1"
	metav1 "k8s.io/apimachinery/pkg/apis/meta/v1"
)

<<<<<<< HEAD
const (
	requestQueueHTTPPortName  = "queue-port"
	requestQueueHTTP2PortName = "queue-port2"
)
=======
const requestQueueHTTPPortName = "queue-port"
>>>>>>> 551eb72e

var (
	queueResources = corev1.ResourceRequirements{
		Requests: corev1.ResourceList{
			corev1.ResourceName("cpu"): queueContainerCPU,
		},
	}

	queueHTTPPort = corev1.ContainerPort{
		Name:          requestQueueHTTPPortName,
		ContainerPort: int32(networking.BackendHTTPPort),
	}
	queueHTTP2Port = corev1.ContainerPort{
		Name:          requestQueueHTTPPortName,
		ContainerPort: int32(networking.BackendHTTP2Port),
	}
	queueNonServingPorts = []corev1.ContainerPort{{
		// Provides health checks and lifecycle hooks.
		Name:          v1alpha1.RequestQueueAdminPortName,
		ContainerPort: int32(networking.RequestQueueAdminPort),
	}, {
		Name:          v1alpha1.RequestQueueMetricsPortName,
		ContainerPort: int32(networking.RequestQueueMetricsPort),
	}}

	queueReadinessProbe = &corev1.Probe{
		Handler: corev1.Handler{
			HTTPGet: &corev1.HTTPGetAction{
				Port: intstr.FromInt(networking.RequestQueueAdminPort),
				Path: queue.RequestQueueHealthPath,
			},
		},
		// We want to mark the service as not ready as soon as the
		// PreStop handler is called, so we need to check a little
		// bit more often than the default.  It is a small
		// sacrifice for a low rate of 503s.
		PeriodSeconds: 1,
		// We keep the connection open for a while because we're
		// actively probing the user-container on that endpoint and
		// thus don't want to be limited by K8s granularity here.
		TimeoutSeconds: 10,
	}
)

// makeQueueContainer creates the container spec for the queue sidecar.
func makeQueueContainer(rev *v1alpha1.Revision, loggingConfig *logging.Config, observabilityConfig *config.Observability,
	autoscalerConfig *autoscaler.Config, controllerConfig *config.Controller) *corev1.Container {
	configName := ""
	if owner := metav1.GetControllerOf(rev); owner != nil && owner.Kind == "Configuration" {
		configName = owner.Name
	}
	serviceName := rev.Labels[serving.ServiceLabelKey]

	autoscalerAddress := "autoscaler"
	userPort := getUserPort(rev)

	var loggingLevel string
	if ll, ok := loggingConfig.LoggingLevel["queueproxy"]; ok {
		loggingLevel = ll.String()
	}

	ts := int64(0)
	if rev.Spec.TimeoutSeconds != nil {
		ts = *rev.Spec.TimeoutSeconds
	}

<<<<<<< HEAD
=======
	// We need to configure only one serving port for the Queue proxy, since
	// we know the protocol that is being used by this application.
>>>>>>> 551eb72e
	ports := queueNonServingPorts
	if rev.GetProtocol() == networking.ProtocolH2C {
		ports = append(ports, queueHTTP2Port)
	} else {
		ports = append(ports, queueHTTPPort)
	}

	return &corev1.Container{
		Name:           QueueContainerName,
		Image:          controllerConfig.QueueSidecarImage,
		Resources:      queueResources,
		Ports:          ports,
		ReadinessProbe: queueReadinessProbe,
		Env: []corev1.EnvVar{{
			Name:  "SERVING_NAMESPACE",
			Value: rev.Namespace,
		}, {
			Name:  "SERVING_SERVICE",
			Value: serviceName,
		}, {
			Name:  "SERVING_CONFIGURATION",
			Value: configName,
		}, {
			Name:  "SERVING_REVISION",
			Value: rev.Name,
		}, {
			Name:  "SERVING_AUTOSCALER",
			Value: autoscalerAddress,
		}, {
			Name:  "SERVING_AUTOSCALER_PORT",
			Value: strconv.Itoa(autoscalerPort),
		}, {
			Name:  "CONTAINER_CONCURRENCY",
			Value: strconv.Itoa(int(rev.Spec.ContainerConcurrency)),
		}, {
			Name:  "REVISION_TIMEOUT_SECONDS",
			Value: strconv.Itoa(int(ts)),
		}, {
			Name: "SERVING_POD",
			ValueFrom: &corev1.EnvVarSource{
				FieldRef: &corev1.ObjectFieldSelector{
					FieldPath: "metadata.name",
				},
			},
		}, {
			Name: "SERVING_POD_IP",
			ValueFrom: &corev1.EnvVarSource{
				FieldRef: &corev1.ObjectFieldSelector{
					FieldPath: "status.podIP",
				},
			},
		}, {
			Name:  "SERVING_LOGGING_CONFIG",
			Value: loggingConfig.LoggingConfig,
		}, {
			Name:  "SERVING_LOGGING_LEVEL",
			Value: loggingLevel,
		}, {
			Name:  "SERVING_REQUEST_LOG_TEMPLATE",
			Value: observabilityConfig.RequestLogTemplate,
		}, {
			Name:  "SERVING_REQUEST_METRICS_BACKEND",
			Value: observabilityConfig.RequestMetricsBackend,
		}, {
			Name:  "USER_PORT",
			Value: strconv.Itoa(int(userPort)),
		}, {
			Name:  system.NamespaceEnvKey,
			Value: system.Namespace(),
		}},
	}
}<|MERGE_RESOLUTION|>--- conflicted
+++ resolved
@@ -33,14 +33,7 @@
 	metav1 "k8s.io/apimachinery/pkg/apis/meta/v1"
 )
 
-<<<<<<< HEAD
-const (
-	requestQueueHTTPPortName  = "queue-port"
-	requestQueueHTTP2PortName = "queue-port2"
-)
-=======
 const requestQueueHTTPPortName = "queue-port"
->>>>>>> 551eb72e
 
 var (
 	queueResources = corev1.ResourceRequirements{
@@ -107,14 +100,11 @@
 		ts = *rev.Spec.TimeoutSeconds
 	}
 
-<<<<<<< HEAD
-=======
 	// We need to configure only one serving port for the Queue proxy, since
 	// we know the protocol that is being used by this application.
->>>>>>> 551eb72e
 	ports := queueNonServingPorts
 	if rev.GetProtocol() == networking.ProtocolH2C {
-		ports = append(ports, queueHTTP2Port)
+		ports = append(ports, queueHTTPPort)
 	} else {
 		ports = append(ports, queueHTTPPort)
 	}
