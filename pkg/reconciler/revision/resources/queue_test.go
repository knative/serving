--- conflicted
+++ resolved
@@ -323,15 +323,10 @@
 		},
 		lc: &logging.Config{},
 		tc: &tracingconfig.Config{},
-<<<<<<< HEAD
 		oc: &metrics.ObservabilityConfig{
 			RequestLogTemplate:    "test template",
 			EnableProbeRequestLog: true,
 		},
-		ac: &autoscaler.Config{},
-=======
-		oc: &metrics.ObservabilityConfig{RequestLogTemplate: "test template"},
->>>>>>> 57281c1f
 		cc: &deployment.Config{},
 		want: &corev1.Container{
 			// These are effectively constant
