--- conflicted
+++ resolved
@@ -222,12 +222,7 @@
 			podTemplateAnnotations[IstioOutboundIPRangeAnnotation] = networkConfig.IstioOutboundIPRanges
 		}
 	}
-<<<<<<< HEAD
-
-	podSpec, err := makePodSpec(rev, loggingConfig, tracingConfig, observabilityConfig, autoscalerConfig, deploymentConfig)
-=======
 	podSpec, err := makePodSpec(rev, loggingConfig, tracingConfig, observabilityConfig, deploymentConfig)
->>>>>>> 6c8bbf02
 	if err != nil {
 		return nil, fmt.Errorf("failed to create PodSpec: %w", err)
 	}
