/*
Copyright 2018 The Knative Authors

Licensed under the Apache License, Version 2.0 (the "License");
you may not use this file except in compliance with the License.
You may obtain a copy of the License at

    http://www.apache.org/licenses/LICENSE-2.0

Unless required by applicable law or agreed to in writing, software
distributed under the License is distributed on an "AS IS" BASIS,
WITHOUT WARRANTIES OR CONDITIONS OF ANY KIND, either express or implied.
See the License for the specific language governing permissions and
limitations under the License.
*/

package resources

import (
	"fmt"
	"strconv"
	"strings"
	"time"

	netheader "knative.dev/networking/pkg/http/header"
	"knative.dev/pkg/kmeta"
	"knative.dev/pkg/ptr"
	"knative.dev/serving/pkg/apis/autoscaling"
	"knative.dev/serving/pkg/apis/serving"
	v1 "knative.dev/serving/pkg/apis/serving/v1"
	"knative.dev/serving/pkg/networking"
	"knative.dev/serving/pkg/queue"
	"knative.dev/serving/pkg/reconciler/revision/config"
	"knative.dev/serving/pkg/reconciler/revision/resources/names"

	appsv1 "k8s.io/api/apps/v1"
	corev1 "k8s.io/api/core/v1"
	metav1 "k8s.io/apimachinery/pkg/apis/meta/v1"
	"k8s.io/apimachinery/pkg/util/intstr"

	apiconfig "knative.dev/serving/pkg/apis/config"
)

const certVolumeName = "server-certs"

// LogVolumeMountPath is the name of the log directory path
const LogVolumeMountPath = "/var/log"

var (
	varLogVolume = corev1.Volume{
		Name: "knative-var-log",
		VolumeSource: corev1.VolumeSource{
			EmptyDir: &corev1.EmptyDirVolumeSource{},
		},
	}

	varLogVolumeMount = corev1.VolumeMount{
		Name:        varLogVolume.Name,
		MountPath:   "/var/log",
		SubPathExpr: "$(K_INTERNAL_POD_NAMESPACE)_$(K_INTERNAL_POD_NAME)_",
	}

	//nolint:gosec // Volume, not hardcoded credentials
	varTokenVolume = corev1.Volume{
		Name: "knative-token-volume",
		VolumeSource: corev1.VolumeSource{
			Projected: &corev1.ProjectedVolumeSource{
				Sources: []corev1.VolumeProjection{{
					ServiceAccountToken: &corev1.ServiceAccountTokenProjection{
						ExpirationSeconds: ptr.Int64(600),
						Path:              queue.ConcurrencyStateTokenFilename,
						Audience:          "concurrency-state-hook"},
				}},
			},
		},
	}

	varCertVolumeMount = corev1.VolumeMount{
		MountPath: queue.CertVolumeMountPath,
		Name:      certVolumeName,
		ReadOnly:  true,
	}

	//nolint:gosec // VolumeMount, not hardcoded credentials
	varTokenVolumeMount = corev1.VolumeMount{
		Name:      varTokenVolume.Name,
		MountPath: queue.TokenVolumeMountPath,
	}

	varPodInfoVolume = corev1.Volume{
		Name: "pod-info",
		VolumeSource: corev1.VolumeSource{
			DownwardAPI: &corev1.DownwardAPIVolumeSource{
				Items: []corev1.DownwardAPIVolumeFile{{
					Path: queue.PodInfoAnnotationsFilename,
					FieldRef: &corev1.ObjectFieldSelector{
						FieldPath: "metadata.annotations",
					},
				}},
			},
		},
	}

	varPodInfoVolumeMount = corev1.VolumeMount{
		Name:      varPodInfoVolume.Name,
		MountPath: queue.PodInfoVolumeMountPath,
		ReadOnly:  true,
	}

	varPodInfoVolume = corev1.Volume{
		Name: "pod-info",
		VolumeSource: corev1.VolumeSource{
			DownwardAPI: &corev1.DownwardAPIVolumeSource{
				Items: []corev1.DownwardAPIVolumeFile{{
					Path: queue.PodInfoAnnotationsFilename,
					FieldRef: &corev1.ObjectFieldSelector{
						FieldPath: "metadata.annotations",
					},
				}},
			},
		},
	}

	varPodInfoVolumeMount = corev1.VolumeMount{
		Name:      varPodInfoVolume.Name,
		MountPath: queue.PodInfoVolumeMountPath,
		ReadOnly:  true,
	}

	// This PreStop hook is actually calling an endpoint on the queue-proxy
	// because of the way PreStop hooks are called by kubelet. We use this
	// to block the user-container from exiting before the queue-proxy is ready
	// to exit so we can guarantee that there are no more requests in flight.
	userLifecycle = &corev1.Lifecycle{
		PreStop: &corev1.LifecycleHandler{
			HTTPGet: &corev1.HTTPGetAction{
				Port: intstr.FromInt(networking.QueueAdminPort),
				Path: queue.RequestQueueDrainPath,
			},
		},
	}
)

func certVolume(secret string) corev1.Volume {
	return corev1.Volume{
		Name: certVolumeName,
		VolumeSource: corev1.VolumeSource{
			Secret: &corev1.SecretVolumeSource{
				SecretName: secret,
			},
		},
	}
}

func rewriteUserProbe(p *corev1.Probe, userPort int) {
	if p == nil {
		return
	}
	switch {
	case p.HTTPGet != nil:
		p.HTTPGet.Port = intstr.FromInt(userPort)
		// With mTLS enabled, Istio rewrites probes, but doesn't spoof the kubelet
		// user agent, so we need to inject an extra header to be able to distinguish
		// between probes and real requests.
		p.HTTPGet.HTTPHeaders = append(p.HTTPGet.HTTPHeaders, corev1.HTTPHeader{
			Name:  netheader.KubeletProbeKey,
			Value: queue.Name,
		})
	case p.TCPSocket != nil:
		p.TCPSocket.Port = intstr.FromInt(userPort)
	}
}

func makePodSpec(rev *v1.Revision, cfg *config.Config) (*corev1.PodSpec, error) {
	queueContainer, err := makeQueueContainer(rev, cfg)

	if err != nil {
		return nil, fmt.Errorf("failed to create queue-proxy container: %w", err)
	}

	var extraVolumes []corev1.Volume

<<<<<<< HEAD
	podInfoFeature, podInfoExists := rev.Annotations[apiconfig.PodInfoFeatureKey]

	if cfg.Features.MountPodInfo == apiconfig.Enabled ||
		(cfg.Features.MountPodInfo == apiconfig.Allowed &&
=======
	podInfoFeature, podInfoExists := rev.Annotations[apiconfig.QueueProxyPodInfoFeatureKey]

	if cfg.Features.QueueProxyMountPodInfo == apiconfig.Enabled ||
		(cfg.Features.QueueProxyMountPodInfo == apiconfig.Allowed &&
>>>>>>> 782df986
			podInfoExists &&
			strings.EqualFold(podInfoFeature, string(apiconfig.Enabled))) {
		queueContainer.VolumeMounts = append(queueContainer.VolumeMounts, varPodInfoVolumeMount)
		extraVolumes = append(extraVolumes, varPodInfoVolume)
	}

	// If concurrencyStateEndpoint is enabled, add the serviceAccountToken to QP via a projected volume
	if cfg.Deployment.ConcurrencyStateEndpoint != "" {
		queueContainer.VolumeMounts = append(queueContainer.VolumeMounts, varTokenVolumeMount)
		extraVolumes = append(extraVolumes, varTokenVolume)
	}

	if cfg.Network.InternalEncryption {
		queueContainer.VolumeMounts = append(queueContainer.VolumeMounts, varCertVolumeMount)
		extraVolumes = append(extraVolumes, certVolume(rev.Namespace+"-"+networking.ServingCertName))
	}

	podSpec := BuildPodSpec(rev, append(BuildUserContainers(rev), *queueContainer), cfg)
	podSpec.Volumes = append(podSpec.Volumes, extraVolumes...)

	if cfg.Observability.EnableVarLogCollection {
		podSpec.Volumes = append(podSpec.Volumes, varLogVolume)

		for i, container := range podSpec.Containers {
			if container.Name == QueueContainerName {
				continue
			}

			varLogMount := varLogVolumeMount.DeepCopy()
			varLogMount.SubPathExpr += container.Name
			container.VolumeMounts = append(container.VolumeMounts, *varLogMount)
			container.Env = append(container.Env, buildVarLogSubpathEnvs()...)

			podSpec.Containers[i] = container
		}
	}

	return podSpec, nil
}

// BuildUserContainers makes an array of containers from the Revision template.
func BuildUserContainers(rev *v1.Revision) []corev1.Container {
	containers := make([]corev1.Container, 0, len(rev.Spec.PodSpec.Containers))
	for i := range rev.Spec.PodSpec.Containers {
		var container corev1.Container
		if len(rev.Spec.PodSpec.Containers[i].Ports) != 0 || len(rev.Spec.PodSpec.Containers) == 1 {
			container = makeServingContainer(*rev.Spec.PodSpec.Containers[i].DeepCopy(), rev)
		} else {
			container = makeContainer(*rev.Spec.PodSpec.Containers[i].DeepCopy(), rev)
		}
		// The below logic is safe because the image digests in Status.ContainerStatus will have been resolved
		// before this method is called. We check for an empty array here because the method can also be
		// called during DryRun, where ContainerStatuses will not yet have been resolved.
		if len(rev.Status.ContainerStatuses) != 0 {
			if rev.Status.ContainerStatuses[i].ImageDigest != "" {
				container.Image = rev.Status.ContainerStatuses[i].ImageDigest
			}
		}
		containers = append(containers, container)
	}
	return containers
}

func makeContainer(container corev1.Container, rev *v1.Revision) corev1.Container {
	// Adding or removing an overwritten corev1.Container field here? Don't forget to
	// update the fieldmasks / validations in pkg/apis/serving
	container.Lifecycle = userLifecycle
	container.Env = append(container.Env, getKnativeEnvVar(rev)...)

	// Explicitly disable stdin and tty allocation
	container.Stdin = false
	container.TTY = false
	if container.TerminationMessagePolicy == "" {
		container.TerminationMessagePolicy = corev1.TerminationMessageFallbackToLogsOnError
	}
	return container
}

func makeServingContainer(servingContainer corev1.Container, rev *v1.Revision) corev1.Container {
	userPort := getUserPort(rev)
	userPortStr := strconv.Itoa(int(userPort))
	// Replacement is safe as only up to a single port is allowed on the Revision
	servingContainer.Ports = buildContainerPorts(userPort)
	servingContainer.Env = append(servingContainer.Env, buildUserPortEnv(userPortStr))
	container := makeContainer(servingContainer, rev)
	if container.ReadinessProbe != nil {
		if container.ReadinessProbe.HTTPGet != nil || container.ReadinessProbe.TCPSocket != nil {
			// HTTP and TCP ReadinessProbes are executed by the queue-proxy directly against the
			// user-container instead of via kubelet.
			container.ReadinessProbe = nil
		}
	}
	// If the client provides probes, we should fill in the port for them.
	rewriteUserProbe(container.LivenessProbe, int(userPort))
	return container
}

// BuildPodSpec creates a PodSpec from the given revision and containers.
// cfg can be passed as nil if not within revision reconciliation context.
func BuildPodSpec(rev *v1.Revision, containers []corev1.Container, cfg *config.Config) *corev1.PodSpec {
	pod := rev.Spec.PodSpec.DeepCopy()
	pod.Containers = containers
	pod.TerminationGracePeriodSeconds = rev.Spec.TimeoutSeconds
	if cfg != nil && pod.EnableServiceLinks == nil {
		pod.EnableServiceLinks = cfg.Defaults.EnableServiceLinks
	}
	return pod
}

func getUserPort(rev *v1.Revision) int32 {
	ports := rev.Spec.GetContainer().Ports

	if len(ports) > 0 && ports[0].ContainerPort != 0 {
		return ports[0].ContainerPort
	}

	return v1.DefaultUserPort
}

func buildContainerPorts(userPort int32) []corev1.ContainerPort {
	return []corev1.ContainerPort{{
		Name:          v1.UserPortName,
		ContainerPort: userPort,
	}}
}

func buildVarLogSubpathEnvs() []corev1.EnvVar {
	return []corev1.EnvVar{{
		Name: "K_INTERNAL_POD_NAME",
		ValueFrom: &corev1.EnvVarSource{
			FieldRef: &corev1.ObjectFieldSelector{
				FieldPath: "metadata.name",
			},
		},
	}, {
		Name: "K_INTERNAL_POD_NAMESPACE",
		ValueFrom: &corev1.EnvVarSource{
			FieldRef: &corev1.ObjectFieldSelector{
				FieldPath: "metadata.namespace",
			},
		},
	}}
}

func buildUserPortEnv(userPort string) corev1.EnvVar {
	return corev1.EnvVar{
		Name:  "PORT",
		Value: userPort,
	}
}

// MakeDeployment constructs a K8s Deployment resource from a revision.
func MakeDeployment(rev *v1.Revision, cfg *config.Config) (*appsv1.Deployment, error) {
	podSpec, err := makePodSpec(rev, cfg)
	if err != nil {
		return nil, fmt.Errorf("failed to create PodSpec: %w", err)
	}

	replicaCount := cfg.Autoscaler.InitialScale
	_, ann, found := autoscaling.InitialScaleAnnotation.Get(rev.Annotations)
	if found {
		// Ignore errors and no error checking because already validated in webhook.
		rc, _ := strconv.ParseInt(ann, 10, 32)
		replicaCount = int32(rc)
	}

	progressDeadline := int32(cfg.Deployment.ProgressDeadline.Seconds())
	_, pdAnn, pdFound := serving.ProgressDeadlineAnnotation.Get(rev.Annotations)
	if pdFound {
		// Ignore errors and no error checking because already validated in webhook.
		pd, _ := time.ParseDuration(pdAnn)
		progressDeadline = int32(pd.Seconds())
	}

	labels := makeLabels(rev)
	anns := makeAnnotations(rev)

	// Slowly but steadily roll the deployment out, to have the least possible impact.
	maxUnavailable := intstr.FromInt(0)
	return &appsv1.Deployment{
		ObjectMeta: metav1.ObjectMeta{
			Name:            names.Deployment(rev),
			Namespace:       rev.Namespace,
			Labels:          labels,
			Annotations:     anns,
			OwnerReferences: []metav1.OwnerReference{*kmeta.NewControllerRef(rev)},
		},
		Spec: appsv1.DeploymentSpec{
			Replicas:                ptr.Int32(replicaCount),
			Selector:                makeSelector(rev),
			ProgressDeadlineSeconds: ptr.Int32(progressDeadline),
			Strategy: appsv1.DeploymentStrategy{
				Type: appsv1.RollingUpdateDeploymentStrategyType,
				RollingUpdate: &appsv1.RollingUpdateDeployment{
					MaxUnavailable: &maxUnavailable,
				},
			},
			Template: corev1.PodTemplateSpec{
				ObjectMeta: metav1.ObjectMeta{
					Labels:      labels,
					Annotations: anns,
				},
				Spec: *podSpec,
			},
		},
	}, nil
}<|MERGE_RESOLUTION|>--- conflicted
+++ resolved
@@ -85,26 +85,6 @@
 	varTokenVolumeMount = corev1.VolumeMount{
 		Name:      varTokenVolume.Name,
 		MountPath: queue.TokenVolumeMountPath,
-	}
-
-	varPodInfoVolume = corev1.Volume{
-		Name: "pod-info",
-		VolumeSource: corev1.VolumeSource{
-			DownwardAPI: &corev1.DownwardAPIVolumeSource{
-				Items: []corev1.DownwardAPIVolumeFile{{
-					Path: queue.PodInfoAnnotationsFilename,
-					FieldRef: &corev1.ObjectFieldSelector{
-						FieldPath: "metadata.annotations",
-					},
-				}},
-			},
-		},
-	}
-
-	varPodInfoVolumeMount = corev1.VolumeMount{
-		Name:      varPodInfoVolume.Name,
-		MountPath: queue.PodInfoVolumeMountPath,
-		ReadOnly:  true,
 	}
 
 	varPodInfoVolume = corev1.Volume{
@@ -180,17 +160,10 @@
 
 	var extraVolumes []corev1.Volume
 
-<<<<<<< HEAD
-	podInfoFeature, podInfoExists := rev.Annotations[apiconfig.PodInfoFeatureKey]
-
-	if cfg.Features.MountPodInfo == apiconfig.Enabled ||
-		(cfg.Features.MountPodInfo == apiconfig.Allowed &&
-=======
 	podInfoFeature, podInfoExists := rev.Annotations[apiconfig.QueueProxyPodInfoFeatureKey]
 
 	if cfg.Features.QueueProxyMountPodInfo == apiconfig.Enabled ||
 		(cfg.Features.QueueProxyMountPodInfo == apiconfig.Allowed &&
->>>>>>> 782df986
 			podInfoExists &&
 			strings.EqualFold(podInfoFeature, string(apiconfig.Enabled))) {
 		queueContainer.VolumeMounts = append(queueContainer.VolumeMounts, varPodInfoVolumeMount)
