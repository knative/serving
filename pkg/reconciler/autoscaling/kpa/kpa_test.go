/*
Copyright 2018 The Knative Authors

Licensed under the Apache License, Version 2.0 (the "License");
you may not use this file except in compliance with the License.
You may obtain a copy of the License at

    http://www.apache.org/licenses/LICENSE-2.0

Unless required by applicable law or agreed to in writing, software
distributed under the License is distributed on an "AS IS" BASIS,
WITHOUT WARRANTIES OR CONDITIONS OF ANY KIND, either express or implied.
See the License for the specific language governing permissions and
limitations under the License.
*/

package kpa

import (
	"context"
	"errors"
	"fmt"
	"net/http"
	"strconv"
	"sync"
	"testing"
	"time"

	// These are the fake informers we want setup.

	networkingclient "knative.dev/networking/pkg/client/injection/client"
	fakenetworkingclient "knative.dev/networking/pkg/client/injection/client/fake"
	fakesksinformer "knative.dev/networking/pkg/client/injection/informers/networking/v1alpha1/serverlessservice/fake"
	fakekubeclient "knative.dev/pkg/client/injection/kube/client/fake"
	fakeendpointsinformer "knative.dev/pkg/client/injection/kube/informers/core/v1/endpoints/fake"
	_ "knative.dev/pkg/client/injection/kube/informers/core/v1/pod/fake"
	_ "knative.dev/pkg/client/injection/kube/informers/core/v1/service/fake"
	fakedynamicclient "knative.dev/pkg/injection/clients/dynamicclient/fake"
	servingclient "knative.dev/serving/pkg/client/injection/client"
	fakeservingclient "knative.dev/serving/pkg/client/injection/client/fake"
	"knative.dev/serving/pkg/client/injection/ducks/autoscaling/v1alpha1/podscalable"
	_ "knative.dev/serving/pkg/client/injection/ducks/autoscaling/v1alpha1/podscalable/fake"
	fakemetricinformer "knative.dev/serving/pkg/client/injection/informers/autoscaling/v1alpha1/metric/fake"
	fakepainformer "knative.dev/serving/pkg/client/injection/informers/autoscaling/v1alpha1/podautoscaler/fake"
	fakerevisioninformer "knative.dev/serving/pkg/client/injection/informers/serving/v1/revision/fake"
	pareconciler "knative.dev/serving/pkg/client/injection/reconciler/autoscaling/v1alpha1/podautoscaler"

	appsv1 "k8s.io/api/apps/v1"
	corev1 "k8s.io/api/core/v1"
	apierrors "k8s.io/apimachinery/pkg/api/errors"
	metav1 "k8s.io/apimachinery/pkg/apis/meta/v1"
	"k8s.io/apimachinery/pkg/labels"
	"k8s.io/apimachinery/pkg/runtime"
	"k8s.io/apimachinery/pkg/types"
	"k8s.io/apimachinery/pkg/util/wait"
	clientgotesting "k8s.io/client-go/testing"

	"github.com/google/go-cmp/cmp"
	"go.uber.org/atomic"
	"golang.org/x/sync/errgroup"

	nv1a1 "knative.dev/networking/pkg/apis/networking/v1alpha1"
	"knative.dev/pkg/configmap"
	"knative.dev/pkg/controller"
	"knative.dev/pkg/kmeta"
	"knative.dev/pkg/logging"
	"knative.dev/pkg/metrics/metricskey"
	"knative.dev/pkg/metrics/metricstest"
	_ "knative.dev/pkg/metrics/testing"
	"knative.dev/pkg/ptr"
	pkgrec "knative.dev/pkg/reconciler"
	"knative.dev/pkg/system"
	_ "knative.dev/pkg/system/testing"
	"knative.dev/serving/pkg/apis/autoscaling"
	asv1a1 "knative.dev/serving/pkg/apis/autoscaling/v1alpha1"
	"knative.dev/serving/pkg/apis/serving"
	v1 "knative.dev/serving/pkg/apis/serving/v1"
	autoscalerconfig "knative.dev/serving/pkg/autoscaler/config"
	"knative.dev/serving/pkg/autoscaler/scaling"
	"knative.dev/serving/pkg/deployment"
	areconciler "knative.dev/serving/pkg/reconciler/autoscaling"
	"knative.dev/serving/pkg/reconciler/autoscaling/config"
	"knative.dev/serving/pkg/reconciler/autoscaling/kpa/resources"
	aresources "knative.dev/serving/pkg/reconciler/autoscaling/resources"
	revisionresources "knative.dev/serving/pkg/reconciler/revision/resources"

	. "knative.dev/pkg/reconciler/testing"
	. "knative.dev/serving/pkg/reconciler/testing/v1"
	. "knative.dev/serving/pkg/testing"
)

const (
	defaultConcurrencyTarget = 10.0
	defaultTU                = 0.5
	gracePeriod              = 60 * time.Second
	paStableWindow           = 45 * time.Second
	progressDeadline         = 121 * time.Second
	stableWindow             = 5 * time.Minute
)

func defaultConfigMapData() map[string]string {
	return map[string]string{
		"max-scale-up-rate":                       "12.0",
		"container-concurrency-target-percentage": fmt.Sprint(defaultTU),
		"container-concurrency-target-default":    fmt.Sprint(defaultConcurrencyTarget),
		"stable-window":                           stableWindow.String(),
		"panic-window":                            "10s",
		"scale-to-zero-grace-period":              gracePeriod.String(),
		"tick-interval":                           "2s",
	}
}

func defaultConfig() *config.Config {
	autoscalerConfig, _ := autoscalerconfig.NewConfigFromMap(defaultConfigMapData())
	deploymentConfig, _ := deployment.NewConfigFromMap(map[string]string{
		deployment.QueueSidecarImageKey: "bob",
		deployment.ProgressDeadlineKey:  progressDeadline.String(),
	})
	return &config.Config{
		Autoscaler: autoscalerConfig,
		Deployment: deploymentConfig,
	}
}

func newConfigWatcher() configmap.Watcher {
	return configmap.NewStaticWatcher(&corev1.ConfigMap{
		ObjectMeta: metav1.ObjectMeta{
			Namespace: system.Namespace(),
			Name:      autoscalerconfig.ConfigName,
		},
		Data: defaultConfigMapData(),
	}, &corev1.ConfigMap{
		ObjectMeta: metav1.ObjectMeta{
			Namespace: system.Namespace(),
			Name:      deployment.ConfigName,
		},
		Data: map[string]string{
			deployment.QueueSidecarImageKey: "covid is here",
		},
	})
}

func withScales(g, w int32) PodAutoscalerOption {
	return func(pa *asv1a1.PodAutoscaler) {
		pa.Status.DesiredScale, pa.Status.ActualScale = ptr.Int32(w), ptr.Int32(g)
	}
}

func metricWithDiffSvc(ns, n string) *asv1a1.Metric {
	m := metric(ns, n)
	m.Spec.ScrapeTarget = "something-else"
	return m
}

type metricOption func(*asv1a1.Metric)

func metric(ns, n string, opts ...metricOption) *asv1a1.Metric {
	pa := kpa(ns, n)
	m := aresources.MakeMetric(context.Background(), pa,
		kmeta.ChildName(n, "-private"), defaultConfig().Autoscaler)
	for _, o := range opts {
		o(m)
	}
	return m
}

func sks(ns, n string, so ...SKSOption) *nv1a1.ServerlessService {
	kpa := kpa(ns, n)
	s := aresources.MakeSKS(kpa, nv1a1.SKSOperationModeServe, scaling.MinActivators)
	for _, opt := range so {
		opt(s)
	}
	return s
}

func markOld(pa *asv1a1.PodAutoscaler) {
	pa.Status.Conditions[0].LastTransitionTime.Inner.Time = time.Now().Add(-1 * time.Hour)
}

func markActivating(pa *asv1a1.PodAutoscaler) {
	pa.Status.MarkActivating("Queued", "Requests to the target are being buffered as resources are provisioned.")
}

func markActive(pa *asv1a1.PodAutoscaler) {
	pa.Status.MarkActive()
}

func markUnknown(pa *asv1a1.PodAutoscaler) {
	pa.Status.MarkActivating("", "")
}

func markInactive(pa *asv1a1.PodAutoscaler) {
	pa.Status.MarkInactive("NoTraffic", "The target is not receiving traffic.")
}

func kpa(ns, n string, opts ...PodAutoscalerOption) *asv1a1.PodAutoscaler {
	rev := newTestRevision(ns, n)
	kpa := revisionresources.MakePA(rev)
<<<<<<< HEAD
	WithReachabilityReachable(kpa)
=======
	kpa.Generation = 1
>>>>>>> e0a579d2
	kpa.Annotations["autoscaling.knative.dev/class"] = "kpa.autoscaling.knative.dev"
	kpa.Annotations["autoscaling.knative.dev/metric"] = "concurrency"
	for _, opt := range opts {
		opt(kpa)
	}
	return kpa
}

func markResourceNotOwned(rType, name string) PodAutoscalerOption {
	return func(pa *asv1a1.PodAutoscaler) {
		pa.Status.MarkResourceNotOwned(rType, name)
	}
}

func TestReconcile(t *testing.T) {
	const (
		deployName   = testRevision + "-deployment"
		privateSvc   = testRevision + "-private"
		defaultScale = 11
		unknownScale = scaleUnknown
		underscale   = defaultScale - 1
		overscale    = defaultScale + 1
	)

	// Set up a default deployment with the appropriate scale so that we don't
	// see patches to correct that scale.
	defaultDeployment := deploy(testNamespace, testRevision, func(d *appsv1.Deployment) {
		d.Spec.Replicas = ptr.Int32(defaultScale)
	})

	// Setup underscaled and overscaled deployment
	underscaledDeployment := deploy(testNamespace, testRevision, func(d *appsv1.Deployment) {
		d.Spec.Replicas = ptr.Int32(underscale)
	})
	overscaledDeployment := deploy(testNamespace, testRevision, func(d *appsv1.Deployment) {
		d.Spec.Replicas = ptr.Int32(overscale)
	})

	minScalePatch := clientgotesting.PatchActionImpl{
		ActionImpl: clientgotesting.ActionImpl{Namespace: testNamespace},
		Name:       deployName,
		Patch:      []byte(fmt.Sprintf(`[{"op":"replace","path":"/spec/replicas","value":%d}]`, defaultScale)),
	}

	inactiveKPAMinScale := func(g int32) *asv1a1.PodAutoscaler {
		return kpa(
			testNamespace, testRevision, markInactive, withScales(g, unknownScale), WithReachabilityReachable,
			withMinScale(defaultScale), WithPAStatusService(testRevision), WithPAMetricsService(privateSvc),
			WithObservedGeneration(1),
		)
	}
	activatingKPAMinScale := func(g int32) *asv1a1.PodAutoscaler {
		return kpa(
			testNamespace, testRevision, markActivating, withScales(g, defaultScale), WithReachabilityReachable,
			withMinScale(defaultScale), WithPAStatusService(testRevision), WithPAMetricsService(privateSvc),
			WithObservedGeneration(1),
		)
	}
	activeKPAMinScale := func(g, w int32) *asv1a1.PodAutoscaler {
		return kpa(
			testNamespace, testRevision, markActive, withScales(g, w), WithReachabilityReachable,
			withMinScale(defaultScale), WithPAStatusService(testRevision), WithPAMetricsService(privateSvc),
			WithObservedGeneration(1),
		)
	}

	defaultSKS := sks(testNamespace, testRevision, WithDeployRef(deployName), WithSKSReady)
	defaultMetric := metric(testNamespace, testRevision)

	underscaledEndpoints := makeSKSPrivateEndpoints(underscale, testNamespace, testRevision)
	overscaledEndpoints := makeSKSPrivateEndpoints(overscale, testNamespace, testRevision)
	defaultEndpoints := makeSKSPrivateEndpoints(1, testNamespace, testRevision)
	zeroEndpoints := makeSKSPrivateEndpoints(0, testNamespace, testRevision)

	deciderKey := struct{}{}
	retryAttempted := false

	// Note: due to how KPA reconciler works we are dependent on the
	// two constant objects above, which means, that all tests must share
	// the same namespace and revision name.
	table := TableTest{{
		Name: "bad workqueue key, Part I",
		Key:  "too/many/parts",
	}, {
		Name: "bad workqueue key, Part II",
		Key:  "too-few-parts",
	}, {
		Name: "key not found",
		Key:  "foo/not-found",
	}, {
		Name: "key not found",
		Key:  "foo/not-found",
	}, {
		Name: "steady state",
		Key:  key,
		Objects: []runtime.Object{
			kpa(testNamespace, testRevision, markActive, WithPAMetricsService(privateSvc),
				withScales(1, defaultScale), WithPAStatusService(testRevision), WithObservedGeneration(1)),
			sks(testNamespace, testRevision, WithDeployRef(deployName), WithSKSReady),
			metric(testNamespace, testRevision),
			defaultDeployment, defaultEndpoints,
		},
	}, {
		Name: "no endpoints, with retry",
		Key:  key,
		Objects: []runtime.Object{
			kpa(testNamespace, testRevision, WithPAMetricsService(privateSvc), WithPAStatusService(testRevision),
				withScales(1, defaultScale)),
			defaultSKS,
			metric(testNamespace, testRevision),
			defaultDeployment,
		},
		WithReactors: []clientgotesting.ReactionFunc{
			func(action clientgotesting.Action) (handled bool, ret runtime.Object, err error) {
				if retryAttempted || !action.Matches("update", "podautoscalers") || action.GetSubresource() != "status" {
					return false, nil, nil
				}
				retryAttempted = true
				return true, nil, apierrors.NewConflict(v1.Resource("foo"), "bar", errors.New("foo"))
			},
		},
		WantStatusUpdates: []clientgotesting.UpdateActionImpl{{
			Object: kpa(testNamespace, testRevision, markUnknown, WithPAMetricsService(privateSvc), withScales(1, defaultScale),
				WithPAStatusService(testRevision), WithObservedGeneration(1), WithObservedGenerationFailure()),
		}, {
			Object: kpa(testNamespace, testRevision, markUnknown, WithPAMetricsService(privateSvc), withScales(1, defaultScale),
				WithPAStatusService(testRevision), WithObservedGeneration(1), WithObservedGenerationFailure()),
		}},
		WantErr: true,
		WantEvents: []string{
			Eventf(corev1.EventTypeWarning, "InternalError",
				`error checking endpoints test-revision-private: endpoints "test-revision-private" not found`),
		},
	}, {
		Name: "failure-creating-metric-object",
		Key:  key,
		Objects: []runtime.Object{
			kpa(testNamespace, testRevision, markActive, WithPAMetricsService(privateSvc),
				withScales(1, defaultScale), WithPAStatusService(testRevision), WithObservedGeneration(1)),
			sks(testNamespace, testRevision, WithDeployRef(deployName), WithSKSReady),
			defaultDeployment, defaultEndpoints,
		},
		WithReactors: []clientgotesting.ReactionFunc{
			InduceFailure("create", "metrics"),
		},
		WantCreates: []runtime.Object{
			metric(testNamespace, testRevision),
		},
		WantEvents: []string{
			Eventf(corev1.EventTypeWarning, "InternalError",
				`error reconciling Metric: error creating metric: inducing failure for create metrics`),
		},
		WantErr: true,
	}, {
		Name: "failure-updating-metric-object",
		Key:  key,
		Objects: []runtime.Object{
			kpa(testNamespace, testRevision, markActive, WithPAMetricsService(privateSvc),
				withScales(1, defaultScale), WithPAStatusService(testRevision), WithObservedGeneration(1)),
			sks(testNamespace, testRevision, WithDeployRef(deployName), WithSKSReady),
			defaultDeployment, defaultEndpoints,
			metricWithDiffSvc(testNamespace, testRevision),
		},
		WithReactors: []clientgotesting.ReactionFunc{
			InduceFailure("update", "metrics"),
		},
		WantUpdates: []clientgotesting.UpdateActionImpl{{
			Object: metric(testNamespace, testRevision),
		}},
		WantEvents: []string{
			Eventf(corev1.EventTypeWarning, "InternalError",
				`error reconciling Metric: error updating metric: inducing failure for update metrics`),
		},
		WantErr: true,
	}, {
		Name: "create metric",
		Key:  key,
		Objects: []runtime.Object{
			kpa(testNamespace, testRevision, markActive,
				withScales(1, defaultScale), WithPAStatusService(testRevision)),
			defaultSKS,
			defaultDeployment,
			defaultEndpoints,
		},
		WantStatusUpdates: []clientgotesting.UpdateActionImpl{{
			Object: kpa(testNamespace, testRevision, markActive, withScales(1, defaultScale),
				WithPAStatusService(testRevision), WithPAMetricsService(privateSvc), WithObservedGeneration(1)),
		}},
		WantCreates: []runtime.Object{
			metric(testNamespace, testRevision),
		},
	}, {
		Name: "scale up deployment",
		Key:  key,
		Objects: []runtime.Object{
			kpa(testNamespace, testRevision, markActive, WithPAMetricsService(privateSvc),
				withScales(1, defaultScale), WithPAStatusService(testRevision), WithObservedGeneration(1)),
			defaultSKS,
			metric(testNamespace, testRevision),
			deploy(testNamespace, testRevision),
			defaultEndpoints,
		},
		WantPatches: []clientgotesting.PatchActionImpl{{
			ActionImpl: clientgotesting.ActionImpl{
				Namespace: testNamespace,
			},
			Name:  deployName,
			Patch: []byte(`[{"op":"add","path":"/spec/replicas","value":11}]`),
		}},
	}, {
		Name: "scale up deployment failure",
		Key:  key,
		WithReactors: []clientgotesting.ReactionFunc{
			InduceFailure("patch", "deployments"),
		},
		WantErr: true,
		Objects: []runtime.Object{
			kpa(testNamespace, testRevision, markActive, WithPAMetricsService(privateSvc),
				withScales(1, defaultScale), WithPAStatusService(testRevision), WithObservedGeneration(1)),
			defaultSKS,
			metric(testNamespace, testRevision),
			deploy(testNamespace, testRevision),
			defaultEndpoints,
		},
		WantPatches: []clientgotesting.PatchActionImpl{{
			ActionImpl: clientgotesting.ActionImpl{
				Namespace: testNamespace,
			},
			Name:  deployName,
			Patch: []byte(`[{"op":"add","path":"/spec/replicas","value":11}]`),
		}},
		WantEvents: []string{
			Eventf(corev1.EventTypeWarning, "InternalError",
				`error scaling target: failed to apply scale 11 to scale target test-revision-deployment: inducing failure for patch deployments`),
		},
	}, {
		Name: "can't read endpoints",
		Key:  key,
		Objects: []runtime.Object{
			kpa(testNamespace, testRevision, markActive, WithPAMetricsService(privateSvc),
				withScales(1, defaultScale), WithPAStatusService(testRevision), WithObservedGeneration(1)),
			defaultSKS,
			metric(testNamespace, testRevision),
			defaultDeployment,
		},
		WantErr: true,
		WantEvents: []string{
			Eventf(corev1.EventTypeWarning, "InternalError",
				`error checking endpoints test-revision-private: endpoints "test-revision-private" not found`),
		},
	}, {
		Name: "pa activates",
		Key:  key,
		Objects: []runtime.Object{
			kpa(testNamespace, testRevision, WithNoTraffic("NoTraffic", "The target is not receiving traffic."),
				withScales(0, defaultScale), WithPAStatusService(testRevision), WithPAMetricsService(privateSvc)),
			// SKS is ready here, since its endpoints are populated with Activator endpoints.
			sks(testNamespace, testRevision, WithProxyMode, WithDeployRef(deployName), WithSKSReady),
			metric(testNamespace, testRevision),
			defaultDeployment,
			// When PA is passive num private endpoints must be 0.
			zeroEndpoints,
		},
		WantUpdates: []clientgotesting.UpdateActionImpl{{
			Object: sks(testNamespace, testRevision, WithSKSReady,
				WithDeployRef(deployName)),
		}},
		WantStatusUpdates: []clientgotesting.UpdateActionImpl{{
			Object: kpa(testNamespace, testRevision, markActivating, withScales(0, defaultScale),
				WithPAMetricsService(privateSvc), WithPAStatusService(testRevision), WithObservedGeneration(1)),
		}},
	}, {
		Name: "sks is still not ready",
		Key:  key,
		Objects: []runtime.Object{
			kpa(testNamespace, testRevision, WithTraffic, WithPAMetricsService(privateSvc),
				withScales(0, defaultScale), WithPAStatusService(testRevision)),
			sks(testNamespace, testRevision, WithDeployRef(deployName), WithPubService,
				WithPrivateService),
			metric(testNamespace, testRevision),
			defaultDeployment, defaultEndpoints,
		},
		WantStatusUpdates: []clientgotesting.UpdateActionImpl{{
			Object: kpa(testNamespace, testRevision, markActivating, withScales(0, defaultScale),
				WithPAMetricsService(privateSvc), WithPAStatusService(testRevision), WithObservedGeneration(1)),
		}},
	}, {
		Name: "sks becomes ready",
		Key:  key,
		Objects: []runtime.Object{
			kpa(testNamespace, testRevision, WithPAMetricsService(privateSvc)),
			defaultSKS,
			metric(testNamespace, testRevision),
			defaultDeployment, defaultEndpoints,
		},
		WantStatusUpdates: []clientgotesting.UpdateActionImpl{{
			Object: kpa(testNamespace, testRevision, markActive, WithPAStatusService(testRevision),
				WithPAMetricsService(privateSvc), withScales(1, defaultScale), WithObservedGeneration(1)),
		}},
	}, {
		Name: "kpa does not become ready without minScale endpoints when reachable",
		Key:  key,
		Objects: []runtime.Object{
			kpa(testNamespace, testRevision, withMinScale(2), withScales(1, defaultScale),
				WithReachabilityReachable, WithPAMetricsService(privateSvc)),
			defaultSKS,
			metric(testNamespace, testRevision),
			defaultDeployment, defaultEndpoints,
		},
		WantStatusUpdates: []clientgotesting.UpdateActionImpl{{
			Object: kpa(testNamespace, testRevision, markActivating, withMinScale(2), WithPAMetricsService(privateSvc),
				withScales(1, defaultScale), WithPAStatusService(testRevision), WithReachabilityReachable,
				WithObservedGeneration(1)),
		}},
	}, {
		Name: "kpa does not become ready without minScale endpoints when reachability is unknown",
		Key:  key,
		Objects: []runtime.Object{
			kpa(testNamespace, testRevision, withMinScale(2), withScales(1, defaultScale),
				WithPAMetricsService(privateSvc), WithReachabilityUnknown),
			defaultSKS,
			metric(testNamespace, testRevision),
			defaultDeployment, defaultEndpoints,
		},
		WantStatusUpdates: []clientgotesting.UpdateActionImpl{{
			Object: kpa(testNamespace, testRevision, markActivating, withMinScale(2), WithPAMetricsService(privateSvc),
				withScales(1, defaultScale), WithPAStatusService(testRevision), WithReachabilityUnknown,
				WithObservedGeneration(1)),
		}},
	}, {
		Name: "kpa becomes ready without minScale endpoints when unreachable",
		Key:  key,
		Objects: []runtime.Object{
			kpa(testNamespace, testRevision, withMinScale(2), withScales(1, defaultScale),
				WithPAMetricsService(privateSvc), WithReachabilityUnreachable),
			defaultSKS,
			metric(testNamespace, testRevision),
			defaultDeployment, defaultEndpoints,
		},
		WantStatusUpdates: []clientgotesting.UpdateActionImpl{{
			Object: kpa(testNamespace, testRevision, markActive, withMinScale(2), WithPAMetricsService(privateSvc),
<<<<<<< HEAD
				withScales(1, 1), WithPAStatusService(testRevision), WithReachabilityUnreachable),
		}},
		WantPatches: []clientgotesting.PatchActionImpl{{
			ActionImpl: clientgotesting.ActionImpl{
				Namespace: testNamespace,
			},
			Name:  deployName,
			Patch: []byte(`[{"op":"replace","path":"/spec/replicas","value":1}]`),
=======
				withScales(1, defaultScale), WithPAStatusService(testRevision), WithReachabilityUnreachable,
				WithObservedGeneration(1)),
>>>>>>> e0a579d2
		}},
	}, {
		Name: "kpa becomes ready with minScale endpoints when reachable",
		Key:  key,
		Objects: []runtime.Object{
			kpa(testNamespace, testRevision, markActivating, withMinScale(2), WithPAStatusService(testRevision),
				WithPAMetricsService(privateSvc), withScales(1, defaultScale), WithReachabilityReachable),
			defaultSKS,
			metric(testNamespace, testRevision),
			defaultDeployment,
			makeSKSPrivateEndpoints(2, testNamespace, testRevision),
		},
		WantStatusUpdates: []clientgotesting.UpdateActionImpl{{
			Object: kpa(testNamespace, testRevision, markActive, withMinScale(2), WithPAMetricsService(privateSvc),
				withScales(2, defaultScale), WithPAStatusService(testRevision), WithReachabilityReachable,
				WithObservedGeneration(1)),
		}},
	}, {
		Name: "kpa becomes ready with minScale endpoints when reachability is unknown",
		Key:  key,
		Objects: []runtime.Object{
			kpa(testNamespace, testRevision, markActivating, withMinScale(2), WithPAStatusService(testRevision),
				WithPAMetricsService(privateSvc), withScales(1, defaultScale), WithReachabilityUnknown),
			defaultSKS,
			metric(testNamespace, testRevision),
			defaultDeployment,
			makeSKSPrivateEndpoints(2, testNamespace, testRevision),
		},
		WantStatusUpdates: []clientgotesting.UpdateActionImpl{{
			Object: kpa(testNamespace, testRevision, markActive, withMinScale(2), WithPAMetricsService(privateSvc),
				withScales(2, defaultScale), WithPAStatusService(testRevision), WithReachabilityUnknown,
				WithObservedGeneration(1)),
		}},
	}, {
		Name: "sks does not exist",
		Key:  key,
		Objects: []runtime.Object{
			kpa(testNamespace, testRevision, markActive, WithPAMetricsService(privateSvc), withScales(1, defaultScale)),
			defaultDeployment,
		},
		WantStatusUpdates: []clientgotesting.UpdateActionImpl{{
			// SKS does not exist, so we're just creating and have no status.
			Object: kpa(testNamespace, testRevision, markActivating, WithPAMetricsService(privateSvc), withScales(0, unknownScale),
				WithObservedGeneration(1)),
		}},
		WantCreates: []runtime.Object{
			sks(testNamespace, testRevision, WithDeployRef(deployName), WithNumActivators(0)),
		},
	}, {
		Name: "sks is out of whack",
		Key:  key,
		Objects: []runtime.Object{
			kpa(testNamespace, testRevision, withScales(0, defaultScale), WithPAMetricsService(privateSvc), markActive),
			sks(testNamespace, testRevision, WithDeployRef("bar"), WithPubService, WithPrivateService),
			metric(testNamespace, testRevision),
			defaultDeployment,
		},
		WantStatusUpdates: []clientgotesting.UpdateActionImpl{{
			// SKS just got updated and we don't have up to date status.
			Object: kpa(testNamespace, testRevision, markActivating,
				withScales(0, defaultScale), WithPAStatusService(testRevision), WithPAMetricsService(privateSvc),
				WithObservedGeneration(1)),
		}},
		WantUpdates: []clientgotesting.UpdateActionImpl{{
			Object: sks(testNamespace, testRevision, WithPubService, WithPrivateService,
				WithDeployRef(deployName)),
		}},
	}, {
		Name: "sks cannot be created",
		Key:  key,
		Objects: []runtime.Object{
			kpa(testNamespace, testRevision, markActive, WithPAMetricsService(privateSvc), withScales(1, defaultScale), WithObservedGeneration(1)),
			metric(testNamespace, testRevision),
			defaultDeployment,
		},
		WithReactors: []clientgotesting.ReactionFunc{
			InduceFailure("create", "serverlessservices"),
		},
		WantErr: true,
		WantCreates: []runtime.Object{
			sks(testNamespace, testRevision, WithDeployRef(deployName), WithNumActivators(0)),
		},
		WantEvents: []string{
			Eventf(corev1.EventTypeWarning, "InternalError",
				"error reconciling SKS: error creating SKS test-revision: inducing failure for create serverlessservices"),
		},
	}, {
		Name: "sks cannot be updated",
		Key:  key,
		Objects: []runtime.Object{
			kpa(testNamespace, testRevision, withScales(1, defaultScale), WithPAMetricsService(privateSvc), markActive, WithObservedGeneration(1)),
			sks(testNamespace, testRevision, WithDeployRef("bar")),
			metric(testNamespace, testRevision),
			defaultDeployment,
		},
		WithReactors: []clientgotesting.ReactionFunc{
			InduceFailure("update", "serverlessservices"),
		},
		WantErr: true,
		WantUpdates: []clientgotesting.UpdateActionImpl{{
			Object: sks(testNamespace, testRevision, WithDeployRef(deployName), WithNumActivators(0)),
		}},
		WantEvents: []string{
			Eventf(corev1.EventTypeWarning, "InternalError", "error reconciling SKS: error updating SKS test-revision: inducing failure for update serverlessservices"),
		},
	}, {
		Name: "sks is disowned",
		Key:  key,
		Objects: []runtime.Object{
			kpa(testNamespace, testRevision, withScales(1, defaultScale), WithPAMetricsService(privateSvc), markActive),
			sks(testNamespace, testRevision, WithDeployRef(deployName), WithSKSReady,
				WithSKSOwnersRemoved),
			metric(testNamespace, testRevision),
			defaultDeployment,
		},
		WantErr: true,
		WantStatusUpdates: []clientgotesting.UpdateActionImpl{{
			Object: kpa(testNamespace, testRevision, withScales(1, defaultScale),
				WithPAMetricsService(privateSvc), markResourceNotOwned("ServerlessService", testRevision), WithObservedGeneration(1)),
		}},
		WantEvents: []string{
			Eventf(corev1.EventTypeWarning, "InternalError", "error reconciling SKS: PA: test-revision does not own SKS: test-revision"),
		},
	}, {
		Name: "metric is disowned",
		Key:  key,
		Objects: []runtime.Object{
			kpa(testNamespace, testRevision, withScales(1, defaultScale), WithPAMetricsService(privateSvc), markActive),
			sks(testNamespace, testRevision, WithDeployRef(deployName), WithSKSReady),
			metric(testNamespace, testRevision, WithMetricOwnersRemoved),
			defaultDeployment,
		},
		WantErr: true,
		WantStatusUpdates: []clientgotesting.UpdateActionImpl{{
			Object: kpa(testNamespace, testRevision, withScales(1, defaultScale),
				WithPAMetricsService(privateSvc), markResourceNotOwned("Metric", testRevision), WithObservedGeneration(1)),
		}},
		WantEvents: []string{
			Eventf(corev1.EventTypeWarning, "InternalError", `error reconciling Metric: PA: test-revision does not own Metric: test-revision`),
		},
	}, {
		Name: "steady not serving",
		Key:  key,
		Ctx: context.WithValue(context.Background(), deciderKey,
			decider(testNamespace, testRevision, 0 /* desiredScale */, 0 /* ebc */, scaling.MinActivators)),
		Objects: []runtime.Object{
			kpa(testNamespace, testRevision, withScales(0, 0),
				WithNoTraffic("NoTraffic", "The target is not receiving traffic."),
				markOld, WithPAStatusService(testRevision), WithPAMetricsService(privateSvc), WithObservedGeneration(1)),
			sks(testNamespace, testRevision, WithDeployRef(deployName), WithProxyMode, WithSKSReady),
			metric(testNamespace, testRevision),
			deploy(testNamespace, testRevision, func(d *appsv1.Deployment) {
				d.Spec.Replicas = ptr.Int32(0)
			}),
			// Should be present, but empty.
			zeroEndpoints,
		},
	}, {
		Name: "steady not serving (scale to zero)",
		Key:  key,
		Ctx: context.WithValue(context.Background(), deciderKey,
			decider(testNamespace, testRevision, 0 /* desiredScale */, 0 /* ebc */, scaling.MinActivators)),
		Objects: []runtime.Object{
			kpa(testNamespace, testRevision, withScales(0, 0),
				WithNoTraffic("NoTraffic", "The target is not receiving traffic."),
				markOld, WithPAStatusService(testRevision), WithPAMetricsService(privateSvc), WithObservedGeneration(1)),
			sks(testNamespace, testRevision, WithDeployRef(deployName), WithProxyMode, WithSKSReady),
			metric(testNamespace, testRevision),
			deploy(testNamespace, testRevision),
			// Should be present, but empty.
			zeroEndpoints,
		},
		WantPatches: []clientgotesting.PatchActionImpl{{
			ActionImpl: clientgotesting.ActionImpl{
				Namespace: testNamespace,
			},
			Name:  deployName,
			Patch: []byte(`[{"op":"add","path":"/spec/replicas","value":0}]`),
		}},
	}, {
		Name: "from serving to proxy",
		Key:  key,
		Ctx: context.WithValue(context.Background(), deciderKey,
			decider(testNamespace, testRevision, 0 /* desiredScale */, 0 /* ebc */, scaling.MinActivators)),
		Objects: []runtime.Object{
			kpa(testNamespace, testRevision, markActive, markOld, withScales(0, 0),
				WithPAStatusService(testRevision), WithPAMetricsService(privateSvc)),
			defaultSKS,
			metric(testNamespace, testRevision),
			deploy(testNamespace, testRevision), defaultEndpoints,
		},
		WantStatusUpdates: []clientgotesting.UpdateActionImpl{{
			Object: kpa(testNamespace, testRevision, withScales(1, 0),
				WithPAMetricsService(privateSvc),
				WithNoTraffic("NoTraffic", "The target is not receiving traffic."),
				WithPAStatusService(testRevision), WithPAMetricsService(privateSvc),
				WithObservedGeneration(1)),
		}},
		WantUpdates: []clientgotesting.UpdateActionImpl{{
			Object: sks(testNamespace, testRevision, WithSKSReady,
				WithDeployRef(deployName), WithProxyMode),
		}},
	}, {
		Name: "scaling to 0, but not stable for long enough, so no-op",
		Key:  key,
		Ctx: context.WithValue(context.Background(), deciderKey,
			decider(testNamespace, testRevision, 0 /* desiredScale */, 0 /* ebc */, scaling.MinActivators)),
		Objects: []runtime.Object{
			kpa(testNamespace, testRevision, markActive, withScales(1, 1),
				WithPAStatusService(testRevision), WithPAMetricsService(privateSvc), WithObservedGeneration(1)),
			defaultSKS,
			metric(testNamespace, testRevision),
			deploy(testNamespace, testRevision), defaultEndpoints,
		},
	}, {
		Name: "activation failure",
		Key:  key,
		Ctx: context.WithValue(context.Background(), deciderKey,
			decider(testNamespace, testRevision, 0 /* desiredScale */, 0 /* ebc */, scaling.MinActivators)),
		Objects: []runtime.Object{
			kpa(testNamespace, testRevision, markActivating, markOld,
				WithPAStatusService(testRevision), withScales(0, 0),
				WithPAMetricsService(privateSvc)),
			defaultSKS,
			metric(testNamespace, testRevision),
			deploy(testNamespace, testRevision), defaultEndpoints,
		},
		WantStatusUpdates: []clientgotesting.UpdateActionImpl{{
			Object: kpa(testNamespace, testRevision, WithPAMetricsService(privateSvc),
				WithNoTraffic("TimedOut", "The target could not be activated."), withScales(1, 0),
				WithPAStatusService(testRevision), WithPAMetricsService(privateSvc),
				WithObservedGeneration(1)),
		}},
		WantUpdates: []clientgotesting.UpdateActionImpl{{
			Object: sks(testNamespace, testRevision, WithSKSReady,
				WithDeployRef(deployName), WithProxyMode),
		}},
		WantPatches: []clientgotesting.PatchActionImpl{{
			ActionImpl: clientgotesting.ActionImpl{
				Namespace: testNamespace,
			},
			Name:  deployName,
			Patch: []byte(`[{"op":"add","path":"/spec/replicas","value":0}]`),
		}},
	}, {
		Name: "want=-1, underscaled, PA inactive",
		// No-op
		Key: key,
		Ctx: context.WithValue(context.Background(), deciderKey,
			decider(testNamespace, testRevision, unknownScale, 0 /* ebc */, scaling.MinActivators)),
		Objects: []runtime.Object{
			inactiveKPAMinScale(0), underscaledEndpoints, underscaledDeployment,
			sks(testNamespace, testRevision, WithDeployRef(deployName), WithProxyMode,
				WithPubService, WithPrivateService),
			defaultMetric,
		},
	}, {
		Name: "want=1, underscaled, PA inactive",
		// Status -> Activating and Deployment has to be patched.
		Key: key,
		Ctx: context.WithValue(context.Background(), deciderKey,
			decider(testNamespace, testRevision, 1, 0 /* ebc */, scaling.MinActivators)),
		Objects: []runtime.Object{
			inactiveKPAMinScale(0), underscaledEndpoints, underscaledDeployment,
			sks(testNamespace, testRevision, WithDeployRef(deployName), WithProxyMode,
				WithPubService, WithPrivateService),
			defaultMetric,
		},
		WantStatusUpdates: []clientgotesting.UpdateActionImpl{{
			Object: activatingKPAMinScale(0),
		}},
		WantPatches: []clientgotesting.PatchActionImpl{
			minScalePatch,
		},
		WantUpdates: []clientgotesting.UpdateActionImpl{{
			Object: sks(testNamespace, testRevision, WithDeployRef(deployName),
				WithPubService, WithPrivateService),
		}},
	}, {
		Name: "underscaled, PA activating",
		// Scale to `minScale`
		Key: key,
		Ctx: context.WithValue(context.Background(), deciderKey,
			decider(testNamespace, testRevision, 2 /*autoscaler desired scale*/, 0 /* ebc */, scaling.MinActivators)),
		Objects: []runtime.Object{
			activatingKPAMinScale(underscale), underscaledEndpoints, underscaledDeployment,
			defaultSKS, defaultMetric,
		},
		WantPatches: []clientgotesting.PatchActionImpl{
			minScalePatch,
		},
	}, {
		Name: "underscaled, PA active",
		// Mark PA "activating"
		Key: key,
		Ctx: context.WithValue(context.Background(), deciderKey,
			decider(testNamespace, testRevision, defaultScale, 0 /* ebc */, scaling.MinActivators)),
		Objects: []runtime.Object{
			activeKPAMinScale(underscale, defaultScale), underscaledEndpoints, underscaledDeployment,
			defaultSKS, defaultMetric,
		},
		WantPatches: []clientgotesting.PatchActionImpl{
			minScalePatch,
		},
		WantStatusUpdates: []clientgotesting.UpdateActionImpl{{
			Object: activatingKPAMinScale(underscale),
		}},
	}, {
		// Scale to `minScale` and mark PA "active"
		Name: "overscaled, PA inactive",
		Key:  key,
		Ctx: context.WithValue(context.Background(), deciderKey,
			decider(testNamespace, testRevision, 0 /*wantScale*/, 0 /* ebc */, scaling.MinActivators)),
		Objects: []runtime.Object{
			inactiveKPAMinScale(overscale), overscaledEndpoints, overscaledDeployment,
			sks(testNamespace, testRevision, WithDeployRef(deployName), WithProxyMode, WithSKSReady),
			defaultMetric,
		},
		WantUpdates: []clientgotesting.UpdateActionImpl{{
			Object: sks(testNamespace, testRevision, WithDeployRef(deployName), WithSKSReady),
		}},
		WantPatches: []clientgotesting.PatchActionImpl{
			minScalePatch,
		},
		WantStatusUpdates: []clientgotesting.UpdateActionImpl{{
			Object: activeKPAMinScale(overscale, defaultScale),
		}},
	}, {
		Name: "overscaled, PA activating",
		// Scale to `minScale` and mark PA "active"
		Key: key,
		Ctx: context.WithValue(context.Background(), deciderKey,
			decider(testNamespace, testRevision, 1 /*wantScale*/, 0 /* ebc */, scaling.MinActivators)),
		Objects: []runtime.Object{
			inactiveKPAMinScale(overscale), overscaledEndpoints, overscaledDeployment,
			sks(testNamespace, testRevision, WithDeployRef(deployName), WithProxyMode, WithSKSReady),
			defaultMetric,
		},
		WantUpdates: []clientgotesting.UpdateActionImpl{{
			Object: sks(testNamespace, testRevision, WithDeployRef(deployName), WithSKSReady),
		}},
		WantPatches: []clientgotesting.PatchActionImpl{
			minScalePatch,
		},
		WantStatusUpdates: []clientgotesting.UpdateActionImpl{{
			Object: activeKPAMinScale(overscale, defaultScale),
		}},
	}, {
		Name: "over maxScale for real, PA active",
		// No-op.
		Key: key,
		Ctx: context.WithValue(context.Background(), deciderKey,
			decider(testNamespace, testRevision, overscale, /*want more than minScale*/
				0 /* ebc */, scaling.MinActivators)),
		Objects: []runtime.Object{
			activeKPAMinScale(overscale, overscale), overscaledEndpoints, overscaledDeployment,
			defaultSKS, defaultMetric,
		},
	}, {
		Name: "over maxScale, need to scale down, PA active",
		// No-op.
		Key: key,
		Ctx: context.WithValue(context.Background(), deciderKey,
			decider(testNamespace, testRevision, 1, /*less than minScale*/
				0 /* ebc */, scaling.MinActivators)),
		Objects: []runtime.Object{
			activeKPAMinScale(overscale, overscale), overscaledEndpoints, overscaledDeployment,
			defaultSKS, defaultMetric,
		},
		WantPatches: []clientgotesting.PatchActionImpl{
			minScalePatch,
		},
		WantStatusUpdates: []clientgotesting.UpdateActionImpl{{
			Object: activeKPAMinScale(overscale, defaultScale),
		}},
	}, {
		Name: "scaled-to-0-no-scale-data",
		Key:  key,
		Ctx: context.WithValue(context.Background(), deciderKey,
			decider(testNamespace, testRevision, unknownScale, /* desiredScale */
				0 /* ebc */, scaling.MinActivators)),
		Objects: []runtime.Object{
			kpa(testNamespace, testRevision, markInactive, WithPAMetricsService(privateSvc),
				withScales(0, -1), WithPAStatusService(testRevision), WithObservedGeneration(1)),
			sks(testNamespace, testRevision, WithDeployRef(deployName), WithProxyMode, WithPubService, WithPrivateService),
			metric(testNamespace, testRevision),
			defaultDeployment, defaultEndpoints,
		},
	}, {
		Name: "steady not enough capacity",
		Key:  key,
		Ctx: context.WithValue(context.Background(), deciderKey,
			decider(testNamespace, testRevision, defaultScale, /* desiredScale */
				-42 /* ebc */, scaling.MinActivators)),
		Objects: []runtime.Object{
			kpa(testNamespace, testRevision, markActive, WithPAMetricsService(privateSvc),
				withScales(1, defaultScale), WithPAStatusService(testRevision), WithObservedGeneration(1)),
			sks(testNamespace, testRevision, WithDeployRef(deployName), WithProxyMode, WithSKSReady),
			metric(testNamespace, testRevision),
			defaultDeployment, defaultEndpoints,
		},
	}, {
		Name: "steady, proxy mode, many activators requested",
		Key:  key,
		Ctx: context.WithValue(context.Background(), deciderKey,
			decider(testNamespace, testRevision, defaultScale, /* desiredScale */
				-42 /* ebc */, 1982 /*numActivators*/)),
		Objects: []runtime.Object{
			kpa(testNamespace, testRevision, markActive, WithPAMetricsService(privateSvc),
				withScales(1, defaultScale), WithPAStatusService(testRevision), WithObservedGeneration(1)),
			sks(testNamespace, testRevision, WithDeployRef(deployName),
				WithProxyMode, WithSKSReady, WithNumActivators(4)),
			metric(testNamespace, testRevision),
			defaultDeployment, defaultEndpoints,
		},
		WantUpdates: []clientgotesting.UpdateActionImpl{{
			Object: sks(testNamespace, testRevision, WithDeployRef(deployName),
				WithProxyMode, WithSKSReady, WithNumActivators(1982)),
		}},
	}, {
		Name: "traffic increased, no longer enough burst capacity",
		Key:  key,
		Ctx: context.WithValue(context.Background(), deciderKey,
			decider(testNamespace, testRevision, defaultScale, /* desiredScale */
				-18 /* ebc */, scaling.MinActivators+1)),
		Objects: []runtime.Object{
			kpa(testNamespace, testRevision, markActive, WithPAMetricsService(privateSvc),
				withScales(1, defaultScale), WithPAStatusService(testRevision), WithObservedGeneration(1)),
			sks(testNamespace, testRevision, WithDeployRef(deployName), WithSKSReady,
				WithNumActivators(2)),
			metric(testNamespace, testRevision),
			defaultDeployment, defaultEndpoints,
		},
		WantUpdates: []clientgotesting.UpdateActionImpl{{
			Object: sks(testNamespace, testRevision, WithSKSReady,
				WithDeployRef(deployName), WithProxyMode, WithNumActivators(scaling.MinActivators+1)),
		}},
	}, {
		Name: "traffic decreased, now we have enough burst capacity",
		Key:  key,
		Ctx: context.WithValue(context.Background(), deciderKey,
			decider(testNamespace, testRevision, defaultScale, /* desiredScale */
				1 /* ebc */, scaling.MinActivators)),
		Objects: []runtime.Object{
			kpa(testNamespace, testRevision, markActive, WithPAMetricsService(privateSvc),
				withScales(1, defaultScale), WithPAStatusService(testRevision), WithObservedGeneration(1)),
			sks(testNamespace, testRevision, WithDeployRef(deployName), WithSKSReady, WithProxyMode,
				WithNumActivators(3)),
			metric(testNamespace, testRevision),
			defaultDeployment, defaultEndpoints,
		},
		WantUpdates: []clientgotesting.UpdateActionImpl{{
			Object: sks(testNamespace, testRevision, WithSKSReady,
				WithDeployRef(deployName), WithNumActivators(2)),
		}},
	}}

	table.Test(t, MakeFactory(func(ctx context.Context, listers *Listers, cmw configmap.Watcher) controller.Reconciler {
		retryAttempted = false
		ctx = podscalable.WithDuck(ctx)

		fakeDeciders := newTestDeciders()
		// TODO(vagababov): see if we can get rid of the static piece of configuration and
		// constant namespace and revision names.

		// Make new decider if it's not in the context
		if d := ctx.Value(deciderKey); d == nil {
			decider := resources.MakeDecider(
				ctx, kpa(testNamespace, testRevision), defaultConfig().Autoscaler, "trying-hard-to-care-in-this-test")
			decider.Status.DesiredScale = defaultScale
			decider.Status.NumActivators = scaling.MinActivators
			decider.Generation = 2112
			fakeDeciders.Create(ctx, decider)
		} else {
			fakeDeciders.Create(ctx, d.(*scaling.Decider))
		}

		psf := podscalable.Get(ctx)
		scaler := newScaler(ctx, psf, func(interface{}, time.Duration) {})
		scaler.activatorProbe = func(*asv1a1.PodAutoscaler, http.RoundTripper) (bool, error) { return true, nil }
		r := &Reconciler{
			Base: &areconciler.Base{
				Client:           servingclient.Get(ctx),
				NetworkingClient: networkingclient.Get(ctx),
				SKSLister:        listers.GetServerlessServiceLister(),
				MetricLister:     listers.GetMetricLister(),
			},
			endpointsLister: listers.GetEndpointsLister(),
			podsLister:      listers.GetPodsLister(),
			deciders:        fakeDeciders,
			scaler:          scaler,
		}
		return pareconciler.NewReconciler(ctx, logging.FromContext(ctx),
			servingclient.Get(ctx), listers.GetPodAutoscalerLister(),
			controller.GetEventRecorder(ctx), r, autoscaling.KPA,
			controller.Options{
				ConfigStore: &testConfigStore{config: defaultConfig()},
			})
	}))
}

type deploymentOption func(*appsv1.Deployment)

func deploy(namespace, name string, opts ...deploymentOption) *appsv1.Deployment {
	s := &appsv1.Deployment{
		ObjectMeta: metav1.ObjectMeta{
			Name:      name + "-deployment",
			Namespace: namespace,
		},
		Spec: appsv1.DeploymentSpec{
			Selector: &metav1.LabelSelector{
				MatchLabels: map[string]string{
					"a": "b",
				},
			},
		},
		Status: appsv1.DeploymentStatus{
			Replicas: 42,
		},
	}
	for _, opt := range opts {
		opt(s)
	}
	return s
}

func TestGlobalResyncOnUpdateAutoscalerConfigMap(t *testing.T) {
	ctx, cancel, informers := SetupFakeContextWithCancel(t)
	watcher := &configmap.ManualWatcher{Namespace: system.Namespace()}

	fakeDeciders := newTestDeciders()
	ctl := NewController(ctx, watcher, fakeDeciders)

	// Load default config
	watcher.OnChange(&corev1.ConfigMap{
		ObjectMeta: metav1.ObjectMeta{
			Name:      autoscalerconfig.ConfigName,
			Namespace: system.Namespace(),
		},
		Data: defaultConfigMapData(),
	})
	watcher.OnChange(&corev1.ConfigMap{
		ObjectMeta: metav1.ObjectMeta{
			Name:      deployment.ConfigName,
			Namespace: system.Namespace(),
		},
		Data: map[string]string{
			deployment.QueueSidecarImageKey: "i'm on a bike",
		},
	})

	grp := errgroup.Group{}
	waitInformers, err := controller.RunInformers(ctx.Done(), informers...)
	if err != nil {
		t.Fatal("failed to start informers:", err)
	}
	defer func() {
		cancel()
		if err := grp.Wait(); err != nil {
			t.Errorf("Wait() = %v", err)
		}
		waitInformers()
	}()

	if err := watcher.Start(ctx.Done()); err != nil {
		t.Fatal("failed to start configmap watcher:", err)
	}

	grp.Go(func() error { controller.StartAll(ctx, ctl); return nil })

	rev := newTestRevision(testNamespace, testRevision)
	newDeployment(t, fakedynamicclient.Get(ctx), testRevision+"-deployment", 3)

	kpa := revisionresources.MakePA(rev)
	sks := aresources.MakeSKS(kpa, nv1a1.SKSOperationModeServe, scaling.MinActivators)
	sks.Status.PrivateServiceName = "bogus"

	fakenetworkingclient.Get(ctx).NetworkingV1alpha1().ServerlessServices(testNamespace).Create(sks)
	fakesksinformer.Get(ctx).Informer().GetIndexer().Add(sks)

	fakeservingclient.Get(ctx).AutoscalingV1alpha1().PodAutoscalers(testNamespace).Create(kpa)
	fakepainformer.Get(ctx).Informer().GetIndexer().Add(kpa)

	// Wait for decider to be created.
	if decider, err := pollDeciders(fakeDeciders, testNamespace, testRevision, nil); err != nil {
		t.Fatal("Failed to get decider:", err)
	} else if got, want := decider.Spec.TargetValue, defaultConcurrencyTarget*defaultTU; got != want {
		t.Fatalf("TargetValue = %f, want %f", got, want)
	}

	const concurrencyTargetAfterUpdate = 100.0
	data := defaultConfigMapData()
	data["container-concurrency-target-default"] = fmt.Sprint(concurrencyTargetAfterUpdate)
	watcher.OnChange(&corev1.ConfigMap{
		ObjectMeta: metav1.ObjectMeta{
			Name:      autoscalerconfig.ConfigName,
			Namespace: system.Namespace(),
		},
		Data: data,
	})

	// Wait for decider to be updated with the new values from the configMap.
	cond := func(d *scaling.Decider) bool {
		return d.Spec.TargetValue == concurrencyTargetAfterUpdate
	}
	if decider, err := pollDeciders(fakeDeciders, testNamespace, testRevision, cond); err != nil {
		t.Fatal("Failed to get decider:", err)
	} else if got, want := decider.Spec.TargetValue, concurrencyTargetAfterUpdate*defaultTU; got != want {
		t.Fatalf("TargetValue = %f, want %f", got, want)
	}
}

func TestControllerSynchronizesCreatesAndDeletes(t *testing.T) {
	ctx, cancel, informers := SetupFakeContextWithCancel(t)

	fakeDeciders := newTestDeciders()
	ctl := NewController(ctx, newConfigWatcher(), fakeDeciders)

	wf, err := controller.RunInformers(ctx.Done(), informers...)
	if err != nil {
		cancel()
		t.Fatal("StartInformers() =", err)
	}

	var eg errgroup.Group
	eg.Go(func() error { return ctl.Run(1, ctx.Done()) })
	defer func() {
		cancel()
		wf()
		eg.Wait()
	}()

	rev := newTestRevision(testNamespace, testRevision)
	fakeservingclient.Get(ctx).ServingV1().Revisions(testNamespace).Create(rev)

	ep := makeSKSPrivateEndpoints(1, testNamespace, testRevision)
	fakekubeclient.Get(ctx).CoreV1().Endpoints(testNamespace).Create(ep)

	newDeployment(t, fakedynamicclient.Get(ctx), testRevision+"-deployment", 3)

	kpa := revisionresources.MakePA(rev)
	sks := sks(testNamespace, testRevision, WithDeployRef(kpa.Spec.ScaleTargetRef.Name),
		WithSKSReady)
	fakenetworkingclient.Get(ctx).NetworkingV1alpha1().ServerlessServices(testNamespace).Create(sks)

	sksl := fakesksinformer.Get(ctx).Lister()
	if err := wait.PollImmediate(10*time.Millisecond, 5*time.Second, func() (bool, error) {
		l, err := sksl.List(labels.Everything())
		// We only create a single SKS object.
		return len(l) > 0, err
	}); err != nil {
		t.Fatal("Failed to see SKS propagation:", err)
	}

	fakeservingclient.Get(ctx).AutoscalingV1alpha1().PodAutoscalers(testNamespace).Create(kpa)

	select {
	case <-time.After(5 * time.Second):
		t.Error("Didn't observe call to create Decider.")
	case <-fakeDeciders.createCall:
		// What we want.
	}

	// The ReconcileKind call hasn't finished yet at the point where the Decider is created,
	// so give it more time to finish before checking the PA for IsReady().
	if err := wait.PollImmediate(10*time.Millisecond, 5*time.Second, func() (bool, error) {
		newKPA, err := fakeservingclient.Get(ctx).AutoscalingV1alpha1().PodAutoscalers(kpa.Namespace).Get(
			kpa.Name, metav1.GetOptions{})
		if err != nil {
			return true, err
		}
		return newKPA.IsReady(), nil
	}); err != nil {
		t.Fatal("PA failed to become ready:", err)
	}

	fakeservingclient.Get(ctx).ServingV1alpha1().Revisions(testNamespace).Delete(testRevision, nil)
	fakeservingclient.Get(ctx).AutoscalingV1alpha1().PodAutoscalers(testNamespace).Delete(testRevision, nil)

	select {
	case <-time.After(5 * time.Second):
		t.Error("Didn't observe call to delete Decider.")
	case <-fakeDeciders.deleteCall:
		// What we want.
	}

	if fakeDeciders.deleteBeforeCreate.Load() {
		t.Fatal("Deciders.Delete ran before OnPresent")
	}
}

func TestUpdate(t *testing.T) {
	ctx, cancel, _ := SetupFakeContextWithCancel(t)
	defer cancel()

	fakeDeciders := newTestDeciders()
	ctl := NewController(ctx, newConfigWatcher(), fakeDeciders)

	rev := newTestRevision(testNamespace, testRevision)
	fakeservingclient.Get(ctx).ServingV1().Revisions(testNamespace).Create(rev)
	fakerevisioninformer.Get(ctx).Informer().GetIndexer().Add(rev)

	newDeployment(t, fakedynamicclient.Get(ctx), testRevision+"-deployment", 3)

	ep := makeSKSPrivateEndpoints(1, testNamespace, testRevision)
	fakekubeclient.Get(ctx).CoreV1().Endpoints(testNamespace).Create(ep)
	fakeendpointsinformer.Get(ctx).Informer().GetIndexer().Add(ep)

	kpa := revisionresources.MakePA(rev)
	kpa.SetDefaults(context.Background())
	fakeservingclient.Get(ctx).AutoscalingV1alpha1().PodAutoscalers(testNamespace).Create(kpa)
	fakepainformer.Get(ctx).Informer().GetIndexer().Add(kpa)

	metric := aresources.MakeMetric(ctx, kpa, "", defaultConfig().Autoscaler)
	fakeservingclient.Get(ctx).AutoscalingV1alpha1().Metrics(testNamespace).Create(metric)
	fakemetricinformer.Get(ctx).Informer().GetIndexer().Add(metric)

	sks := sks(testNamespace, testRevision, WithDeployRef(kpa.Spec.ScaleTargetRef.Name),
		WithSKSReady)
	fakenetworkingclient.Get(ctx).NetworkingV1alpha1().ServerlessServices(testNamespace).Create(sks)
	fakesksinformer.Get(ctx).Informer().GetIndexer().Add(sks)

	decider := resources.MakeDecider(context.Background(), kpa, defaultConfig().Autoscaler, sks.Status.PrivateServiceName)

	// Wait for the Reconcile to complete.
	if err := ctl.Reconciler.Reconcile(context.Background(), testNamespace+"/"+testRevision); err != nil {
		t.Errorf("Reconcile() = %v", err)
	}

	if count := fakeDeciders.createCallCount.Load(); count != 1 {
		t.Fatalf("Deciders.Create called %d times instead of once", count)
	}

	// Verify decider shape.
	if got, want := fakeDeciders.decider, decider; !cmp.Equal(got, want) {
		t.Errorf("decider mismatch: diff(+got, -want): %s", cmp.Diff(got, want))
	}

	newKPA, err := fakeservingclient.Get(ctx).AutoscalingV1alpha1().PodAutoscalers(kpa.Namespace).Get(
		kpa.Name, metav1.GetOptions{})
	if err != nil {
		t.Errorf("Get() = %v", err)
	}
	if cond := newKPA.Status.GetCondition("Ready"); cond == nil || cond.Status != "True" {
		t.Errorf("GetCondition(Ready) = %v, wanted True", cond)
	}

	// Update the KPA container concurrency.
	kpa.Spec.ContainerConcurrency = 2
	fakeservingclient.Get(ctx).AutoscalingV1alpha1().PodAutoscalers(testNamespace).Update(kpa)
	fakepainformer.Get(ctx).Informer().GetIndexer().Update(kpa)

	if err := ctl.Reconciler.Reconcile(context.Background(), testNamespace+"/"+testRevision); err != nil {
		t.Errorf("Reconcile() = %v", err)
	}

	if fakeDeciders.updateCallCount.Load() == 0 {
		t.Fatal("Deciders.Update was not called")
	}
}

func TestControllerCreateError(t *testing.T) {
	ctx, cancel, infs := SetupFakeContextWithCancel(t)
	waitInformers, err := controller.RunInformers(ctx.Done(), infs...)
	if err != nil {
		t.Fatal("Error starting up informers:", err)
	}
	defer func() {
		cancel()
		waitInformers()
	}()

	want := apierrors.NewBadRequest("asdf")

	ctl := NewController(ctx, newConfigWatcher(),
		&failingDeciders{
			getErr:    apierrors.NewNotFound(asv1a1.Resource("Deciders"), key),
			createErr: want,
		})

	kpa := revisionresources.MakePA(newTestRevision(testNamespace, testRevision))
	fakeservingclient.Get(ctx).AutoscalingV1alpha1().PodAutoscalers(testNamespace).Create(kpa)
	fakepainformer.Get(ctx).Informer().GetIndexer().Add(kpa)

	sks := aresources.MakeSKS(kpa, nv1a1.SKSOperationModeServe, scaling.MinActivators)
	sks.Status.PrivateServiceName = "bogus"
	fakenetworkingclient.Get(ctx).NetworkingV1alpha1().ServerlessServices(testNamespace).Create(sks)
	fakesksinformer.Get(ctx).Informer().GetIndexer().Add(sks)

	newDeployment(t, fakedynamicclient.Get(ctx), testRevision+"-deployment", 3)

	got := ctl.Reconciler.Reconcile(context.Background(), key)
	if !errors.Is(got, want) {
		t.Errorf("Reconcile() = %v, wanted %v wrapped", got, want)
	}
}

func TestControllerUpdateError(t *testing.T) {
	ctx, cancel, infs := SetupFakeContextWithCancel(t)
	waitInformers, err := controller.RunInformers(ctx.Done(), infs...)
	if err != nil {
		t.Fatal("Error starting up informers:", err)
	}
	defer func() {
		cancel()
		waitInformers()
	}()

	want := apierrors.NewBadRequest("asdf")

	ctl := NewController(ctx, newConfigWatcher(),
		&failingDeciders{
			getErr:    apierrors.NewNotFound(asv1a1.Resource("Deciders"), key),
			createErr: want,
		})

	kpa := revisionresources.MakePA(newTestRevision(testNamespace, testRevision))
	fakeservingclient.Get(ctx).AutoscalingV1alpha1().PodAutoscalers(testNamespace).Create(kpa)
	fakepainformer.Get(ctx).Informer().GetIndexer().Add(kpa)

	sks := aresources.MakeSKS(kpa, nv1a1.SKSOperationModeServe, scaling.MinActivators)
	sks.Status.PrivateServiceName = "bogus"
	fakenetworkingclient.Get(ctx).NetworkingV1alpha1().ServerlessServices(testNamespace).Create(sks)
	fakesksinformer.Get(ctx).Informer().GetIndexer().Add(sks)

	newDeployment(t, fakedynamicclient.Get(ctx), testRevision+"-deployment", 3)

	got := ctl.Reconciler.Reconcile(context.Background(), key)
	if !errors.Is(got, want) {
		t.Errorf("Reconcile() = %v, wanted %v wrapped", got, want)
	}
}

func TestControllerGetError(t *testing.T) {
	ctx, cancel, infs := SetupFakeContextWithCancel(t)
	waitInformers, err := controller.RunInformers(ctx.Done(), infs...)
	if err != nil {
		t.Fatal("Error starting up informers:", err)
	}
	defer func() {
		cancel()
		waitInformers()
	}()

	want := apierrors.NewBadRequest("asdf")

	ctl := NewController(ctx, newConfigWatcher(),
		&failingDeciders{
			getErr: want,
		})

	kpa := revisionresources.MakePA(newTestRevision(testNamespace, testRevision))
	fakeservingclient.Get(ctx).AutoscalingV1alpha1().PodAutoscalers(testNamespace).Create(kpa)
	fakepainformer.Get(ctx).Informer().GetIndexer().Add(kpa)

	sks := aresources.MakeSKS(kpa, nv1a1.SKSOperationModeServe, scaling.MinActivators)
	sks.Status.PrivateServiceName = "bogus"
	fakenetworkingclient.Get(ctx).NetworkingV1alpha1().ServerlessServices(testNamespace).Create(sks)
	fakesksinformer.Get(ctx).Informer().GetIndexer().Add(sks)

	newDeployment(t, fakedynamicclient.Get(ctx), testRevision+"-deployment", 3)

	got := ctl.Reconciler.Reconcile(context.Background(), key)
	if !errors.Is(got, want) {
		t.Errorf("Reconcile() = %v, wanted %v wrapped", got, want)
	}
}

func TestScaleFailure(t *testing.T) {
	ctx, cancel, infs := SetupFakeContextWithCancel(t)
	waitInformers, err := controller.RunInformers(ctx.Done(), infs...)
	if err != nil {
		t.Fatal("Error starting up informers:", err)
	}
	defer func() {
		cancel()
		waitInformers()
	}()

	ctl := NewController(ctx, newConfigWatcher(), newTestDeciders())

	// Only put the KPA in the lister, which will prompt failures scaling it.
	rev := newTestRevision(testNamespace, testRevision)
	kpa := revisionresources.MakePA(rev)
	fakepainformer.Get(ctx).Informer().GetIndexer().Add(kpa)

	newDeployment(t, fakedynamicclient.Get(ctx), testRevision+"-deployment", 3)

	if err := ctl.Reconciler.Reconcile(context.Background(), testNamespace+"/"+testRevision); err == nil {
		t.Error("Reconcile() = nil, wanted error")
	}
}

func pollDeciders(deciders *testDeciders, namespace, name string, cond func(*scaling.Decider) bool) (decider *scaling.Decider, err error) {
	wait.PollImmediate(10*time.Millisecond, 3*time.Second, func() (bool, error) {
		decider, err = deciders.Get(context.Background(), namespace, name)
		if err != nil {
			return false, nil
		}
		return cond == nil || cond(decider), nil
	})
	return decider, err
}

func newTestDeciders() *testDeciders {
	return &testDeciders{
		createCallCount:    atomic.NewUint32(0),
		createCall:         make(chan struct{}, 1),
		deleteCallCount:    atomic.NewUint32(0),
		deleteCall:         make(chan struct{}, 1),
		updateCallCount:    atomic.NewUint32(0),
		updateCall:         make(chan struct{}, 1),
		deleteBeforeCreate: atomic.NewBool(false),
	}
}

type testDeciders struct {
	createCallCount *atomic.Uint32
	createCall      chan struct{}

	deleteCallCount *atomic.Uint32
	deleteCall      chan struct{}

	updateCallCount *atomic.Uint32
	updateCall      chan struct{}

	deleteBeforeCreate *atomic.Bool
	decider            *scaling.Decider
	mutex              sync.Mutex
}

func (km *testDeciders) Get(ctx context.Context, namespace, name string) (*scaling.Decider, error) {
	km.mutex.Lock()
	defer km.mutex.Unlock()

	if km.decider == nil {
		return nil, apierrors.NewNotFound(asv1a1.Resource("Deciders"), types.NamespacedName{Namespace: namespace, Name: name}.String())
	}
	return km.decider, nil
}

func (km *testDeciders) Create(ctx context.Context, decider *scaling.Decider) (*scaling.Decider, error) {
	km.mutex.Lock()
	defer km.mutex.Unlock()

	km.decider = decider
	km.createCallCount.Add(1)
	km.createCall <- struct{}{}
	return decider, nil
}

func (km *testDeciders) Delete(ctx context.Context, namespace, name string) error {
	km.mutex.Lock()
	defer km.mutex.Unlock()

	km.decider = nil
	km.deleteCallCount.Add(1)
	if km.createCallCount.Load() == 0 {
		km.deleteBeforeCreate.Store(true)
	}
	km.deleteCall <- struct{}{}
	return nil
}

func (km *testDeciders) Update(ctx context.Context, decider *scaling.Decider) (*scaling.Decider, error) {
	km.mutex.Lock()
	defer km.mutex.Unlock()

	km.decider = decider
	km.updateCallCount.Add(1)
	km.updateCall <- struct{}{}
	return decider, nil
}

func (km *testDeciders) Watch(fn func(types.NamespacedName)) {}

type failingDeciders struct {
	getErr    error
	createErr error
	deleteErr error
}

func (km *failingDeciders) Get(ctx context.Context, namespace, name string) (*scaling.Decider, error) {
	return nil, km.getErr
}

func (km *failingDeciders) Create(ctx context.Context, decider *scaling.Decider) (*scaling.Decider, error) {
	return nil, km.createErr
}

func (km *failingDeciders) Delete(ctx context.Context, namespace, name string) error {
	return km.deleteErr
}

func (km *failingDeciders) Watch(fn func(types.NamespacedName)) {
}

func (km *failingDeciders) Update(ctx context.Context, decider *scaling.Decider) (*scaling.Decider, error) {
	return decider, nil
}

func newTestRevision(namespace, name string) *v1.Revision {
	return &v1.Revision{
		ObjectMeta: metav1.ObjectMeta{
			SelfLink:  fmt.Sprintf("/apis/ela/v1/namespaces/%s/revisions/%s", namespace, name),
			Name:      name,
			Namespace: namespace,
			Annotations: map[string]string{
				autoscaling.ClassAnnotationKey: autoscaling.KPA,
			},
			Labels: map[string]string{
				serving.ServiceLabelKey:       "test-service",
				serving.ConfigurationLabelKey: "test-service",
			},
		},
		Spec: v1.RevisionSpec{},
	}
}

func makeSKSPrivateEndpoints(num int, ns, n string) *corev1.Endpoints {
	eps := &corev1.Endpoints{
		ObjectMeta: metav1.ObjectMeta{
			Namespace: ns,
			Name:      n + "-private",
		},
	}
	for i := 0; i < num; i++ {
		eps = addEndpoint(eps)
	}
	return eps
}

func addEndpoint(ep *corev1.Endpoints) *corev1.Endpoints {
	if ep.Subsets == nil {
		ep.Subsets = []corev1.EndpointSubset{{
			Addresses: []corev1.EndpointAddress{},
		}}
	}

	ep.Subsets[0].Addresses = append(ep.Subsets[0].Addresses, corev1.EndpointAddress{IP: "127.0.0.1"})
	return ep
}

func withMinScale(minScale int) PodAutoscalerOption {
	return func(pa *asv1a1.PodAutoscaler) {
		pa.Annotations = kmeta.UnionMaps(
			pa.Annotations,
			map[string]string{autoscaling.MinScaleAnnotationKey: strconv.Itoa(minScale)},
		)
	}
}

func decider(ns, name string, desiredScale, ebc, nact int32) *scaling.Decider {
	return &scaling.Decider{
		ObjectMeta: metav1.ObjectMeta{
			Namespace: ns,
			Name:      name,
			Annotations: map[string]string{
				autoscaling.ClassAnnotationKey: autoscaling.KPA,
			},
		},
		Spec: scaling.DeciderSpec{
			MaxScaleUpRate:      10.0,
			TargetValue:         100,
			TotalValue:          100,
			TargetBurstCapacity: 211,
			PanicThreshold:      200,
			StableWindow:        60 * time.Second,
		},
		Status: scaling.DeciderStatus{
			DesiredScale:        desiredScale,
			ExcessBurstCapacity: ebc,
			NumActivators:       nact,
		},
	}
}

type testConfigStore struct {
	config *config.Config
}

func (t *testConfigStore) ToContext(ctx context.Context) context.Context {
	return config.ToContext(ctx, t.config)
}

var _ pkgrec.ConfigStore = (*testConfigStore)(nil)

func TestMetricsReporter(t *testing.T) {
	pa := kpa(testNamespace, testRevision)
	wantTags := map[string]string{
		metricskey.LabelRevisionName:      testRevision,
		metricskey.LabelNamespaceName:     testNamespace,
		metricskey.LabelServiceName:       pa.Labels[serving.ServiceLabelKey],
		metricskey.LabelConfigurationName: pa.Labels[serving.ConfigurationLabelKey],
	}
	pc := podCounts{
		want:        1982,
		ready:       1984,
		notReady:    1988,
		pending:     1996,
		terminating: 1983,
	}
	reportMetrics(pa, pc)
	metricstest.CheckLastValueData(t, "requested_pods", wantTags, 1982)
	metricstest.CheckLastValueData(t, "actual_pods", wantTags, 1984)
	metricstest.CheckLastValueData(t, "not_ready_pods", wantTags, 1988)
	metricstest.CheckLastValueData(t, "pending_pods", wantTags, 1996)
	metricstest.CheckLastValueData(t, "terminating_pods", wantTags, 1983)

	// Verify `want` is ignored, when it is equal to -1.
	pc.want = -1
	pc.terminating = 1955
	reportMetrics(pa, pc)

	// Basically same values and change to `terminating` to verify reporting has occurred.
	metricstest.CheckLastValueData(t, "requested_pods", wantTags, 1982)
	metricstest.CheckLastValueData(t, "actual_pods", wantTags, 1984)
	metricstest.CheckLastValueData(t, "not_ready_pods", wantTags, 1988)
	metricstest.CheckLastValueData(t, "pending_pods", wantTags, 1996)
	metricstest.CheckLastValueData(t, "terminating_pods", wantTags, 1955)
}

func TestResolveScrapeTarget(t *testing.T) {
	pa := kpa(testNamespace, testRevision, WithPAMetricsService("echo"))
	tc := &testConfigStore{config: defaultConfig()}

	if got, want := resolveScrapeTarget(tc.ToContext(context.Background()), pa), "echo"; got != want {
		t.Errorf("reconcileMetricSN()= %s, want %s", got, want)
	}

	tc.config.Autoscaler.TargetBurstCapacity = -1
	if got, want := resolveScrapeTarget(tc.ToContext(context.Background()), pa), ""; got != want {
		t.Errorf("reconcileMetricSN()= %s, want %s", got, want)
	}

	tc = &testConfigStore{config: defaultConfig()}
	pa.Annotations["autoscaling.knative.dev/targetBurstCapacity"] = "-1"
	if got, want := resolveScrapeTarget(tc.ToContext(context.Background()), pa), ""; got != want {
		t.Errorf("reconcileMetricSN()= %s, want %s", got, want)
	}
}<|MERGE_RESOLUTION|>--- conflicted
+++ resolved
@@ -196,11 +196,8 @@
 func kpa(ns, n string, opts ...PodAutoscalerOption) *asv1a1.PodAutoscaler {
 	rev := newTestRevision(ns, n)
 	kpa := revisionresources.MakePA(rev)
-<<<<<<< HEAD
 	WithReachabilityReachable(kpa)
-=======
 	kpa.Generation = 1
->>>>>>> e0a579d2
 	kpa.Annotations["autoscaling.knative.dev/class"] = "kpa.autoscaling.knative.dev"
 	kpa.Annotations["autoscaling.knative.dev/metric"] = "concurrency"
 	for _, opt := range opts {
@@ -542,8 +539,8 @@
 		},
 		WantStatusUpdates: []clientgotesting.UpdateActionImpl{{
 			Object: kpa(testNamespace, testRevision, markActive, withMinScale(2), WithPAMetricsService(privateSvc),
-<<<<<<< HEAD
-				withScales(1, 1), WithPAStatusService(testRevision), WithReachabilityUnreachable),
+				withScales(1, 1), WithPAStatusService(testRevision), WithReachabilityUnreachable,
+				WithObservedGeneration(1)),
 		}},
 		WantPatches: []clientgotesting.PatchActionImpl{{
 			ActionImpl: clientgotesting.ActionImpl{
@@ -551,10 +548,6 @@
 			},
 			Name:  deployName,
 			Patch: []byte(`[{"op":"replace","path":"/spec/replicas","value":1}]`),
-=======
-				withScales(1, defaultScale), WithPAStatusService(testRevision), WithReachabilityUnreachable,
-				WithObservedGeneration(1)),
->>>>>>> e0a579d2
 		}},
 	}, {
 		Name: "kpa becomes ready with minScale endpoints when reachable",
