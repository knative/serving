--- conflicted
+++ resolved
@@ -68,20 +68,10 @@
 	}
 
 	// Populate the Ingress labels.
-<<<<<<< HEAD
-	vs.Labels = resources.FilterMap(ia.GetLabels(), func(k string) bool {
+	vs.Labels = resources.FilterMap(ing.GetLabels(), func(k string) bool {
 		return k != serving.RouteLabelKey && k != serving.RouteNamespaceLabelKey
 	})
-	vs.Labels[networking.IngressLabelKey] = ia.Name
-=======
-	if vs.Labels == nil {
-		vs.Labels = make(map[string]string)
-	}
-
-	ingressLabels := ing.GetLabels()
-	vs.Labels[serving.RouteLabelKey] = ingressLabels[serving.RouteLabelKey]
-	vs.Labels[serving.RouteNamespaceLabelKey] = ingressLabels[serving.RouteNamespaceLabelKey]
->>>>>>> 287f9e3c
+	vs.Labels[networking.IngressLabelKey] = ing.Name
 	return vs
 }
 
@@ -103,15 +93,11 @@
 			v1alpha1.IngressVisibilityClusterLocal: sets.NewString("mesh"),
 		}, hosts),
 	}
-<<<<<<< HEAD
 	// Populate the Ingress labels.
-	vs.Labels = resources.FilterMap(ia.GetLabels(), func(k string) bool {
-=======
 	vs.Labels = resources.FilterMap(ing.GetLabels(), func(k string) bool {
->>>>>>> 287f9e3c
 		return k != serving.RouteLabelKey && k != serving.RouteNamespaceLabelKey
 	})
-	vs.Labels[networking.IngressLabelKey] = ia.Name
+	vs.Labels[networking.IngressLabelKey] = ing.Name
 	return vs
 }
 
