/*
Copyright 2019 The Knative Authors

Licensed under the Apache License, Version 2.0 (the "License");
you may not use this file except in compliance with the License.
You may obtain a copy of the License at

    http://www.apache.org/licenses/LICENSE-2.0

Unless required by applicable law or agreed to in writing, software
distributed under the License is distributed on an "AS IS" BASIS,
WITHOUT WARRANTIES OR CONDITIONS OF ANY KIND, either express or implied.
See the License for the specific language governing permissions and
limitations under the License.
*/

package ingress

import (
	"context"
	"fmt"
	"reflect"

	"knative.dev/pkg/apis/istio/v1alpha3"
	gatewayinformer "knative.dev/pkg/client/injection/informers/istio/v1alpha3/gateway"
	virtualserviceinformer "knative.dev/pkg/client/injection/informers/istio/v1alpha3/virtualservice"
	"knative.dev/pkg/logging"
	"knative.dev/pkg/system"
	ingressinformer "knative.dev/serving/pkg/client/injection/informers/networking/v1alpha1/ingress"
	listers "knative.dev/serving/pkg/client/listers/networking/v1alpha1"

	istiolisters "knative.dev/pkg/client/listers/istio/v1alpha3"
	"knative.dev/pkg/configmap"
	"knative.dev/pkg/controller"
	secretinformer "knative.dev/pkg/injection/informers/kubeinformers/corev1/secret"
	serviceinformer "knative.dev/pkg/injection/informers/kubeinformers/corev1/service"
	"knative.dev/pkg/tracker"

	"go.uber.org/zap"
	"knative.dev/serving/pkg/apis/networking"
	"knative.dev/serving/pkg/apis/networking/v1alpha1"
	"knative.dev/serving/pkg/apis/serving"
	"knative.dev/serving/pkg/network"
	"knative.dev/serving/pkg/reconciler"
	"knative.dev/serving/pkg/reconciler/ingress/config"
	"knative.dev/serving/pkg/reconciler/ingress/resources"

	corev1 "k8s.io/api/core/v1"
	"k8s.io/apimachinery/pkg/api/equality"
	apierrs "k8s.io/apimachinery/pkg/api/errors"
	metav1 "k8s.io/apimachinery/pkg/apis/meta/v1"
	"k8s.io/apimachinery/pkg/labels"
	"k8s.io/apimachinery/pkg/util/sets"
	corev1listers "k8s.io/client-go/listers/core/v1"
	"k8s.io/client-go/tools/cache"
)

const (
	controllerAgentName = "ingress-controller"
)

type Reconciler struct {
	*BaseIngressReconciler
	ingressLister listers.IngressLister
}

// Check that our Reconciler implements controller.Reconciler
var _ controller.Reconciler = (*Reconciler)(nil)

// ingressFinalizer is the name that we put into the resource finalizer list, e.g.
//  metadata:
//    finalizers:
//    - ingresses.networking.internal.knative.dev
var (
	ingressResource  = v1alpha1.Resource("ingresses")
	ingressFinalizer = ingressResource.String()
)

// BaseIngressReconciler is the conmon struct for InjectReconciles
type BaseIngressReconciler struct {
	*reconciler.Base

	// listers index properties about resources
	VirtualServiceLister istiolisters.VirtualServiceLister
	GatewayLister        istiolisters.GatewayLister
	SecretLister         corev1listers.SecretLister
	ServiceLister        corev1listers.ServiceLister
	ConfigStore          reconciler.ConfigStore

	Tracker   tracker.Interface
	Finalizer string
}

// NewBaseIngressReconciler creates a new BaseIngressReconciler
func NewBaseIngressReconciler(ctx context.Context, agentName, finalizer string, cmw configmap.Watcher) *BaseIngressReconciler {
	virtualServiceInformer := virtualserviceinformer.Get(ctx)
	gatewayInformer := gatewayinformer.Get(ctx)
	secretInformer := secretinformer.Get(ctx)
	serviceInformer := serviceinformer.Get(ctx)

	base := &BaseIngressReconciler{
		Base:                 reconciler.NewBase(ctx, agentName, cmw),
		VirtualServiceLister: virtualServiceInformer.Lister(),
		GatewayLister:        gatewayInformer.Lister(),
		SecretLister:         secretInformer.Lister(),
		ServiceLister:        serviceInformer.Lister(),
		Finalizer:            finalizer,
	}
	return base
}

// newInitializer creates an Ingress Reconciler and returns ReconcilerInitializer
func newInitializer(ctx context.Context, cmw configmap.Watcher) ReconcilerInitializer {
	ingressInformer := ingressinformer.Get(ctx)
	r := &Reconciler{
		BaseIngressReconciler: NewBaseIngressReconciler(ctx, controllerAgentName, ingressFinalizer, cmw),
		ingressLister:         ingressInformer.Lister(),
	}
	return r
}

// SetTracker assigns the Tracker field
func (r *Reconciler) SetTracker(tracker tracker.Interface) {
	r.Tracker = tracker
}

// Init method performs initializations to ingress reconciler
func (r *Reconciler) Init(ctx context.Context, cmw configmap.Watcher, impl *controller.Impl) {

	SetupSecretTracker(ctx, cmw, r, impl)

	r.Logger.Info("Setting up Ingress event handlers")
	ingressInformer := ingressinformer.Get(ctx)

	myFilterFunc := reconciler.AnnotationFilterFunc(networking.IngressClassAnnotationKey, network.IstioIngressClassName, true)
	ingressHandler := cache.FilteringResourceEventHandler{
		FilterFunc: myFilterFunc,
		Handler:    controller.HandleAll(impl.Enqueue),
	}
	ingressInformer.Informer().AddEventHandler(ingressHandler)

	virtualServiceInformer := virtualserviceinformer.Get(ctx)
	virtualServiceInformer.Informer().AddEventHandler(cache.FilteringResourceEventHandler{
		FilterFunc: myFilterFunc,
		Handler:    controller.HandleAll(impl.EnqueueControllerOf),
	})

	r.Logger.Info("Setting up ConfigMap receivers")
	configsToResync := []interface{}{
		&config.Istio{},
		&network.Config{},
	}
	resyncIngressesOnConfigChange := configmap.TypeFilter(configsToResync...)(func(string, interface{}) {
		controller.SendGlobalUpdates(ingressInformer.Informer(), ingressHandler)
	})
	configStore := config.NewStore(r.Logger.Named("config-store"), resyncIngressesOnConfigChange)
	configStore.WatchConfigs(cmw)
	r.ConfigStore = configStore

}

// SetupSecretTracker initializes Secret Tracker
func SetupSecretTracker(ctx context.Context, cmw configmap.Watcher, init ReconcilerInitializer, impl *controller.Impl) {

	logger := logging.FromContext(ctx)
	logger.Info("Setting up secret informer event handler")

	// Create tracker
	tracker := tracker.New(impl.EnqueueKey, controller.GetTrackerLease(ctx))
	init.SetTracker(tracker)

	// add secret event handler
	secretInformer := secretinformer.Get(ctx)
	secretInformer.Informer().AddEventHandler(controller.HandleAll(
		controller.EnsureTypeMeta(
			tracker.OnChanged,
			corev1.SchemeGroupVersion.WithKind("Secret"),
		),
	))
}

// Reconcile compares the actual state with the desired, and attempts to
// converge the two. It then updates the Status block of the Ingress resource
// with the current status of the resource.
func (r *Reconciler) Reconcile(ctx context.Context, key string) error {
	return r.BaseIngressReconciler.ReconcileIngress(r.ConfigStore.ToContext(ctx), r, key)
}

// ReconcileIngress retrieves Ingress by key and performs reconciliation
func (r *BaseIngressReconciler) ReconcileIngress(ctx context.Context, ra ReconcilerAccessor, key string) error {
	// Convert the namespace/name string into a distinct namespace and name
	logger := logging.FromContext(ctx)

	ns, name, err := cache.SplitMetaNamespaceKey(key)
	if err != nil {
		logger.Errorf("invalid resource key: %s", key)
		return nil
	}

	// Get the Ingress resource with this namespace and name.
	original, err := ra.GetIngress(ns, name)
	if apierrs.IsNotFound(err) {
		// The resource may no longer exist, in which case we stop processing.
		logger.Errorf("ingress %q in work queue no longer exists", key)
		return nil
	} else if err != nil {
		return err
	}
	// Don't modify the informers copy
	ingress := original.DeepCopyObject().(v1alpha1.IngressAccessor)

	// Reconcile this copy of the Ingress and then write back any status
	// updates regardless of whether the reconciliation errored out.
	reconcileErr := r.reconcileIngress(ctx, ra, ingress)
	if equality.Semantic.DeepEqual(original.GetStatus(), ingress.GetStatus()) {
		// If we didn't change anything then don't call updateStatus.
		// This is important because the copy we loaded from the informer's
		// cache may be stale and we don't want to overwrite a prior update
		// to status with this stale state.
	} else {
		if _, err = r.updateStatus(ra, ingress); err != nil {
			logger.Warnw("Failed to update Ingress status", zap.Error(err))
			r.Recorder.Eventf(ingress, corev1.EventTypeWarning, "UpdateFailed",
				"Failed to update status for Ingress %q: %v", ingress.GetName(), err)
			return err
		}

		logger.Infof("Updated status for Ingress %q", ingress.GetName())
		r.Recorder.Eventf(ingress, corev1.EventTypeNormal, "Updated",
			"Updated status for Ingress %q", ingress.GetName())
	}
	if reconcileErr != nil {
		r.Recorder.Event(ingress, corev1.EventTypeWarning, "InternalError", reconcileErr.Error())
	}
	return reconcileErr
}

func (r *BaseIngressReconciler) reconcileIngress(ctx context.Context, ra ReconcilerAccessor, ia v1alpha1.IngressAccessor) error {
	logger := logging.FromContext(ctx)
	// We shoudl keep reconcileDeleteion temporarily for those Routes that have been deployed with
	// old reconcilation way in which we add finalizer onto Routes.
	// TODO(zhiminx): delete reconcileDeletion logic.
	if ia.GetDeletionTimestamp() != nil {
		return r.reconcileDeletion(ctx, ra, ia)
	}

	// We may be reading a version of the object that was stored at an older version
	// and may not have had all of the assumed defaults specified.  This won't result
	// in this getting written back to the API Server, but lets downstream logic make
	// assumptions about defaulting.
	ia.SetDefaults(ctx)

	ia.GetStatus().InitializeConditions()
	logger.Infof("Reconciling ingress: %#v", ia)

	gatewayNames := sharedGatewayNamesFromContext(ctx)
	if enableReconcileGateway(ctx) && ia.IsPublic() {
		// We used to add Servers of Ingress
		for _, sharedGatewayName := range gatewayNames[v1alpha1.IngressVisibilityExternalIP] {
			if err := r.reconcileSharedGateway(ctx, ia, sharedGatewayName, []v1alpha3.Server{}); err != nil {
				return err
			}
		}
		originSecrets, err := resources.GetSecrets(ia, r.SecretLister)
		if err != nil {
			return err
		}
		targetSecrets := resources.MakeSecrets(ctx, originSecrets, ia)
		if err := r.reconcileCertSecrets(ctx, ia, targetSecrets); err != nil {
			return err
		}
		ingressGateways, err := resources.MakeIngressGateways(ctx, ia, originSecrets, r.ServiceLister)
		if err != nil {
			return err
		}
		for _, ingressGateway := range ingressGateways {
			if err := r.reconcileIngressGateway(ctx, ia, ingressGateway); err != nil {
				return err
			}
		}
		gatewayNames[v1alpha1.IngressVisibilityExternalIP] = append(gatewayNames[v1alpha1.IngressVisibilityExternalIP], resources.GetQualifiedGatewayNames(ingressGateways)...)
	}

	vses := resources.MakeVirtualServices(ia, gatewayNames)

	// First, create the VirtualServices.
	logger.Infof("Creating/Updating VirtualServices")
	if err := r.reconcileVirtualServices(ctx, ia, vses); err != nil {
		// TODO(lichuqiang): should we explicitly mark the ingress as unready
		// when error reconciling VirtualService?
		return err
	}

<<<<<<< HEAD
=======
	if enableReconcileGateway(ctx) && ia.IsPublic() {
		// Add the finalizer before adding `Servers` into Gateway so that we can be sure
		// the `Servers` get cleaned up from Gateway.
		if err := r.ensureFinalizer(ra, ia); err != nil {
			return err
		}

		originSecrets, err := resources.GetSecrets(ia, r.SecretLister)
		if err != nil {
			return err
		}
		targetSecrets, err := resources.MakeSecrets(ctx, originSecrets, ia)
		if err != nil {
			return err
		}
		if err := r.reconcileCertSecrets(ctx, ia, targetSecrets); err != nil {
			return err
		}

		for _, gatewayName := range gatewayNames[v1alpha1.IngressVisibilityExternalIP] {
			ns, err := resources.GatewayServiceNamespace(config.FromContext(ctx).Istio.IngressGateways, gatewayName)
			if err != nil {
				return err
			}
			desired, err := resources.MakeTLSServers(ia, ns, originSecrets)
			if err != nil {
				return err
			}
			if err := r.reconcileGateway(ctx, ia, gatewayName, desired); err != nil {
				return err
			}
		}
	}

>>>>>>> d7ae9b73
	// As underlying network programming (VirtualService now) is stateless,
	// here we simply mark the ingress as ready if the VirtualService
	// is successfully synced.
	ia.GetStatus().MarkNetworkConfigured()

	lbs := getLBStatus(gatewayServiceURLFromContext(ctx, ia))
	publicLbs := getLBStatus(publicGatewayServiceURLFromContext(ctx))
	privateLbs := getLBStatus(privateGatewayServiceURLFromContext(ctx))

	ia.GetStatus().MarkLoadBalancerReady(lbs, publicLbs, privateLbs)
	ia.GetStatus().ObservedGeneration = ia.GetGeneration()

	// TODO(zhiminx): Mark Route status to indicate that Gateway is configured.
	logger.Info("ClusterIngress successfully synced")
	return nil
}

func (r *BaseIngressReconciler) reconcileCertSecrets(ctx context.Context, ia v1alpha1.IngressAccessor, desiredSecrets []*corev1.Secret) error {
	for _, certSecret := range desiredSecrets {
		if err := r.reconcileCertSecret(ctx, ia, certSecret); err != nil {
			return err
		}
	}
	return nil
}

func (r *BaseIngressReconciler) reconcileCertSecret(ctx context.Context, ia v1alpha1.IngressAccessor, desired *corev1.Secret) error {
	// We track the origin and desired secrets so that desired secrets could be synced accordingly when the origin TLS certificate
	// secret is refreshed.
	r.Tracker.Track(resources.SecretRef(desired.Namespace, desired.Name), ia)
	r.Tracker.Track(resources.SecretRef(desired.Labels[networking.OriginSecretNamespaceLabelKey], desired.Labels[networking.OriginSecretNameLabelKey]), ia)

	logger := logging.FromContext(ctx)
	existing, err := r.SecretLister.Secrets(desired.Namespace).Get(desired.Name)
	if apierrs.IsNotFound(err) {
		_, err = r.KubeClientSet.CoreV1().Secrets(desired.Namespace).Create(desired)
		if err != nil {
			logger.Errorw("Failed to create Certificate Secret", zap.Error(err))
			r.Recorder.Eventf(ia, corev1.EventTypeWarning, "CreationFailed",
				"Failed to create Secret %s/%s: %v", desired.Namespace, desired.Name, err)
			return err
		}
		r.Recorder.Eventf(ia, corev1.EventTypeNormal, "Created", "Created Secret %s/%s", desired.Namespace, desired.Name)
	} else if err != nil {
		return err
	} else if !equality.Semantic.DeepEqual(existing.Data, desired.Data) {
		// Don't modify the informers copy
		copy := existing.DeepCopy()
		copy.Data = desired.Data
		_, err = r.KubeClientSet.CoreV1().Secrets(copy.Namespace).Update(copy)
		if err != nil {
			logger.Errorw("Failed to update target secret", zap.Error(err))
			r.Recorder.Eventf(ia, corev1.EventTypeWarning, "UpdateFailed", "Failed to update Secret %s/%s: %v", desired.Namespace, desired.Name, err)
			return err
		}
		r.Recorder.Eventf(ia, corev1.EventTypeNormal, "Updated", "Updated Secret %s/%s", copy.Namespace, copy.Name)
	}
	return nil
}

func (r *BaseIngressReconciler) reconcileVirtualServices(ctx context.Context, ia v1alpha1.IngressAccessor,
	desired []*v1alpha3.VirtualService) error {
	logger := logging.FromContext(ctx)
	// First, create all needed VirtualServices.
	kept := sets.NewString()
	for _, d := range desired {
		if err := r.reconcileVirtualService(ctx, ia, d); err != nil {
			return err
		}
		kept.Insert(d.Name)
	}
	// Now, remove the extra ones.
	vses, err := r.VirtualServiceLister.VirtualServices(resources.VirtualServiceNamespace(ia)).List(
		labels.Set(map[string]string{
			serving.RouteLabelKey:          ia.GetLabels()[serving.RouteLabelKey],
			serving.RouteNamespaceLabelKey: ia.GetLabels()[serving.RouteNamespaceLabelKey]}).AsSelector())
	if err != nil {
		logger.Errorw("Failed to get VirtualServices", zap.Error(err))
		return err
	}
	for _, vs := range vses {
		n, ns := vs.Name, vs.Namespace
		if kept.Has(n) {
			continue
		}
		if err = r.SharedClientSet.NetworkingV1alpha3().VirtualServices(ns).Delete(n, &metav1.DeleteOptions{}); err != nil {
			logger.Errorw("Failed to delete VirtualService", zap.Error(err))
			return err
		}
	}
	return nil
}

func (r *BaseIngressReconciler) reconcileVirtualService(ctx context.Context, ia v1alpha1.IngressAccessor,
	desired *v1alpha3.VirtualService) error {
	logger := logging.FromContext(ctx)
	ns := desired.Namespace
	name := desired.Name

	vs, err := r.VirtualServiceLister.VirtualServices(ns).Get(name)
	if apierrs.IsNotFound(err) {
		_, err = r.SharedClientSet.NetworkingV1alpha3().VirtualServices(ns).Create(desired)
		if err != nil {
			logger.Errorw("Failed to create VirtualService", zap.Error(err))
			r.Recorder.Eventf(ia, corev1.EventTypeWarning, "CreationFailed",
				"Failed to create VirtualService %q/%q: %v", ns, name, err)
			return err
		}
		r.Recorder.Eventf(ia, corev1.EventTypeNormal, "Created", "Created VirtualService %q", desired.Name)
	} else if err != nil {
		return err
	} else if !metav1.IsControlledBy(vs, ia) {
		// Surface an error in the ClusterIngress's status, and return an error.
		ia.GetStatus().MarkResourceNotOwned("VirtualService", name)
		return fmt.Errorf("ingress: %q does not own VirtualService: %q", ia.GetName(), name)
	} else if !equality.Semantic.DeepEqual(vs.Spec, desired.Spec) {
		// Don't modify the informers copy
		existing := vs.DeepCopy()
		existing.Spec = desired.Spec
		_, err = r.SharedClientSet.NetworkingV1alpha3().VirtualServices(ns).Update(existing)
		if err != nil {
			logger.Errorw("Failed to update VirtualService", zap.Error(err))
			return err
		}
		r.Recorder.Eventf(ia, corev1.EventTypeNormal, "Updated", "Updated status for VirtualService %q/%q", ns, name)
	}
	return nil
}

func (r *BaseIngressReconciler) reconcileDeletion(ctx context.Context, ra ReconcilerAccessor, ia v1alpha1.IngressAccessor) error {
	logger := logging.FromContext(ctx)

	// If our Finalizer is first, delete the `Servers` from Gateway for this ClusterIngress,
	// and remove the finalizer.
	if len(ia.GetFinalizers()) == 0 || ia.GetFinalizers()[0] != r.Finalizer {
		return nil
	}

	allGateways := sharedGatewayNamesFromContext(ctx)
	logger.Infof("Cleaning up Gateway Servers for ClusterIngress %s", ia.GetName())
	for _, gatewayNames := range allGateways {
		for _, gatewayName := range gatewayNames {
			if err := r.reconcileSharedGateway(ctx, ia, gatewayName, []v1alpha3.Server{}); err != nil {
				return err
			}
		}
	}

	// Update the Ingress to remove the Finalizer.
	logger.Info("Removing Finalizer")
	ia.SetFinalizers(ia.GetFinalizers()[1:])
	_, err := ra.UpdateIngress(ia)
	return err
}

// Update the Status of the Ingress.  Caller is responsible for checking
// for semantic differences before calling.
func (r *BaseIngressReconciler) updateStatus(ra ReconcilerAccessor, desired v1alpha1.IngressAccessor) (v1alpha1.IngressAccessor, error) {
	ingress, err := ra.GetIngress(desired.GetNamespace(), desired.GetName())
	if err != nil {
		return nil, err
	}
	// If there's nothing to update, just return.
	if reflect.DeepEqual(ingress.GetStatus(), desired.GetStatus()) {
		return ingress, nil
	}
	// Don't modify the informers copy
	existing := ingress.DeepCopyObject().(v1alpha1.IngressAccessor)
	existing.SetStatus(*desired.GetStatus())
	return ra.UpdateIngressStatus(existing)
}

func (r *BaseIngressReconciler) reconcileSharedGateway(ctx context.Context, ia v1alpha1.IngressAccessor, gatewayName string, desired []v1alpha3.Server) error {
	logger := logging.FromContext(ctx)
	gateway, err := r.GatewayLister.Gateways(system.Namespace()).Get(gatewayName)
	if err != nil {
		// Not like VirtualService, A default gateway needs to be existed.
		// It should be installed when installing Knative.
		logger.Errorw("Failed to get Gateway.", zap.Error(err))
		return err
	}

	existing := resources.GetServers(gateway, ia)
	// We should reconcile Gateway if there is any "default" wildcard Server in the Gateway
	// in order to remove those Servers to prevent host name conflict.
	if !equality.Semantic.DeepEqual(existing, desired) || len(resources.GetDefaultServers(gateway)) != 0 {
		copy := gateway.DeepCopy()
		copy = resources.UpdateGateway(copy, desired, existing)
		if _, err := r.SharedClientSet.NetworkingV1alpha3().Gateways(copy.Namespace).Update(copy); err != nil {
			logger.Errorw("Failed to update Gateway", zap.Error(err))
			return err
		}
		r.Recorder.Eventf(ia, corev1.EventTypeNormal, "Updated", "Updated Gateway %q/%q", gateway.Namespace, gateway.Name)
	}
	return nil
}

// sharedGatewayNamesFromContext get names of shared Gateways from context
func sharedGatewayNamesFromContext(ctx context.Context) map[v1alpha1.IngressVisibility][]string {
	var publicGateways []string
	for _, gw := range config.FromContext(ctx).Istio.IngressGateways {
		publicGateways = append(publicGateways, gw.GatewayName)
	}
	dedup(publicGateways)

	var privateGateways []string
	for _, gw := range config.FromContext(ctx).Istio.LocalGateways {
		privateGateways = append(privateGateways, gw.GatewayName)
	}

	return map[v1alpha1.IngressVisibility][]string{
		v1alpha1.IngressVisibilityExternalIP:   publicGateways,
		v1alpha1.IngressVisibilityClusterLocal: privateGateways,
	}
}

func dedup(strs []string) []string {
	existed := sets.NewString()
	unique := []string{}
	// We can't just do `sets.NewString(str)`, since we need to preserve the order.
	for _, s := range strs {
		if !existed.Has(s) {
			existed.Insert(s)
			unique = append(unique, s)
		}
	}
	return unique
}

// gatewayServiceURLFromContext return an address of a load-balancer
// that the given Ingress is exposed to, or empty string if
// none.
func gatewayServiceURLFromContext(ctx context.Context, ia v1alpha1.IngressAccessor) string {
	if ia.IsPublic() {
		return publicGatewayServiceURLFromContext(ctx)
	}

	return privateGatewayServiceURLFromContext(ctx)
}

func publicGatewayServiceURLFromContext(ctx context.Context) string {
	cfg := config.FromContext(ctx).Istio
	if len(cfg.IngressGateways) > 0 {
		return cfg.IngressGateways[0].ServiceURL
	}

	return ""
}

func privateGatewayServiceURLFromContext(ctx context.Context) string {
	cfg := config.FromContext(ctx).Istio
	if len(cfg.LocalGateways) > 0 {
		return cfg.LocalGateways[0].ServiceURL
	}

	return ""
}

// getLBStatus get LB Status
func getLBStatus(gatewayServiceURL string) []v1alpha1.LoadBalancerIngressStatus {
	// The ClusterIngress isn't load-balanced by any particular
	// Service, but through a Service mesh.
	if gatewayServiceURL == "" {
		return []v1alpha1.LoadBalancerIngressStatus{
			{MeshOnly: true},
		}
	}
	return []v1alpha1.LoadBalancerIngressStatus{
		{DomainInternal: gatewayServiceURL},
	}
}

func enableReconcileGateway(ctx context.Context) bool {
	return config.FromContext(ctx).Network.AutoTLS || config.FromContext(ctx).Istio.ReconcileExternalGateway
}<|MERGE_RESOLUTION|>--- conflicted
+++ resolved
@@ -255,8 +255,11 @@
 
 	gatewayNames := sharedGatewayNamesFromContext(ctx)
 	if enableReconcileGateway(ctx) && ia.IsPublic() {
-		// We used to add Servers of Ingress
+		// We used to add Servers of the given Ingress to shared Gateways.
+		// Now when we start splitting Gateway, we need to remove them from the shared Gateways.
 		for _, sharedGatewayName := range gatewayNames[v1alpha1.IngressVisibilityExternalIP] {
+			// We set the desired Servers as empty slice, which means we want to remove existing Servers of the
+			// given Ingress from the Gateway.
 			if err := r.reconcileSharedGateway(ctx, ia, sharedGatewayName, []v1alpha3.Server{}); err != nil {
 				return err
 			}
@@ -265,7 +268,10 @@
 		if err != nil {
 			return err
 		}
-		targetSecrets := resources.MakeSecrets(ctx, originSecrets, ia)
+		targetSecrets, err := resources.MakeSecrets(ctx, originSecrets, ia)
+		if err != nil {
+			return err
+		}
 		if err := r.reconcileCertSecrets(ctx, ia, targetSecrets); err != nil {
 			return err
 		}
@@ -283,7 +289,7 @@
 
 	vses := resources.MakeVirtualServices(ia, gatewayNames)
 
-	// First, create the VirtualServices.
+	// Create the VirtualServices.
 	logger.Infof("Creating/Updating VirtualServices")
 	if err := r.reconcileVirtualServices(ctx, ia, vses); err != nil {
 		// TODO(lichuqiang): should we explicitly mark the ingress as unready
@@ -291,43 +297,6 @@
 		return err
 	}
 
-<<<<<<< HEAD
-=======
-	if enableReconcileGateway(ctx) && ia.IsPublic() {
-		// Add the finalizer before adding `Servers` into Gateway so that we can be sure
-		// the `Servers` get cleaned up from Gateway.
-		if err := r.ensureFinalizer(ra, ia); err != nil {
-			return err
-		}
-
-		originSecrets, err := resources.GetSecrets(ia, r.SecretLister)
-		if err != nil {
-			return err
-		}
-		targetSecrets, err := resources.MakeSecrets(ctx, originSecrets, ia)
-		if err != nil {
-			return err
-		}
-		if err := r.reconcileCertSecrets(ctx, ia, targetSecrets); err != nil {
-			return err
-		}
-
-		for _, gatewayName := range gatewayNames[v1alpha1.IngressVisibilityExternalIP] {
-			ns, err := resources.GatewayServiceNamespace(config.FromContext(ctx).Istio.IngressGateways, gatewayName)
-			if err != nil {
-				return err
-			}
-			desired, err := resources.MakeTLSServers(ia, ns, originSecrets)
-			if err != nil {
-				return err
-			}
-			if err := r.reconcileGateway(ctx, ia, gatewayName, desired); err != nil {
-				return err
-			}
-		}
-	}
-
->>>>>>> d7ae9b73
 	// As underlying network programming (VirtualService now) is stateless,
 	// here we simply mark the ingress as ready if the VirtualService
 	// is successfully synced.
@@ -342,6 +311,29 @@
 
 	// TODO(zhiminx): Mark Route status to indicate that Gateway is configured.
 	logger.Info("ClusterIngress successfully synced")
+	return nil
+}
+
+func (r *BaseIngressReconciler) reconcileIngressGateway(ctx context.Context, ia v1alpha1.IngressAccessor, desired *v1alpha3.Gateway) error {
+	gateway, err := r.GatewayLister.Gateways(desired.Namespace).Get(desired.Name)
+	if apierrs.IsNotFound(err) {
+		_, err = r.SharedClientSet.NetworkingV1alpha3().Gateways(desired.Namespace).Create(desired)
+		if err != nil {
+			return err
+		}
+	} else if err != nil {
+		return err
+	} else if !metav1.IsControlledBy(gateway, ia) {
+		ia.GetStatus().MarkResourceNotOwned("Gateway", gateway.Name)
+		return fmt.Errorf("ingress :%q does not own Gateway: %q", ia.GetName(), gateway.Name)
+	} else if !equality.Semantic.DeepEqual(gateway.Spec, desired.Spec) {
+		existing := gateway.DeepCopy()
+		existing.Spec = desired.Spec
+		_, err = r.SharedClientSet.NetworkingV1alpha3().Gateways(existing.Namespace).Update(existing)
+		if err != nil {
+			return err
+		}
+	}
 	return nil
 }
 
