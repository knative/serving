/*
Copyright 2019 The Knative Authors

Licensed under the Apache License, Version 2.0 (the "License");
you may not use this file except in compliance with the License.
You may obtain a copy of the License at

    http://www.apache.org/licenses/LICENSE-2.0

Unless required by applicable law or agreed to in writing, software
distributed under the License is distributed on an "AS IS" BASIS,
WITHOUT WARRANTIES OR CONDITIONS OF ANY KIND, either express or implied.
See the License for the specific language governing permissions and
limitations under the License.
*/

package ingress

import (
	"context"
	"fmt"
	"reflect"

	"knative.dev/pkg/apis/istio/v1alpha3"
	gatewayinformer "knative.dev/pkg/client/injection/informers/istio/v1alpha3/gateway"
	virtualserviceinformer "knative.dev/pkg/client/injection/informers/istio/v1alpha3/virtualservice"
	"knative.dev/pkg/logging"
	ingressinformer "knative.dev/serving/pkg/client/injection/informers/networking/v1alpha1/ingress"
	listers "knative.dev/serving/pkg/client/listers/networking/v1alpha1"

	istiolisters "knative.dev/pkg/client/listers/istio/v1alpha3"
	"knative.dev/pkg/configmap"
	"knative.dev/pkg/controller"
	podinformer "knative.dev/pkg/injection/informers/kubeinformers/corev1/pod"
	secretinformer "knative.dev/pkg/injection/informers/kubeinformers/corev1/secret"
	serviceinformer "knative.dev/pkg/injection/informers/kubeinformers/corev1/service"
	"knative.dev/pkg/tracker"

	"go.uber.org/zap"
	"knative.dev/serving/pkg/apis/networking"
	"knative.dev/serving/pkg/apis/networking/v1alpha1"
	"knative.dev/serving/pkg/apis/serving"
	"knative.dev/serving/pkg/network"
	"knative.dev/serving/pkg/reconciler"
	"knative.dev/serving/pkg/reconciler/ingress/config"
	"knative.dev/serving/pkg/reconciler/ingress/resources"

	corev1 "k8s.io/api/core/v1"
	"k8s.io/apimachinery/pkg/api/equality"
	apierrs "k8s.io/apimachinery/pkg/api/errors"
	metav1 "k8s.io/apimachinery/pkg/apis/meta/v1"
	"k8s.io/apimachinery/pkg/labels"
	"k8s.io/apimachinery/pkg/util/sets"
	corev1listers "k8s.io/client-go/listers/core/v1"
	"k8s.io/client-go/tools/cache"
	sharedclientset "knative.dev/pkg/client/clientset/versioned"
	istioaccessor "knative.dev/serving/pkg/reconciler/accessor/istio"
)

const (
	controllerAgentName = "ingress-controller"
)

type Reconciler struct {
	*BaseIngressReconciler
	ingressLister listers.IngressLister
}

// Check that our Reconciler implements controller.Reconciler
var _ controller.Reconciler = (*Reconciler)(nil)

// ingressFinalizer is the name that we put into the resource finalizer list, e.g.
//  metadata:
//    finalizers:
//    - ingresses.networking.internal.knative.dev
var (
	ingressResource  = v1alpha1.Resource("ingresses")
	ingressFinalizer = ingressResource.String()
)

// BaseIngressReconciler is the conmon struct for InjectReconciles
type BaseIngressReconciler struct {
	*reconciler.Base

	// listers index properties about resources
	VirtualServiceLister istiolisters.VirtualServiceLister
	GatewayLister        istiolisters.GatewayLister
	SecretLister         corev1listers.SecretLister
	ServiceLister        corev1listers.ServiceLister
	ConfigStore          reconciler.ConfigStore

	Tracker   tracker.Interface
	Finalizer string

	StatusManager StatusManager
}

var _ istioaccessor.VirtualServiceAccessor = (*BaseIngressReconciler)(nil)

// NewBaseIngressReconciler creates a new BaseIngressReconciler
func NewBaseIngressReconciler(ctx context.Context, agentName, finalizer string, cmw configmap.Watcher) *BaseIngressReconciler {
	virtualServiceInformer := virtualserviceinformer.Get(ctx)
	gatewayInformer := gatewayinformer.Get(ctx)
	secretInformer := secretinformer.Get(ctx)
	serviceInformer := serviceinformer.Get(ctx)

	base := &BaseIngressReconciler{
		Base:                 reconciler.NewBase(ctx, agentName, cmw),
		VirtualServiceLister: virtualServiceInformer.Lister(),
		GatewayLister:        gatewayInformer.Lister(),
		SecretLister:         secretInformer.Lister(),
		ServiceLister:        serviceInformer.Lister(),
		Finalizer:            finalizer,
	}
	return base
}

// newInitializer creates an Ingress Reconciler and returns ReconcilerInitializer
func newInitializer(ctx context.Context, cmw configmap.Watcher) ReconcilerInitializer {
	ingressInformer := ingressinformer.Get(ctx)
	r := &Reconciler{
		BaseIngressReconciler: NewBaseIngressReconciler(ctx, controllerAgentName, ingressFinalizer, cmw),
		ingressLister:         ingressInformer.Lister(),
	}
	return r
}

// SetTracker assigns the Tracker field
func (r *Reconciler) SetTracker(tracker tracker.Interface) {
	r.Tracker = tracker
}

// Init method performs initializations to ingress reconciler
func (r *Reconciler) Init(ctx context.Context, cmw configmap.Watcher, impl *controller.Impl) {

	SetupSecretTracker(ctx, cmw, r, impl)

	r.Logger.Info("Setting up Ingress event handlers")
	ingressInformer := ingressinformer.Get(ctx)
	gatewayInformer := gatewayinformer.Get(ctx)
	podInformer := podinformer.Get(ctx)

	myFilterFunc := reconciler.AnnotationFilterFunc(networking.IngressClassAnnotationKey, network.IstioIngressClassName, true)
	ingressHandler := cache.FilteringResourceEventHandler{
		FilterFunc: myFilterFunc,
		Handler:    controller.HandleAll(impl.Enqueue),
	}
	ingressInformer.Informer().AddEventHandler(ingressHandler)

	virtualServiceInformer := virtualserviceinformer.Get(ctx)
	virtualServiceInformer.Informer().AddEventHandler(cache.FilteringResourceEventHandler{
		FilterFunc: myFilterFunc,
		Handler:    controller.HandleAll(impl.EnqueueControllerOf),
	})

	gatewayInfomer := gatewayinformer.Get(ctx)
	gatewayInfomer.Informer().AddEventHandler(cache.FilteringResourceEventHandler{
		FilterFunc: myFilterFunc,
		Handler:    controller.HandleAll(impl.EnqueueControllerOf),
	})

	r.Logger.Info("Setting up ConfigMap receivers")
	configsToResync := []interface{}{
		&config.Istio{},
		&network.Config{},
	}
	resyncIngressesOnConfigChange := configmap.TypeFilter(configsToResync...)(func(string, interface{}) {
		controller.SendGlobalUpdates(ingressInformer.Informer(), ingressHandler)
	})
	configStore := config.NewStore(r.Logger.Named("config-store"), resyncIngressesOnConfigChange)
	configStore.WatchConfigs(cmw)
	r.ConfigStore = configStore

	r.Logger.Info("Setting up StatusManager")
	resyncIngressOnVirtualServiceReady := func(vs *v1alpha3.VirtualService) {
		// Reconcile when a VirtualService becomes ready
		impl.EnqueueLabelOfNamespaceScopedResource(serving.RouteNamespaceLabelKey, serving.RouteLabelKey)(vs)
	}
	statusProber := NewStatusProber(r.Logger.Named("status-manager"), gatewayInformer.Lister(),
		podInformer.Lister(), network.NewAutoTransport, resyncIngressOnVirtualServiceReady)
	r.StatusManager = statusProber
	statusProber.Start(ctx.Done())

	virtualServiceInformer.Informer().AddEventHandler(cache.ResourceEventHandlerFuncs{
		// Cancel probing when a VirtualService is deleted
		DeleteFunc: func(obj interface{}) {
			vs, ok := obj.(*v1alpha3.VirtualService)
			if ok {
				statusProber.Cancel(vs)
			}
		},
	})
}

// SetupSecretTracker initializes Secret Tracker
func SetupSecretTracker(ctx context.Context, cmw configmap.Watcher, init ReconcilerInitializer, impl *controller.Impl) {

	logger := logging.FromContext(ctx)
	logger.Info("Setting up secret informer event handler")

	// Create tracker
	tracker := tracker.New(impl.EnqueueKey, controller.GetTrackerLease(ctx))
	init.SetTracker(tracker)

	// add secret event handler
	secretInformer := secretinformer.Get(ctx)
	secretInformer.Informer().AddEventHandler(controller.HandleAll(
		controller.EnsureTypeMeta(
			tracker.OnChanged,
			corev1.SchemeGroupVersion.WithKind("Secret"),
		),
	))
}

// Reconcile compares the actual state with the desired, and attempts to
// converge the two. It then updates the Status block of the Ingress resource
// with the current status of the resource.
func (r *Reconciler) Reconcile(ctx context.Context, key string) error {
	return r.BaseIngressReconciler.ReconcileIngress(r.ConfigStore.ToContext(ctx), r, key)
}

// ReconcileIngress retrieves Ingress by key and performs reconciliation
func (r *BaseIngressReconciler) ReconcileIngress(ctx context.Context, ra ReconcilerAccessor, key string) error {
	// Convert the namespace/name string into a distinct namespace and name
	logger := logging.FromContext(ctx)
	ctx = controller.WithEventRecorder(ctx, r.Recorder)

	ns, name, err := cache.SplitMetaNamespaceKey(key)
	if err != nil {
		logger.Errorf("invalid resource key: %s", key)
		return nil
	}

	// Get the Ingress resource with this namespace and name.
	original, err := ra.GetIngress(ns, name)
	if apierrs.IsNotFound(err) {
		// The resource may no longer exist, in which case we stop processing.
		logger.Errorf("ingress %q in work queue no longer exists", key)
		return nil
	} else if err != nil {
		return err
	}
	// Don't modify the informers copy
	ingress := original.DeepCopyObject().(v1alpha1.IngressAccessor)

	// Reconcile this copy of the Ingress and then write back any status
	// updates regardless of whether the reconciliation errored out.
	reconcileErr := r.reconcileIngress(ctx, ra, ingress)
	if equality.Semantic.DeepEqual(original.GetStatus(), ingress.GetStatus()) {
		// If we didn't change anything then don't call updateStatus.
		// This is important because the copy we loaded from the informer's
		// cache may be stale and we don't want to overwrite a prior update
		// to status with this stale state.
	} else {
		if _, err = r.updateStatus(ra, ingress); err != nil {
			logger.Warnw("Failed to update Ingress status", zap.Error(err))
			r.Recorder.Eventf(ingress, corev1.EventTypeWarning, "UpdateFailed",
				"Failed to update status for Ingress %q: %v", ingress.GetName(), err)
			return err
		}

		logger.Infof("Updated status for Ingress %q", ingress.GetName())
		r.Recorder.Eventf(ingress, corev1.EventTypeNormal, "Updated",
			"Updated status for Ingress %q", ingress.GetName())
	}
	if reconcileErr != nil {
		r.Recorder.Event(ingress, corev1.EventTypeWarning, "InternalError", reconcileErr.Error())
	}
	return reconcileErr
}

func (r *BaseIngressReconciler) reconcileIngress(ctx context.Context, ra ReconcilerAccessor, ia v1alpha1.IngressAccessor) error {
	logger := logging.FromContext(ctx)
	// We should keep reconcileDeleteion temporarily for those Routes that have been deployed with
	// old reconcilation way in which we add finalizer onto Routes.
	// TODO(zhiminx): delete reconcileDeletion logic.
	if ia.GetDeletionTimestamp() != nil {
		return r.reconcileDeletion(ctx, ra, ia)
	}

	// We may be reading a version of the object that was stored at an older version
	// and may not have had all of the assumed defaults specified.  This won't result
	// in this getting written back to the API Server, but lets downstream logic make
	// assumptions about defaulting.
	ia.SetDefaults(ctx)

	ia.GetStatus().InitializeConditions()
	logger.Infof("Reconciling ingress: %#v", ia)

	gatewayNames := qualifiedGatewayNamesFromContext(ctx)
	if enableReconcileGateway(ctx) && ia.IsPublic() {
		// We used to add Servers of the given Ingress to shared Gateways.
		// Now as we start splitting Gateway, we need to remove them from the shared Gateways.
		for _, gw := range config.FromContext(ctx).Istio.IngressGateways {
			// We set the desired Servers as empty slice, which means we want to remove existing Servers of the
			// given Ingress from the Gateway.
			if err := r.reconcileSharedGateway(ctx, ia, gw, []v1alpha3.Server{}); err != nil {
				return err
			}
		}
		originSecrets, err := resources.GetSecrets(ia, r.SecretLister)
		if err != nil {
			return err
		}
		targetSecrets, err := resources.MakeSecrets(ctx, originSecrets, ia)
		if err != nil {
			return err
		}
		if err := r.reconcileCertSecrets(ctx, ia, targetSecrets); err != nil {
			return err
		}
		ingressGateways, err := resources.MakeIngressGateways(ctx, ia, originSecrets, r.ServiceLister)
		if err != nil {
			return err
		}
		for _, ingressGateway := range ingressGateways {
			if err := r.reconcileIngressGateway(ctx, ia, ingressGateway); err != nil {
				return err
			}
		}
		gatewayNames[v1alpha1.IngressVisibilityExternalIP].Insert(resources.GetQualifiedGatewayNames(ingressGateways)...)
	}

	vses, err := resources.MakeVirtualServices(ia, gatewayNames)
	if err != nil {
		return err
	}

	// Create the VirtualServices.
	logger.Infof("Creating/Updating VirtualServices")
	if err := r.reconcileVirtualServices(ctx, ia, vses); err != nil {
		// TODO(lichuqiang): should we explicitly mark the ingress as unready
		// when error reconciling VirtualService?
		return err
	}

	// Update status
	ia.GetStatus().MarkNetworkConfigured()
	ia.GetStatus().ObservedGeneration = ia.GetGeneration()

	lbReady := true
	for _, vs := range vses {
		ready, err := r.StatusManager.IsReady(vs)
		if err != nil {
			return fmt.Errorf("failed to probe VirtualService %s/%s: %v", vs.Namespace, vs.Name, err)
		}

		// We don't break as soon as one VirtualService is not ready because IsReady
		// need to be called on every VirtualService to trigger polling.
		lbReady = lbReady && ready
	}
	if lbReady {
		lbs := getLBStatus(gatewayServiceURLFromContext(ctx, ia))
		publicLbs := getLBStatus(publicGatewayServiceURLFromContext(ctx))
		privateLbs := getLBStatus(privateGatewayServiceURLFromContext(ctx))

		ia.GetStatus().MarkLoadBalancerReady(lbs, publicLbs, privateLbs)
	} else {
		ia.GetStatus().MarkLoadBalancerPending()
	}

	// TODO(zhiminx): Mark Route status to indicate that Gateway is configured.
	logger.Info("ClusterIngress successfully synced")
	return nil
}

func (r *BaseIngressReconciler) reconcileIngressGateway(ctx context.Context, ia v1alpha1.IngressAccessor, desired *v1alpha3.Gateway) error {
	logger := logging.FromContext(ctx)
	gateway, err := r.GatewayLister.Gateways(desired.Namespace).Get(desired.Name)
	if apierrs.IsNotFound(err) {
		_, err = r.SharedClientSet.NetworkingV1alpha3().Gateways(desired.Namespace).Create(desired)
		if err != nil {
			logger.Errorw("Failed to create Ingress Gateway.", zap.Error(err))
			r.Recorder.Eventf(ia, corev1.EventTypeWarning, "CreationFailed", "Failed to create Gateway %q: %v", desired.Name, err)
			return err
		}
		r.Recorder.Eventf(ia, corev1.EventTypeNormal, "Created", "Created Gateway %q/%q", desired.Namespace, desired.Name)
	} else if err != nil {
		logger.Errorf("Failed to reconcile Ingress: %q failed to Get Gateway: %q", ia.GetName(), desired.Name)
		return err
	} else if !metav1.IsControlledBy(gateway, ia) {
		ia.GetStatus().MarkResourceNotOwned("Gateway", gateway.Name)
		return fmt.Errorf("ingress :%q does not own Gateway: %q", ia.GetName(), gateway.Name)
	} else if !equality.Semantic.DeepEqual(gateway.Spec, desired.Spec) {
		existing := gateway.DeepCopy()
		existing.Spec = desired.Spec
		_, err = r.SharedClientSet.NetworkingV1alpha3().Gateways(existing.Namespace).Update(existing)
		if err != nil {
			logger.Errorw("Failed to update Gateway", zap.Error(err))
			r.Recorder.Eventf(ia, corev1.EventTypeWarning, "UpdateFailed", "Failed to update Gateway %s/%s: %v", desired.Namespace, desired.Name, err)
			return err
		}
		r.Recorder.Eventf(ia, corev1.EventTypeNormal, "Updated", "Updated Gateway %q/%q", existing.Namespace, existing.Name)
	}
	return nil
}

func (r *BaseIngressReconciler) reconcileCertSecrets(ctx context.Context, ia v1alpha1.IngressAccessor, desiredSecrets []*corev1.Secret) error {
	for _, certSecret := range desiredSecrets {
		if err := r.reconcileCertSecret(ctx, ia, certSecret); err != nil {
			return err
		}
	}
	return nil
}

func (r *BaseIngressReconciler) reconcileCertSecret(ctx context.Context, ia v1alpha1.IngressAccessor, desired *corev1.Secret) error {
	// We track the origin and desired secrets so that desired secrets could be synced accordingly when the origin TLS certificate
	// secret is refreshed.
	r.Tracker.Track(resources.SecretRef(desired.Namespace, desired.Name), ia)
	r.Tracker.Track(resources.SecretRef(desired.Labels[networking.OriginSecretNamespaceLabelKey], desired.Labels[networking.OriginSecretNameLabelKey]), ia)

	logger := logging.FromContext(ctx)
	existing, err := r.SecretLister.Secrets(desired.Namespace).Get(desired.Name)
	if apierrs.IsNotFound(err) {
		_, err = r.KubeClientSet.CoreV1().Secrets(desired.Namespace).Create(desired)
		if err != nil {
			logger.Errorw("Failed to create Certificate Secret", zap.Error(err))
			r.Recorder.Eventf(ia, corev1.EventTypeWarning, "CreationFailed",
				"Failed to create Secret %s/%s: %v", desired.Namespace, desired.Name, err)
			return err
		}
		r.Recorder.Eventf(ia, corev1.EventTypeNormal, "Created", "Created Secret %s/%s", desired.Namespace, desired.Name)
	} else if err != nil {
		return err
	} else if !equality.Semantic.DeepEqual(existing.Data, desired.Data) {
		// Don't modify the informers copy
		copy := existing.DeepCopy()
		copy.Data = desired.Data
		_, err = r.KubeClientSet.CoreV1().Secrets(copy.Namespace).Update(copy)
		if err != nil {
			logger.Errorw("Failed to update target secret", zap.Error(err))
			r.Recorder.Eventf(ia, corev1.EventTypeWarning, "UpdateFailed", "Failed to update Secret %s/%s: %v", desired.Namespace, desired.Name, err)
			return err
		}
		r.Recorder.Eventf(ia, corev1.EventTypeNormal, "Updated", "Updated Secret %s/%s", copy.Namespace, copy.Name)
	}
	return nil
}

func (r *BaseIngressReconciler) reconcileVirtualServices(ctx context.Context, ia v1alpha1.IngressAccessor,
	desired []*v1alpha3.VirtualService) error {
	logger := logging.FromContext(ctx)
	// First, create all needed VirtualServices.
	kept := sets.NewString()
	for _, d := range desired {
		if _, err := istioaccessor.ReconcileVirtualService(ctx, ia, d, r); err != nil {
			return err
		}
		kept.Insert(d.Name)
	}
	// Now, remove the extra ones.
	vses, err := r.VirtualServiceLister.VirtualServices(resources.VirtualServiceNamespace(ia)).List(
		labels.Set(map[string]string{
			serving.RouteLabelKey:          ia.GetLabels()[serving.RouteLabelKey],
			serving.RouteNamespaceLabelKey: ia.GetLabels()[serving.RouteNamespaceLabelKey]}).AsSelector())
	if err != nil {
		logger.Errorw("Failed to get VirtualServices", zap.Error(err))
		return err
	}
	for _, vs := range vses {
		n, ns := vs.Name, vs.Namespace
		if kept.Has(n) {
			continue
		}
		if err = r.SharedClientSet.NetworkingV1alpha3().VirtualServices(ns).Delete(n, &metav1.DeleteOptions{}); err != nil {
			logger.Errorw("Failed to delete VirtualService", zap.Error(err))
			return err
		}
	}
	return nil
}

func (r *BaseIngressReconciler) reconcileDeletion(ctx context.Context, ra ReconcilerAccessor, ia v1alpha1.IngressAccessor) error {
	logger := logging.FromContext(ctx)

	// If our Finalizer is first, delete the `Servers` from Gateway for this ClusterIngress,
	// and remove the finalizer.
	if len(ia.GetFinalizers()) == 0 || ia.GetFinalizers()[0] != r.Finalizer {
		return nil
	}

	istiocfg := config.FromContext(ctx).Istio
	logger.Infof("Cleaning up Gateway Servers for ClusterIngress %s", ia.GetName())
	for _, gws := range [][]config.Gateway{istiocfg.IngressGateways, istiocfg.LocalGateways} {
		for _, gw := range gws {
			if err := r.reconcileSharedGateway(ctx, ia, gw, []v1alpha3.Server{}); err != nil {
				return err
			}
		}
	}

	// Update the Ingress to remove the Finalizer.
	logger.Info("Removing Finalizer")
	ia.SetFinalizers(ia.GetFinalizers()[1:])
	_, err := ra.UpdateIngress(ia)
	return err
}

// Update the Status of the Ingress.  Caller is responsible for checking
// for semantic differences before calling.
func (r *BaseIngressReconciler) updateStatus(ra ReconcilerAccessor, desired v1alpha1.IngressAccessor) (v1alpha1.IngressAccessor, error) {
	ingress, err := ra.GetIngress(desired.GetNamespace(), desired.GetName())
	if err != nil {
		return nil, err
	}
	// If there's nothing to update, just return.
	if reflect.DeepEqual(ingress.GetStatus(), desired.GetStatus()) {
		return ingress, nil
	}
	// Don't modify the informers copy
	existing := ingress.DeepCopyObject().(v1alpha1.IngressAccessor)
	existing.SetStatus(*desired.GetStatus())
	return ra.UpdateIngressStatus(existing)
}

func (r *BaseIngressReconciler) reconcileSharedGateway(ctx context.Context, ia v1alpha1.IngressAccessor, gw config.Gateway, desired []v1alpha3.Server) error {
	logger := logging.FromContext(ctx)
	gateway, err := r.GatewayLister.Gateways(gw.Namespace).Get(gw.Name)
	if err != nil {
		// Not like VirtualService, A default gateway needs to be existed.
		// It should be installed when installing Knative.
		logger.Errorw("Failed to get Gateway.", zap.Error(err))
		return err
	}

	existing := resources.GetServers(gateway, ia)
	// We should reconcile Gateway if there is any "default" wildcard Server in the Gateway
	// in order to remove those Servers to prevent host name conflict.
	if !equality.Semantic.DeepEqual(existing, desired) || len(resources.GetDefaultServers(gateway)) != 0 {
		copy := gateway.DeepCopy()
		copy = resources.UpdateGateway(copy, desired, existing)
		if _, err := r.SharedClientSet.NetworkingV1alpha3().Gateways(copy.Namespace).Update(copy); err != nil {
			logger.Errorw("Failed to update Gateway", zap.Error(err))
			return err
		}
		r.Recorder.Eventf(ia, corev1.EventTypeNormal, "Updated", "Updated Gateway %q/%q", gateway.Namespace, gateway.Name)
	}
<<<<<<< HEAD
=======
	r.Recorder.Eventf(ia, corev1.EventTypeNormal, "Updated", "Updated Gateway %s/%s", gateway.Namespace, gateway.Name)
>>>>>>> d924ab10
	return nil
}

// GetSharedClient returns the client to access shared resources.
func (r *BaseIngressReconciler) GetSharedClient() sharedclientset.Interface {
	return r.SharedClientSet
}

// GetVirtualServiceLister returns the lister for VirtualService.
func (r *BaseIngressReconciler) GetVirtualServiceLister() istiolisters.VirtualServiceLister {
	return r.VirtualServiceLister
}

// qualifiedGatewayNamesFromContext get gateway names from context
func qualifiedGatewayNamesFromContext(ctx context.Context) map[v1alpha1.IngressVisibility]sets.String {
	publicGateways := sets.NewString()
	for _, gw := range config.FromContext(ctx).Istio.IngressGateways {
		publicGateways.Insert(gw.QualifiedName())
	}

	privateGateways := sets.NewString()
	for _, gw := range config.FromContext(ctx).Istio.LocalGateways {
		privateGateways.Insert(gw.QualifiedName())
	}

	return map[v1alpha1.IngressVisibility]sets.String{
		v1alpha1.IngressVisibilityExternalIP:   publicGateways,
		v1alpha1.IngressVisibilityClusterLocal: privateGateways,
	}
}

// gatewayServiceURLFromContext return an address of a load-balancer
// that the given Ingress is exposed to, or empty string if
// none.
func gatewayServiceURLFromContext(ctx context.Context, ia v1alpha1.IngressAccessor) string {
	if ia.IsPublic() {
		return publicGatewayServiceURLFromContext(ctx)
	}

	return privateGatewayServiceURLFromContext(ctx)
}

func publicGatewayServiceURLFromContext(ctx context.Context) string {
	cfg := config.FromContext(ctx).Istio
	if len(cfg.IngressGateways) > 0 {
		return cfg.IngressGateways[0].ServiceURL
	}

	return ""
}

func privateGatewayServiceURLFromContext(ctx context.Context) string {
	cfg := config.FromContext(ctx).Istio
	if len(cfg.LocalGateways) > 0 {
		return cfg.LocalGateways[0].ServiceURL
	}

	return ""
}

// getLBStatus get LB Status
func getLBStatus(gatewayServiceURL string) []v1alpha1.LoadBalancerIngressStatus {
	// The ClusterIngress isn't load-balanced by any particular
	// Service, but through a Service mesh.
	if gatewayServiceURL == "" {
		return []v1alpha1.LoadBalancerIngressStatus{
			{MeshOnly: true},
		}
	}
	return []v1alpha1.LoadBalancerIngressStatus{
		{DomainInternal: gatewayServiceURL},
	}
}

func enableReconcileGateway(ctx context.Context) bool {
	return config.FromContext(ctx).Network.AutoTLS || config.FromContext(ctx).Istio.ReconcileExternalGateway
}<|MERGE_RESOLUTION|>--- conflicted
+++ resolved
@@ -536,10 +536,6 @@
 		}
 		r.Recorder.Eventf(ia, corev1.EventTypeNormal, "Updated", "Updated Gateway %q/%q", gateway.Namespace, gateway.Name)
 	}
-<<<<<<< HEAD
-=======
-	r.Recorder.Eventf(ia, corev1.EventTypeNormal, "Updated", "Updated Gateway %s/%s", gateway.Namespace, gateway.Name)
->>>>>>> d924ab10
 	return nil
 }
 
