--- conflicted
+++ resolved
@@ -491,14 +491,8 @@
 }
 
 func (r *BaseIngressReconciler) reconcileGateway(ctx context.Context, ia v1alpha1.IngressAccessor, gw config.Gateway, desired []v1alpha3.Server) error {
-<<<<<<< HEAD
 	// TODO(zhiminx): Need to handle the scenario when deleting Ingress. In this scenario,
 	// the Gateway servers of the Ingress need also be removed from Gateway.
-	logger := logging.FromContext(ctx)
-=======
-	// TODO(zhiminx): Need to handle the scenario when deleting ClusterIngress. In this scenario,
-	// the Gateway servers of the ClusterIngress need also be removed from Gateway.
->>>>>>> bbe898f5
 	gateway, err := r.GatewayLister.Gateways(gw.Namespace).Get(gw.Name)
 	if err != nil {
 		// Unlike VirtualService, a default gateway needs to be existent.
