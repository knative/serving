/*
Copyright 2018 The Knative Authors

Licensed under the Apache License, Version 2.0 (the "License");
you may not use this file except in compliance with the License.
You may obtain a copy of the License at

    http://www.apache.org/licenses/LICENSE-2.0

Unless required by applicable law or agreed to in writing, software
distributed under the License is distributed on an "AS IS" BASIS,
WITHOUT WARRANTIES OR CONDITIONS OF ANY KIND, either express or implied.
See the License for the specific language governing permissions and
limitations under the License.
*/

package autoscaling

import (
	"strconv"
	"testing"
	"time"

	"github.com/knative/pkg/apis"
<<<<<<< HEAD
	"github.com/knative/serving/pkg/apis/autoscaling"
=======
	sapis "github.com/knative/serving/pkg/apis"
>>>>>>> 28d2b3d3
	kpa "github.com/knative/serving/pkg/apis/autoscaling/v1alpha1"
	"github.com/knative/serving/pkg/apis/serving/v1alpha1"
	clientset "github.com/knative/serving/pkg/client/clientset/versioned"
	fakeKna "github.com/knative/serving/pkg/client/clientset/versioned/fake"
	revisionresources "github.com/knative/serving/pkg/reconciler/v1alpha1/revision/resources"
	"github.com/knative/serving/pkg/reconciler/v1alpha1/revision/resources/names"
	"k8s.io/api/apps/v1"
	autoscalingv1 "k8s.io/api/autoscaling/v1"
	metav1 "k8s.io/apimachinery/pkg/apis/meta/v1"
	"k8s.io/apimachinery/pkg/runtime"
	scalefake "k8s.io/client-go/scale/fake"
	clientgotesting "k8s.io/client-go/testing"

	. "github.com/knative/pkg/logging/testing"
)

const (
	testNamespace = "test-namespace"
	testRevision  = "test-revision"
)

func TestKPAScaler(t *testing.T) {
	examples := []struct {
		label         string
		startState    v1alpha1.RevisionServingStateType
		startReplicas int
		scaleTo       int32
		minScale      int32
		maxScale      int32
		wantState     v1alpha1.RevisionServingStateType
		wantReplicas  int
		wantScaling   bool
		kpaMutation   func(*kpa.PodAutoscaler)
	}{{
		label:         "waits to scale to zero (fresh)",
		startState:    v1alpha1.RevisionServingStateReserve,
		startReplicas: 1,
		scaleTo:       0,
		wantState:     v1alpha1.RevisionServingStateReserve,
		wantReplicas:  1,
		wantScaling:   false,
		kpaMutation: func(kpa *kpa.PodAutoscaler) {
			// Sets LTT to time.Now()
			kpa.Status.MarkInactive("foo", "bar")
		},
	}, {
		label:         "waits to scale to zero (just before grace period)",
		startState:    v1alpha1.RevisionServingStateReserve,
		startReplicas: 1,
		scaleTo:       0,
		wantState:     v1alpha1.RevisionServingStateReserve,
		wantReplicas:  1,
		wantScaling:   false,
		kpaMutation: func(k *kpa.PodAutoscaler) {
			ltt := time.Now().Add(-gracePeriod).Add(1 * time.Second)
			k.Status.Conditions = sapis.Conditions{{
				Type:               "Active",
				Status:             "False",
				LastTransitionTime: apis.VolatileTime{metav1.NewTime(ltt)},
			}}
		},
	}, {
		label:         "scale to zero after grace period",
		startState:    v1alpha1.RevisionServingStateReserve,
		startReplicas: 1,
		scaleTo:       0,
		wantState:     v1alpha1.RevisionServingStateReserve,
		wantReplicas:  0,
		wantScaling:   true,
		kpaMutation: func(k *kpa.PodAutoscaler) {
			ltt := time.Now().Add(-gracePeriod)
			k.Status.Conditions = sapis.Conditions{{
				Type:               "Active",
				Status:             "False",
				LastTransitionTime: apis.VolatileTime{metav1.NewTime(ltt)},
			}}
		},
	}, {
		label:         "scale down to minScale after grace period",
		startState:    v1alpha1.RevisionServingStateReserve,
		startReplicas: 10,
		scaleTo:       0,
		minScale:      2,
		wantState:     v1alpha1.RevisionServingStateReserve,
		wantReplicas:  2,
		wantScaling:   true,
		kpaMutation: func(k *kpa.PodAutoscaler) {
			ltt := time.Now().Add(-gracePeriod)
			k.Status.Conditions = []kpa.PodAutoscalerCondition{{
				Type:               "Active",
				Status:             "False",
				LastTransitionTime: apis.VolatileTime{metav1.NewTime(ltt)},
			}}
		},
	}, {
		label:         "scales up",
		startState:    v1alpha1.RevisionServingStateActive,
		startReplicas: 1,
		scaleTo:       10,
		wantState:     v1alpha1.RevisionServingStateActive,
		wantReplicas:  10,
		wantScaling:   true,
	}, {
		label:         "scales up to maxScale",
		startState:    v1alpha1.RevisionServingStateActive,
		startReplicas: 1,
		scaleTo:       10,
		maxScale:      8,
		wantState:     v1alpha1.RevisionServingStateActive,
		wantReplicas:  8,
		wantScaling:   true,
	}, {
		label:         "scale up inactive revision",
		startState:    v1alpha1.RevisionServingStateReserve,
		startReplicas: 1,
		scaleTo:       10,
		wantState:     v1alpha1.RevisionServingStateReserve,
		wantReplicas:  0,
		wantScaling:   true,
		kpaMutation: func(k *kpa.PodAutoscaler) {
			k.Status.Conditions = sapis.Conditions{{
				Type:   "Active",
				Status: "False",
				// No LTT == a long long time ago
			}}
		},
	}, {
		label:         "does not scale up from zero",
		startState:    v1alpha1.RevisionServingStateActive,
		startReplicas: 0,
		scaleTo:       10,
		wantState:     v1alpha1.RevisionServingStateActive,
		wantReplicas:  10,
		wantScaling:   true,
	}, {
		label:         "ignore negative scale",
		startState:    v1alpha1.RevisionServingStateActive,
		startReplicas: 12,
		scaleTo:       -1,
		wantState:     v1alpha1.RevisionServingStateActive,
		wantReplicas:  12,
		wantScaling:   false,
	}}

	for _, e := range examples {
		t.Run(e.label, func(t *testing.T) {
			// The clients for our testing.
			servingClient := fakeKna.NewSimpleClientset()
			scaleClient := &scalefake.FakeScaleClient{}

			revision := newRevision(t, servingClient, e.startState, e.minScale, e.maxScale)
			deployment := newDeployment(t, scaleClient, revision, e.startReplicas)
			revisionScaler := NewKPAScaler(servingClient, scaleClient, TestLogger(t), newConfigWatcher())

			kpa := newKPA(t, servingClient, revision)
			if e.kpaMutation != nil {
				e.kpaMutation(kpa)
			}

			revisionScaler.Scale(TestContextWithLogger(t), kpa, e.scaleTo)

			checkServingState(t, servingClient, e.wantState)

			if e.wantScaling {
				checkReplicas(t, scaleClient, deployment, e.wantReplicas)
			} else {
				checkNoScaling(t, scaleClient)
			}
		})
	}
}

func newKPA(t *testing.T, servingClient clientset.Interface, revision *v1alpha1.Revision) *kpa.PodAutoscaler {
	kpa := revisionresources.MakeKPA(revision)
	kpa.Status.InitializeConditions()
	_, err := servingClient.AutoscalingV1alpha1().PodAutoscalers(testNamespace).Create(kpa)
	if err != nil {
		t.Fatal("Failed to create KPA.", err)
	}

	return kpa
}

func newRevision(t *testing.T, servingClient clientset.Interface, servingState v1alpha1.RevisionServingStateType, minScale, maxScale int32) *v1alpha1.Revision {
	annotations := map[string]string{}
	if minScale > 0 {
		annotations[autoscaling.MinScaleAnnotationKey] = strconv.Itoa(int(minScale))
	}
	if maxScale > 0 {
		annotations[autoscaling.MaxScaleAnnotationKey] = strconv.Itoa(int(maxScale))
	}
	rev := &v1alpha1.Revision{
		ObjectMeta: metav1.ObjectMeta{
			Namespace:   testNamespace,
			Name:        testRevision,
			Annotations: annotations,
		},
		Spec: v1alpha1.RevisionSpec{
			ServingState:     servingState,
			ConcurrencyModel: "Multi",
		},
	}
	rev, err := servingClient.ServingV1alpha1().Revisions(testNamespace).Create(rev)
	if err != nil {
		t.Fatal("Failed to create revision.", err)
	}

	return rev
}

func newDeployment(t *testing.T, scaleClient *scalefake.FakeScaleClient, revision *v1alpha1.Revision, replicas int) *v1.Deployment {
	scale := int32(replicas)
	deployment := &v1.Deployment{
		ObjectMeta: metav1.ObjectMeta{
			Namespace: testNamespace,
			Name:      names.Deployment(revision),
		},
		Spec: v1.DeploymentSpec{
			Replicas: &scale,
		},
		Status: v1.DeploymentStatus{
			Replicas: scale,
		},
	}

	scaleClient.AddReactor("get", "deployments", func(action clientgotesting.Action) (handled bool, ret runtime.Object, err error) {
		obj := &autoscalingv1.Scale{
			ObjectMeta: metav1.ObjectMeta{
				Name:      deployment.Name,
				Namespace: deployment.Namespace,
			},
			Spec: autoscalingv1.ScaleSpec{
				Replicas: *deployment.Spec.Replicas,
			},
			Status: autoscalingv1.ScaleStatus{
				Replicas: deployment.Status.Replicas,
			},
		}
		return true, obj, nil
	})

	return deployment
}

func checkServingState(t *testing.T, servingClient clientset.Interface, servingState v1alpha1.RevisionServingStateType) {
	t.Helper()

	updatedRev, err := servingClient.ServingV1alpha1().Revisions(testNamespace).Get(testRevision, metav1.GetOptions{})
	if err != nil {
		t.Fatal("Failed to get revision.", err)
	}

	if updatedRev.Spec.ServingState != servingState {
		t.Fatal("Unexpected revision serving state.", updatedRev.Spec.ServingState)
	}
}

func checkReplicas(t *testing.T, scaleClient *scalefake.FakeScaleClient, deployment *v1.Deployment, expectedScale int) {
	t.Helper()

	found := false
	for _, action := range scaleClient.Actions() {
		switch action.GetVerb() {
		case "update":
			scl := action.(clientgotesting.UpdateAction).GetObject().(*autoscalingv1.Scale)
			if scl.Name != deployment.Name {
				continue
			}
			if got, want := scl.Spec.Replicas, int32(expectedScale); got != want {
				t.Errorf("Replicas = %v, wanted %v", got, want)
			}
			found = true
		}
	}

	if !found {
		t.Errorf("Did not see scale update for %v", deployment.Name)
	}
}

func checkNoScaling(t *testing.T, scaleClient *scalefake.FakeScaleClient) {
	t.Helper()

	for _, action := range scaleClient.Actions() {
		switch action.GetVerb() {
		case "update":
			t.Errorf("Unexpected update: %v", action)
		}
	}
}<|MERGE_RESOLUTION|>--- conflicted
+++ resolved
@@ -22,11 +22,8 @@
 	"time"
 
 	"github.com/knative/pkg/apis"
-<<<<<<< HEAD
+	sapis "github.com/knative/serving/pkg/apis"
 	"github.com/knative/serving/pkg/apis/autoscaling"
-=======
-	sapis "github.com/knative/serving/pkg/apis"
->>>>>>> 28d2b3d3
 	kpa "github.com/knative/serving/pkg/apis/autoscaling/v1alpha1"
 	"github.com/knative/serving/pkg/apis/serving/v1alpha1"
 	clientset "github.com/knative/serving/pkg/client/clientset/versioned"
@@ -115,7 +112,7 @@
 		wantScaling:   true,
 		kpaMutation: func(k *kpa.PodAutoscaler) {
 			ltt := time.Now().Add(-gracePeriod)
-			k.Status.Conditions = []kpa.PodAutoscalerCondition{{
+			k.Status.Conditions = sapis.Conditions{{
 				Type:               "Active",
 				Status:             "False",
 				LastTransitionTime: apis.VolatileTime{metav1.NewTime(ltt)},
