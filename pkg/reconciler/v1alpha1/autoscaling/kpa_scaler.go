/*
Copyright 2018 The Knative Authors

Licensed under the Apache License, Version 2.0 (the "License");
you may not use this file except in compliance with the License.
You may obtain a copy of the License at

    http://www.apache.org/licenses/LICENSE-2.0

Unless required by applicable law or agreed to in writing, software
distributed under the License is distributed on an "AS IS" BASIS,
WITHOUT WARRANTIES OR CONDITIONS OF ANY KIND, either express or implied.
See the License for the specific language governing permissions and
limitations under the License.
*/

package autoscaling

import (
	"context"
	"sync"

	"go.uber.org/zap"
	corev1 "k8s.io/api/core/v1"
	metav1 "k8s.io/apimachinery/pkg/apis/meta/v1"
	"k8s.io/apimachinery/pkg/runtime/schema"
	"k8s.io/client-go/scale"

	"github.com/knative/pkg/apis"
	"github.com/knative/pkg/configmap"
	"github.com/knative/pkg/logging"
	kpa "github.com/knative/serving/pkg/apis/autoscaling/v1alpha1"
	"github.com/knative/serving/pkg/apis/serving/v1alpha1"
	"github.com/knative/serving/pkg/autoscaler"
	clientset "github.com/knative/serving/pkg/client/clientset/versioned"
)

// kpaScaler scales the target of a KPA up or down including scaling to zero.
type kpaScaler struct {
	servingClientSet clientset.Interface
	scaleClientSet   scale.ScalesGetter
	logger           *zap.SugaredLogger

	// autoscalerConfig could change over time and access to it
	// must go through autoscalerConfigMutex
	autoscalerConfig      *autoscaler.Config
	autoscalerConfigMutex sync.Mutex
}

// NewKPAScaler creates a kpaScaler.
func NewKPAScaler(servingClientSet clientset.Interface, scaleClientSet scale.ScalesGetter,
	logger *zap.SugaredLogger, configMapWatcher configmap.Watcher) KPAScaler {
	ks := &kpaScaler{
		servingClientSet: servingClientSet,
		scaleClientSet:   scaleClientSet,
		logger:           logger,
	}

	// Watch for config changes.
	configMapWatcher.Watch(autoscaler.ConfigName, ks.receiveAutoscalerConfig)

	return ks
}

func (ks *kpaScaler) receiveAutoscalerConfig(configMap *corev1.ConfigMap) {
	newAutoscalerConfig, err := autoscaler.NewConfigFromConfigMap(configMap)
	ks.autoscalerConfigMutex.Lock()
	defer ks.autoscalerConfigMutex.Unlock()
	if err != nil {
		if ks.autoscalerConfig != nil {
			ks.logger.Errorf("Error updating Autoscaler ConfigMap: %v", err)
		} else {
			ks.logger.Fatalf("Error initializing Autoscaler ConfigMap: %v", err)
		}
		return
	}
	ks.logger.Infof("Autoscaler config map is added or updated: %v", configMap)
	ks.autoscalerConfig = newAutoscalerConfig
}

func (ks *kpaScaler) getAutoscalerConfig() *autoscaler.Config {
	ks.autoscalerConfigMutex.Lock()
	defer ks.autoscalerConfigMutex.Unlock()
	return ks.autoscalerConfig.DeepCopy()
}

// pre: 0 <= min <= max && 0 <= x
func applyBounds(min, max int32) func(int32) int32 {
	return func(x int32) int32 {
		if x < min {
			return min
		}
		if max != 0 && x > max {
			return max
		}
		return x
	}
}

// Scale attempts to scale the given KPA's target reference to the desired scale.
func (rs *kpaScaler) Scale(ctx context.Context, kpa *kpa.PodAutoscaler, desiredScale int32) error {
	logger := logging.FromContext(ctx)

	// TODO(mattmoor): Drop this once the KPA is the source of truth and we
	// scale exclusively on metrics.
	revGVK := v1alpha1.SchemeGroupVersion.WithKind("Revision")
	owner := metav1.GetControllerOf(kpa)
	if owner == nil || owner.Kind != revGVK.Kind ||
		owner.APIVersion != revGVK.GroupVersion().String() {
		logger.Debug("KPA is not owned by a Revision.")
		return nil
	}

	gv, err := schema.ParseGroupVersion(kpa.Spec.ScaleTargetRef.APIVersion)
	if err != nil {
		logger.Error("Unable to parse APIVersion.", zap.Error(err))
		return err
	}
	resource := apis.KindToResource(gv.WithKind(kpa.Spec.ScaleTargetRef.Kind)).GroupResource()
	resourceName := kpa.Spec.ScaleTargetRef.Name

	// Identify the current scale.
	scl, err := rs.scaleClientSet.Scales(kpa.Namespace).Get(resource, resourceName)
	if err != nil {
		logger.Errorf("Resource %q not found.", resourceName, zap.Error(err))
		return err
	}
	currentScale := scl.Spec.Replicas

	// Scale to zero.  When scaling to zero, flip the revision's
	// ServingState to Reserve (if Active).
	if kpa.Spec.ServingState == v1alpha1.RevisionServingStateActive && desiredScale == 0 {
		logger.Debug("Setting revision ServingState to Reserve.")
		revisionClient := rs.servingClientSet.ServingV1alpha1().Revisions(kpa.Namespace)
		rev, err := revisionClient.Get(owner.Name, metav1.GetOptions{})
		if err != nil {
			logger.Error("Unable to fetch Revision.", zap.Error(err))
			return err
		}
		rev.Spec.ServingState = v1alpha1.RevisionServingStateReserve
		if _, err := revisionClient.Update(rev); err != nil {
			logger.Error("Error updating revision serving state.", zap.Error(err))
			return err
		}
		return nil
	}

	switch kpa.Spec.ServingState {
	case v1alpha1.RevisionServingStateActive:
		// Scale from zero.  When there are no metrics and
		// desired state is Active, scale to 1.
		if currentScale == 0 && desiredScale == -1 {
			logger.Debugf("Scaling up from 0 to 1")
			desiredScale = 1
		}
	default:
		// Scale to zero grace period.  When revision
		// ServingState=Reserve (see above) propagates to us,
		// then actually scale things to zero.
		// Delay the scale to zero until the LTT of
		// "Active=False" is some time in the past.
		if !kpa.Status.CanScaleToZero(rs.getAutoscalerConfig().ScaleToZeroGracePeriod) {
			logger.Debug("Waiting for Active=False grace period.")
			return nil
		}
		desiredScale = 0
	}

<<<<<<< HEAD
	if newScale := applyBounds(kpa.ScaleBounds())(desiredScale); newScale != desiredScale {
		logger.Debugf("Adjusting desiredScale: %v -> %v", desiredScale, newScale)
		desiredScale = newScale
	}

	currentScale := scl.Spec.Replicas
=======
	if desiredScale < 0 {
		logger.Debug("Metrics are not yet being collected.")
		return nil
	}

>>>>>>> ac4a0d06
	if desiredScale == currentScale {
		return nil
	}
	logger.Infof("Scaling from %d to %d", currentScale, desiredScale)

	// Scale the target reference.
	scl.Spec.Replicas = desiredScale
	_, err = rs.scaleClientSet.Scales(kpa.Namespace).Update(resource, scl)
	if err != nil {
		logger.Errorf("Error scaling target reference %v.", resourceName, zap.Error(err))
		return err
	}

	logger.Debug("Successfully scaled.")
	return nil
}<|MERGE_RESOLUTION|>--- conflicted
+++ resolved
@@ -166,20 +166,16 @@
 		desiredScale = 0
 	}
 
-<<<<<<< HEAD
+	if desiredScale < 0 {
+		logger.Debug("Metrics are not yet being collected.")
+		return nil
+	}
+
 	if newScale := applyBounds(kpa.ScaleBounds())(desiredScale); newScale != desiredScale {
 		logger.Debugf("Adjusting desiredScale: %v -> %v", desiredScale, newScale)
 		desiredScale = newScale
 	}
 
-	currentScale := scl.Spec.Replicas
-=======
-	if desiredScale < 0 {
-		logger.Debug("Metrics are not yet being collected.")
-		return nil
-	}
-
->>>>>>> ac4a0d06
 	if desiredScale == currentScale {
 		return nil
 	}
