--- conflicted
+++ resolved
@@ -18,11 +18,7 @@
 
 import (
 	"context"
-<<<<<<< HEAD
 	"strconv"
-	"strings"
-=======
->>>>>>> 66501288
 	"sync"
 
 	"go.uber.org/zap"
