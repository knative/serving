/*
Copyright 2018 The Knative Authors

Licensed under the Apache License, Version 2.0 (the "License");
you may not use this file except in compliance with the License.
You may obtain a copy of the License at

    http://www.apache.org/licenses/LICENSE-2.0

Unless required by applicable law or agreed to in writing, software
distributed under the License is distributed on an "AS IS" BASIS,
WITHOUT WARRANTIES OR CONDITIONS OF ANY KIND, either express or implied.
See the License for the specific language governing permissions and
limitations under the License.
*/

package hpa

import (
	"context"
	"testing"

	"github.com/knative/pkg/controller"
	autoscalingv1alpha1 "github.com/knative/serving/pkg/apis/autoscaling/v1alpha1"
	"github.com/knative/serving/pkg/apis/networking"
	nv1a1 "github.com/knative/serving/pkg/apis/networking/v1alpha1"
	fakeKna "github.com/knative/serving/pkg/client/clientset/versioned/fake"
	informers "github.com/knative/serving/pkg/client/informers/externalversions"
	"github.com/knative/serving/pkg/reconciler"
	"github.com/knative/serving/pkg/reconciler/v1alpha1/autoscaling/hpa/resources"
	aresources "github.com/knative/serving/pkg/reconciler/v1alpha1/autoscaling/resources"
	. "github.com/knative/serving/pkg/reconciler/v1alpha1/testing"

	appsv1 "k8s.io/api/apps/v1"
	autoscalingv1 "k8s.io/api/autoscaling/v1"
	corev1 "k8s.io/api/core/v1"
	metav1 "k8s.io/apimachinery/pkg/apis/meta/v1"
	"k8s.io/apimachinery/pkg/runtime"
	"k8s.io/apimachinery/pkg/runtime/schema"
	kubeinformers "k8s.io/client-go/informers"
	fakeK8s "k8s.io/client-go/kubernetes/fake"
	fakescaleclient "k8s.io/client-go/scale/fake"
	ktesting "k8s.io/client-go/testing"
)

const (
	testNamespace = "test-namespace"
	testRevision  = "test-revision"
)

func TestControllerCanReconcile(t *testing.T) {
	kubeClient := fakeK8s.NewSimpleClientset()
	servingClient := fakeKna.NewSimpleClientset()

	scaleClient := &fakescaleclient.FakeScaleClient{Fake: kubeClient.Fake}
	scaleClient.PrependReactor("get", "deployments", func(action ktesting.Action) (bool, runtime.Object, error) {
		return true, scaleResource(testNamespace, testRevision), nil
	})
	opts := reconciler.Options{
		KubeClientSet:    kubeClient,
		ServingClientSet: servingClient,
		ScaleClientSet:   scaleClient,
		Logger:           TestLogger(t),
	}

	servingInformer := informers.NewSharedInformerFactory(servingClient, 0)
	kubeInformer := kubeinformers.NewSharedInformerFactory(kubeClient, 0)

	ctl := NewController(&opts,
		servingInformer.Autoscaling().V1alpha1().PodAutoscalers(),
		servingInformer.Networking().V1alpha1().ServerlessServices(),
		kubeInformer.Autoscaling().V1().HorizontalPodAutoscalers(),
	)

	podAutoscaler := pa(testRevision, testNamespace, WithHPAClass)
	servingClient.AutoscalingV1alpha1().PodAutoscalers(testNamespace).Create(podAutoscaler)
	servingInformer.Autoscaling().V1alpha1().PodAutoscalers().Informer().GetIndexer().Add(podAutoscaler)

	err := ctl.Reconciler.Reconcile(context.Background(), testNamespace+"/"+testRevision)
	if err != nil {
		t.Errorf("Reconcile() = %v", err)
	}

	_, err = kubeClient.AutoscalingV1().HorizontalPodAutoscalers(testNamespace).Get(testRevision, metav1.GetOptions{})
	if err != nil {
		t.Errorf("error getting hpa: %v", err)
	}
}

func TestReconcile(t *testing.T) {
	const deployName = testRevision + "-deployment"
	table := TableTest{{
		Name: "no op",
		Objects: []runtime.Object{
			hpa(testRevision, testNamespace, pa(testRevision, testNamespace, WithHPAClass, WithMetricAnnotation("cpu"))),
			pa(testRevision, testNamespace, WithHPAClass, WithTraffic, WithPAStatusService(testRevision+"-pub")),
			deploy(testNamespace, testRevision),
			sks(testNamespace, testRevision, WithDeployRef(deployName), WithSKSReady),
		},
		Key: key(testRevision, testNamespace),
	}, {
		Name: "create hpa & sks",
		Objects: []runtime.Object{
			pa(testRevision, testNamespace, WithHPAClass),
			deploy(testNamespace, testRevision),
		},
		Key: key(testRevision, testNamespace),
		WantCreates: []metav1.Object{
			sks(testNamespace, testRevision, WithDeployRef(deployName)),
			hpa(testRevision, testNamespace, pa(testRevision, testNamespace,
				WithHPAClass, WithMetricAnnotation("cpu"))),
		},
		WantStatusUpdates: []ktesting.UpdateActionImpl{{
			Object: pa(testRevision, testNamespace, WithHPAClass,
				WithNoTraffic("ServicesNotReady", "SKS Services are not ready yet")),
		}},
	}, {
		Name: "reconcile sks is still not ready",
		Objects: []runtime.Object{
			hpa(testRevision, testNamespace,
				pa(testRevision, testNamespace, WithHPAClass, WithMetricAnnotation("cpu"))),
			pa(testRevision, testNamespace, WithHPAClass),
			deploy(testNamespace, testRevision),
			sks(testNamespace, testRevision, WithDeployRef(deployName), WithPubService,
				WithPrivateService),
		},
		WantStatusUpdates: []ktesting.UpdateActionImpl{{
			Object: pa(testRevision, testNamespace, WithHPAClass, WithTraffic,
				WithNoTraffic("ServicesNotReady", "SKS Services are not ready yet"),
				WithPAStatusService(testRevision+"-pub")),
		}},
		Key: key(testRevision, testNamespace),
	}, {
		Name: "reconcile sks becomes ready",
		Objects: []runtime.Object{
			hpa(testRevision, testNamespace,
				pa(testRevision, testNamespace, WithHPAClass, WithMetricAnnotation("cpu"))),
			pa(testRevision, testNamespace, WithHPAClass, WithPAStatusService("the-wrong-one")),
			deploy(testNamespace, testRevision),
			sks(testNamespace, testRevision, WithDeployRef(deployName), WithSKSReady),
		},
		WantStatusUpdates: []ktesting.UpdateActionImpl{{
			Object: pa(testRevision, testNamespace, WithHPAClass,
				WithTraffic, WithPAStatusService(testRevision+"-pub")),
		}},
		Key: key(testRevision, testNamespace),
	}, {
		Name: "reconcile sks",
		Objects: []runtime.Object{
			hpa(testRevision, testNamespace,
				pa(testRevision, testNamespace, WithHPAClass, WithMetricAnnotation("cpu"))),
			pa(testRevision, testNamespace, WithHPAClass, WithTraffic),
			deploy(testNamespace, testRevision),
			sks(testNamespace, testRevision, WithDeployRef("bar"),
				WithSKSReady),
		},
		WantStatusUpdates: []ktesting.UpdateActionImpl{{
			Object: pa(testRevision, testNamespace, WithHPAClass, WithTraffic, WithPAStatusService(testRevision+"-pub")),
		}},
		Key: key(testRevision, testNamespace),
		WantUpdates: []ktesting.UpdateActionImpl{{
			Object: sks(testNamespace, testRevision, WithSelector(usualSelector), WithSKSReady),
		}},
	}, {
		Name: "reconcile unhappy sks",
		Objects: []runtime.Object{
			hpa(testRevision, testNamespace,
				pa(testRevision, testNamespace, WithHPAClass, WithMetricAnnotation("cpu"))),
			pa(testRevision, testNamespace, WithHPAClass, WithTraffic),
			deploy(testNamespace, testRevision),
			sks(testNamespace, testRevision, WithSelector(map[string]string{"c": "d"}),
				WithPubService, WithPrivateService),
		},
		WantStatusUpdates: []ktesting.UpdateActionImpl{{
			Object: pa(testRevision, testNamespace, WithHPAClass,
				WithNoTraffic("ServicesNotReady", "SKS Services are not ready yet"),
				WithPAStatusService(testRevision+"-pub")),
		}},
		Key: key(testRevision, testNamespace),
		WantUpdates: []ktesting.UpdateActionImpl{{
<<<<<<< HEAD
			Object: sks(testNamespace, testRevision, WithSelector(usualSelector), WithPubService, WithPrivateService),
=======
			Object: sks(testNamespace, testRevision, WithDeployRef(deployName)),
>>>>>>> d71657ee
		}},
	}, {
		Name: "reconcile sks - update fails",
		Objects: []runtime.Object{
			pa(testRevision, testNamespace, WithHPAClass, WithTraffic),
			deploy(testNamespace, testRevision),
			sks(testNamespace, testRevision, WithDeployRef("bar"), WithSKSReady),
			hpa(testRevision, testNamespace, pa(testRevision, testNamespace, WithHPAClass, WithMetricAnnotation("cpu"))),
		},
		Key: key(testRevision, testNamespace),
		WithReactors: []ktesting.ReactionFunc{
			InduceFailure("update", "serverlessservices"),
		},
		WantErr: true,
		WantUpdates: []ktesting.UpdateActionImpl{{
<<<<<<< HEAD
			Object: sks(testNamespace, testRevision, WithSelector(usualSelector), WithSKSReady),
=======
			Object: sks(testNamespace, testRevision, WithDeployRef(deployName)),
>>>>>>> d71657ee
		}},
		WantEvents: []string{
			Eventf(corev1.EventTypeWarning, "InternalError", "error reconciling SKS: error updating SKS test-revision: inducing failure for update serverlessservices"),
		},
	}, {
		Name: "create sks - create fails",
		Objects: []runtime.Object{
			pa(testRevision, testNamespace, WithHPAClass, WithTraffic),
			deploy(testNamespace, testRevision),
			hpa(testRevision, testNamespace, pa(testRevision, testNamespace, WithHPAClass, WithMetricAnnotation("cpu"))),
		},
		Key: key(testRevision, testNamespace),
		WithReactors: []ktesting.ReactionFunc{
			InduceFailure("create", "serverlessservices"),
		},
		WantErr: true,
		WantCreates: []metav1.Object{
			sks(testNamespace, testRevision, WithDeployRef(deployName)),
		},
		WantEvents: []string{
			Eventf(corev1.EventTypeWarning, "InternalError", "error reconciling SKS: error creating SKS test-revision: inducing failure for create serverlessservices"),
		},
	}, {
		Name: "sks is disowned",
		Objects: []runtime.Object{
			pa(testRevision, testNamespace, WithHPAClass),
			deploy(testNamespace, testRevision),
			sks(testNamespace, testRevision, WithDeployRef(deployName), WithSKSOwnersRemoved, WithSKSReady),
			hpa(testRevision, testNamespace, pa(testRevision, testNamespace, WithHPAClass, WithMetricAnnotation("cpu"))),
		},
		Key:     key(testRevision, testNamespace),
		WantErr: true,
		WantStatusUpdates: []ktesting.UpdateActionImpl{{
			Object: pa(testRevision, testNamespace, WithHPAClass, MarkResourceNotOwnedByPA("ServerlessService", testRevision)),
		}},
		WantEvents: []string{
			Eventf(corev1.EventTypeWarning, "InternalError", `error reconciling SKS: HPA: "test-revision" does not own SKS: "test-revision"`),
		},
	}, {
		Name: "pa is disowned",
		Objects: []runtime.Object{
			pa(testRevision, testNamespace, WithHPAClass),
			deploy(testNamespace, testRevision),
			sks(testNamespace, testRevision, WithDeployRef(deployName)),
			hpa(testRevision, testNamespace,
				pa(testRevision, testNamespace, WithHPAClass, WithMetricAnnotation("cpu"), WithPAOwnersRemoved),
				withHPAOwnersRemoved),
		},
		Key:     key(testRevision, testNamespace),
		WantErr: true,
		WantStatusUpdates: []ktesting.UpdateActionImpl{{
			Object: pa(testRevision, testNamespace, WithHPAClass, MarkResourceNotOwnedByPA("HorizontalPodAutoscaler", testRevision)),
		}},
		WantEvents: []string{
			Eventf(corev1.EventTypeWarning, "InternalError",
				`PodAutoscaler: "test-revision" does not own HPA: "test-revision"`),
		},
	}, {
		Name: "do not create hpa when non-hpa-class pod autoscaler",
		Objects: []runtime.Object{
			pa(testRevision, testNamespace, WithKPAClass),
		},
		Key: key(testRevision, testNamespace),
	}, {
		Name: "nop deletion reconcile",
		// Test that with a DeletionTimestamp we do nothing.
		Objects: []runtime.Object{
			pa(testRevision, testNamespace, WithHPAClass, WithPADeletionTimestamp),
			deploy(testNamespace, testRevision),
		},
		Key: key(testRevision, testNamespace),
	}, {
		Name: "delete hpa when pa does not exist",
		Objects: []runtime.Object{
			hpa(testRevision, testNamespace, pa(testRevision, testNamespace, WithHPAClass, WithMetricAnnotation("cpu"))),
			deploy(testNamespace, testRevision),
		},
		Key: key(testRevision, testNamespace),
		WantDeletes: []ktesting.DeleteActionImpl{{
			ActionImpl: ktesting.ActionImpl{
				Namespace: testNamespace,
				Verb:      "delete",
				Resource: schema.GroupVersionResource{
					Group:    "autoscaling",
					Version:  "v1",
					Resource: "horizontalpodautoscalers",
				},
			},
			Name: testRevision,
		}},
	}, {
		Name:    "attempt to delete non-existent hpa when pa does not exist",
		Objects: []runtime.Object{},
		Key:     key(testRevision, testNamespace),
		WantDeletes: []ktesting.DeleteActionImpl{{
			ActionImpl: ktesting.ActionImpl{
				Namespace: testNamespace,
				Verb:      "delete",
				Resource: schema.GroupVersionResource{
					Group:    "autoscaling",
					Version:  "v1",
					Resource: "horizontalpodautoscalers",
				},
			},
			Name: testRevision,
		}},
	}, {
		Name: "failure to delete hpa",
		Objects: []runtime.Object{
			hpa(testRevision, testNamespace, pa(testRevision, testNamespace, WithHPAClass, WithMetricAnnotation("cpu"))),
		},
		Key: key(testRevision, testNamespace),
		WantDeletes: []ktesting.DeleteActionImpl{{
			ActionImpl: ktesting.ActionImpl{
				Namespace: testNamespace,
				Verb:      "delete",
				Resource: schema.GroupVersionResource{
					Group:    "autoscaling",
					Version:  "v1",
					Resource: "horizontalpodautoscalers",
				},
			},
			Name: testRevision,
		}},
		WithReactors: []ktesting.ReactionFunc{
			InduceFailure("delete", "horizontalpodautoscalers"),
		},
		WantErr: true,
	}, {
		Name: "update pa fails",
		Objects: []runtime.Object{
			hpa(testRevision, testNamespace,
				pa(testRevision, testNamespace, WithHPAClass, WithMetricAnnotation("cpu"))),
			pa(testRevision, testNamespace, WithHPAClass, WithPAStatusService("the-wrong-one")),
			deploy(testNamespace, testRevision),
			sks(testNamespace, testRevision, WithDeployRef(deployName), WithSKSReady),
		},
		WantStatusUpdates: []ktesting.UpdateActionImpl{{
			Object: pa(testRevision, testNamespace, WithHPAClass,
				WithTraffic, WithPAStatusService(testRevision+"-pub")),
		}},
		Key:     key(testRevision, testNamespace),
		WantErr: true,
		WithReactors: []ktesting.ReactionFunc{
			InduceFailure("update", "podautoscalers"),
		},
		WantEvents: []string{
			Eventf(corev1.EventTypeWarning, "UpdateFailed", `Failed to update status for PA "test-revision": inducing failure for update podautoscalers`),
		},
	}, {
		Name: "update hpa fails",
		Objects: []runtime.Object{
			pa(testRevision, testNamespace, WithHPAClass, WithTraffic,
				WithPAStatusService(testRevision+"-pub"), WithTargetAnnotation("1")),
			hpa(testRevision, testNamespace, pa(testRevision, testNamespace, WithHPAClass, WithMetricAnnotation("cpu"))),
			sks(testNamespace, testRevision, WithDeployRef(deployName), WithSKSReady),
			deploy(testNamespace, testRevision),
		},
		Key: key(testRevision, testNamespace),
		WantUpdates: []ktesting.UpdateActionImpl{{
			Object: hpa(testRevision, testNamespace, pa(testRevision, testNamespace, WithHPAClass, WithTargetAnnotation("1"), WithMetricAnnotation("cpu"))),
		}},
		WantErr: true,
		WithReactors: []ktesting.ReactionFunc{
			InduceFailure("update", "horizontalpodautoscalers"),
		},
		WantEvents: []string{
			Eventf(corev1.EventTypeWarning, "InternalError", "inducing failure for update horizontalpodautoscalers"),
		},
	}, {
		Name: "update hpa with target usage",
		Objects: []runtime.Object{
			pa(testRevision, testNamespace, WithHPAClass, WithTraffic,
				WithPAStatusService(testRevision+"-pub"), WithTargetAnnotation("1")),
			hpa(testRevision, testNamespace, pa(testRevision, testNamespace, WithHPAClass, WithMetricAnnotation("cpu"))),
			deploy(testNamespace, testRevision),
			sks(testNamespace, testRevision, WithDeployRef(deployName), WithSKSReady),
		},
		Key: key(testRevision, testNamespace),
		WantUpdates: []ktesting.UpdateActionImpl{{
			Object: hpa(testRevision, testNamespace, pa(testRevision, testNamespace, WithHPAClass, WithTargetAnnotation("1"), WithMetricAnnotation("cpu"))),
		}},
	}, {
		Name: "invalid key",
		Objects: []runtime.Object{
			pa(testRevision, testNamespace, WithHPAClass),
		},
		Key: "sandwich///",
	}, {
		Name: "failure to create hpa",
		Objects: []runtime.Object{
			pa(testRevision, testNamespace, WithHPAClass),
			deploy(testNamespace, testRevision),
		},
		Key: key(testRevision, testNamespace),
		WantCreates: []metav1.Object{
			hpa(testRevision, testNamespace, pa(testRevision, testNamespace, WithHPAClass, WithMetricAnnotation("cpu"))),
		},
		WithReactors: []ktesting.ReactionFunc{
			InduceFailure("create", "horizontalpodautoscalers"),
		},
		WantStatusUpdates: []ktesting.UpdateActionImpl{{
			Object: pa(testRevision, testNamespace, WithHPAClass, WithNoTraffic(
				"FailedCreate", "Failed to create HorizontalPodAutoscaler \"test-revision\".")),
		}},
		WantErr: true,
		WantEvents: []string{
			Eventf(corev1.EventTypeWarning, "InternalError", "inducing failure for create horizontalpodautoscalers"),
		},
	}}

	defer ClearAllLoggers()
	table.Test(t, MakeFactory(func(listers *Listers, opt reconciler.Options) controller.Reconciler {
		return &Reconciler{
			Base:      reconciler.NewBase(opt, controllerAgentName),
			paLister:  listers.GetPodAutoscalerLister(),
			sksLister: listers.GetServerlessServiceLister(),
			hpaLister: listers.GetHorizontalPodAutoscalerLister(),
		}
	}))
}

func sks(ns, n string, so ...SKSOption) *nv1a1.ServerlessService {
	hpa := pa(n, ns, WithHPAClass)
	s := aresources.MakeSKS(hpa, nv1a1.SKSOperationModeServe)
	for _, opt := range so {
		opt(s)
	}
	return s
}

func key(name, namespace string) string {
	return namespace + "/" + name
}

func pa(name, namespace string, options ...PodAutoscalerOption) *autoscalingv1alpha1.PodAutoscaler {
	pa := &autoscalingv1alpha1.PodAutoscaler{
		ObjectMeta: metav1.ObjectMeta{
			Name:      name,
			Namespace: namespace,
		},
		Spec: autoscalingv1alpha1.PodAutoscalerSpec{
			ScaleTargetRef: autoscalingv1.CrossVersionObjectReference{
				APIVersion: "apps/v1",
				Kind:       "Deployment",
				Name:       name + "-deployment",
			},
			ServiceName:  name + "-service",
			ProtocolType: networking.ProtocolHTTP1,
		},
	}
	for _, opt := range options {
		opt(pa)
	}
	return pa
}

type hpaOption func(*autoscalingv1.HorizontalPodAutoscaler)

func withHPAOwnersRemoved(hpa *autoscalingv1.HorizontalPodAutoscaler) {
	hpa.OwnerReferences = nil
}

func hpa(name, namespace string, pa *autoscalingv1alpha1.PodAutoscaler, options ...hpaOption) *autoscalingv1.HorizontalPodAutoscaler {
	h := resources.MakeHPA(pa)
	for _, o := range options {
		o(h)
	}
	return h
}

type scaleOpt func(*autoscalingv1.Scale)

func scaleResource(namespace, name string, opts ...scaleOpt) *autoscalingv1.Scale {
	s := &autoscalingv1.Scale{
		ObjectMeta: metav1.ObjectMeta{
			Name:      name,
			Namespace: namespace,
		},
		Spec: autoscalingv1.ScaleSpec{
			Replicas: 1,
		},
		Status: autoscalingv1.ScaleStatus{
			Replicas: 42,
			Selector: "a=b",
		},
	}
	for _, opt := range opts {
		opt(s)
	}
	return s
}

func withLabelSelector(selector string) scaleOpt {
	return func(s *autoscalingv1.Scale) {
		s.Status.Selector = selector
	}
}

type deploymentOption func(*appsv1.Deployment)

func deploy(namespace, name string, opts ...deploymentOption) *appsv1.Deployment {
	s := &appsv1.Deployment{
		ObjectMeta: metav1.ObjectMeta{
			Name:      name + "-deployment",
			Namespace: namespace,
		},
		Spec: appsv1.DeploymentSpec{
			Selector: &metav1.LabelSelector{
				MatchLabels: map[string]string{
					"a": "b",
				},
			},
		},
		Status: appsv1.DeploymentStatus{
			Replicas: 42,
		},
	}
	for _, opt := range opts {
		opt(s)
	}
	return s
}<|MERGE_RESOLUTION|>--- conflicted
+++ resolved
@@ -159,7 +159,7 @@
 		}},
 		Key: key(testRevision, testNamespace),
 		WantUpdates: []ktesting.UpdateActionImpl{{
-			Object: sks(testNamespace, testRevision, WithSelector(usualSelector), WithSKSReady),
+			Object: sks(testNamespace, testRevision, WithDeployRef(deployName), WithSKSReady),
 		}},
 	}, {
 		Name: "reconcile unhappy sks",
@@ -168,7 +168,7 @@
 				pa(testRevision, testNamespace, WithHPAClass, WithMetricAnnotation("cpu"))),
 			pa(testRevision, testNamespace, WithHPAClass, WithTraffic),
 			deploy(testNamespace, testRevision),
-			sks(testNamespace, testRevision, WithSelector(map[string]string{"c": "d"}),
+			sks(testNamespace, testRevision, WithDeployRef(deployName+"-hairy"),
 				WithPubService, WithPrivateService),
 		},
 		WantStatusUpdates: []ktesting.UpdateActionImpl{{
@@ -178,11 +178,7 @@
 		}},
 		Key: key(testRevision, testNamespace),
 		WantUpdates: []ktesting.UpdateActionImpl{{
-<<<<<<< HEAD
-			Object: sks(testNamespace, testRevision, WithSelector(usualSelector), WithPubService, WithPrivateService),
-=======
-			Object: sks(testNamespace, testRevision, WithDeployRef(deployName)),
->>>>>>> d71657ee
+			Object: sks(testNamespace, testRevision, WithDeployRef(deployName), WithPubService, WithPrivateService),
 		}},
 	}, {
 		Name: "reconcile sks - update fails",
@@ -198,11 +194,7 @@
 		},
 		WantErr: true,
 		WantUpdates: []ktesting.UpdateActionImpl{{
-<<<<<<< HEAD
-			Object: sks(testNamespace, testRevision, WithSelector(usualSelector), WithSKSReady),
-=======
-			Object: sks(testNamespace, testRevision, WithDeployRef(deployName)),
->>>>>>> d71657ee
+			Object: sks(testNamespace, testRevision, WithDeployRef(deployName), WithSKSReady),
 		}},
 		WantEvents: []string{
 			Eventf(corev1.EventTypeWarning, "InternalError", "error reconciling SKS: error updating SKS test-revision: inducing failure for update serverlessservices"),
