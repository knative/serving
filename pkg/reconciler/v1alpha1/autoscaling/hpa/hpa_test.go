--- conflicted
+++ resolved
@@ -74,23 +74,12 @@
 	}, {
 		Name: "update hpa with target usage",
 		Objects: []runtime.Object{
-<<<<<<< HEAD
 			pa(testRevision, testNamespace, WithHPAClass, WithTraffic, WithTargetAnnotation("1")),
-			hpa(testRevision, testNamespace, WithHPAClass),
-		},
-		Key: key(testRevision, testNamespace),
-		WantUpdates: []clientgotesting.UpdateActionImpl{{
-			Object: hpa(testRevision, testNamespace, WithHPAClass, WithTargetAnnotation("1")),
-=======
-			pa(testRevision, testNamespace, WithHPAClass, WithTraffic, WithTargetAnnotation),
 			hpa(testRevision, testNamespace, WithHPAClass, WithMetricAnnotation("cpu")),
 		},
 		Key: key(testRevision, testNamespace),
 		WantUpdates: []clientgotesting.UpdateActionImpl{{
-			Object: hpa(testRevision, testNamespace, WithHPAClass, WithMetricAnnotation("cpu"),
-				// Add the target annotation, if missing.
-				WithTargetAnnotation),
->>>>>>> ce262fe2
+			Object: hpa(testRevision, testNamespace, WithHPAClass, WithTargetAnnotation("1"), WithMetricAnnotation("cpu")),
 		}},
 	}}
 
