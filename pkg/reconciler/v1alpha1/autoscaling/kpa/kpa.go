--- conflicted
+++ resolved
@@ -70,13 +70,8 @@
 	Update(ctx context.Context, metric *autoscaler.Decider) (*autoscaler.Decider, error)
 }
 
-<<<<<<< HEAD
-// KPAScaler knows how to scale the targets of KPA-Class PodAutoscalers.
-type KPAScaler interface {
-=======
-// Scaler knows how to scale the targets of kpa-class PodAutoscalers.
+// Scaler knows how to scale the targets of KPA-Class PodAutoscalers.
 type Scaler interface {
->>>>>>> 4f1a47c7
 	// Scale attempts to scale the given PA's target to the desired scale.
 	Scale(ctx context.Context, pa *pav1alpha1.PodAutoscaler, desiredScale int32) (int32, error)
 
@@ -295,7 +290,7 @@
 func (c *Reconciler) reconcileMetricsService(ctx context.Context, pa *pav1alpha1.PodAutoscaler) error {
 	logger := logging.FromContext(ctx)
 
-	scale, err := c.kpaScaler.GetScaleResource(pa)
+	scale, err := c.scaler.GetScaleResource(pa)
 	if err != nil {
 		logger.Debugw("Error Getting scale", zap.Error(err))
 		return err
