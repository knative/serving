/*
Copyright 2018 The Knative Authors

Licensed under the Apache License, Version 2.0 (the "License");
you may not use this file except in compliance with the License.
You may obtain a copy of the License at

    http://www.apache.org/licenses/LICENSE-2.0

Unless required by applicable law or agreed to in writing, software
distributed under the License is distributed on an "AS IS" BASIS,
WITHOUT WARRANTIES OR CONDITIONS OF ANY KIND, either express or implied.
See the License for the specific language governing permissions and
limitations under the License.
*/

package kpa

import (
	"context"
	"errors"
	"fmt"
	"strings"
	"testing"
	"time"

	"github.com/google/go-cmp/cmp"
	"github.com/knative/pkg/configmap"
	"github.com/knative/pkg/system"
	_ "github.com/knative/pkg/system/testing"
	"github.com/knative/serving/pkg/apis/autoscaling"
	kpa "github.com/knative/serving/pkg/apis/autoscaling/v1alpha1"
	"github.com/knative/serving/pkg/apis/serving"
	"github.com/knative/serving/pkg/apis/serving/v1alpha1"
	"github.com/knative/serving/pkg/autoscaler"
	fakeKna "github.com/knative/serving/pkg/client/clientset/versioned/fake"
	informers "github.com/knative/serving/pkg/client/informers/externalversions"
	"github.com/knative/serving/pkg/reconciler"
	"github.com/knative/serving/pkg/reconciler/v1alpha1/autoscaling/kpa/resources"
	"github.com/knative/serving/pkg/reconciler/v1alpha1/autoscaling/kpa/resources/names"
	revisionresources "github.com/knative/serving/pkg/reconciler/v1alpha1/revision/resources"
	. "github.com/knative/serving/pkg/reconciler/v1alpha1/testing"
	"go.uber.org/atomic"
	"golang.org/x/sync/errgroup"
	autoscalingv1 "k8s.io/api/autoscaling/v1"
	corev1 "k8s.io/api/core/v1"
	apierrors "k8s.io/apimachinery/pkg/api/errors"
	metav1 "k8s.io/apimachinery/pkg/apis/meta/v1"
	"k8s.io/apimachinery/pkg/runtime"
	"k8s.io/apimachinery/pkg/types"
	kubeinformers "k8s.io/client-go/informers"
	fakeK8s "k8s.io/client-go/kubernetes/fake"
	scalefake "k8s.io/client-go/scale/fake"
	clientgotesting "k8s.io/client-go/testing"
)

var (
	gracePeriod   = 60 * time.Second
	stableWindow  = 5 * time.Minute
	configMapData = map[string]string{
		"max-scale-up-rate":                       "1.0",
		"container-concurrency-target-percentage": "0.5",
		"container-concurrency-target-default":    "10.0",
		"stable-window":                           stableWindow.String(),
		"panic-window":                            "10s",
		"scale-to-zero-grace-period":              gracePeriod.String(),
		"tick-interval":                           "2s",
	}
)

func newConfigWatcher() configmap.Watcher {
	return configmap.NewStaticWatcher(&corev1.ConfigMap{
		ObjectMeta: metav1.ObjectMeta{
			Namespace: system.Namespace(),
			Name:      autoscaler.ConfigName,
		},
		Data: configMapData,
	})
}

func newDynamicConfig(t *testing.T) *autoscaler.DynamicConfig {
	dynConfig, err := autoscaler.NewDynamicConfigFromMap(configMapData, TestLogger(t))
	if err != nil {
		t.Errorf("Error creating DynamicConfig: %v", err)
	}
	return dynConfig
}

// TODO(#3591): Convert KPA tests to table tests.

func TestMetricsSvcIsReconciled(t *testing.T) {
	rev := newTestRevision(testNamespace, testRevision)
	ep := addEndpoint(makeEndpoints(rev))
	kpa := revisionresources.MakeKPA(rev)
	tests := []struct {
		name               string
		wantErr            string
		before             *corev1.Service
		crHook             func(runtime.Object) HookResult
		upHook             func(runtime.Object) HookResult
		hookShouldTO       bool // we expect 0 updates.
		scaleClientReactor func(*scalefake.FakeScaleClient)
		cubeClientReactor  func(*clientgotesting.Fake)
	}{{
		name: "svc does not exist",
		crHook: func(obj runtime.Object) HookResult {
			svc := obj.(*corev1.Service)
			if got, want := svc.Name, names.MetricsServiceName(kpa.Name); got != want {
				t.Errorf("MetricsServiceName = %s, want = %s", got, want)
			}
			return HookComplete
		},
	}, {
		name:         "svc does not exist and we fail to create",
		wantErr:      "this service shall not pass",
		hookShouldTO: true,
		crHook: func(obj runtime.Object) HookResult {
			svc := obj.(*corev1.Service)
			if got, want := svc.Name, names.MetricsServiceName(kpa.Name); got != want {
				t.Errorf("MetricsServiceName = %s, want = %s", got, want)
			}
			return HookComplete
		},
		cubeClientReactor: func(f *clientgotesting.Fake) {
			f.PrependReactor("create", "services", func(action clientgotesting.Action) (bool, runtime.Object, error) {
				return true, nil, errors.New("this service shall not pass")
			})
		},
	}, {
		name:         "scale fail",
		wantErr:      "I like to fail, and I cannot lie",
		hookShouldTO: true,
		before:       resources.MakeMetricsService(kpa, map[string]string{"a": "b"}),
		upHook: func(obj runtime.Object) HookResult {
			svc := obj.(*corev1.Service)
			t.Errorf("Unexpected update for service %s", svc.Name)
			return HookComplete
		},
		scaleClientReactor: func(fsc *scalefake.FakeScaleClient) {
			fsc.AddReactor("get", "deployments", func(action clientgotesting.Action) (bool, runtime.Object, error) {
				return true, nil, errors.New("I like to fail, and I cannot lie")
			})
		},
	}, {
		name:         "bad selector",
		wantErr:      "invalid selector: [i-am-not-a-valid-selector]",
		hookShouldTO: true,
		before:       resources.MakeMetricsService(kpa, map[string]string{"a": "b"}),
		upHook: func(obj runtime.Object) HookResult {
			svc := obj.(*corev1.Service)
			t.Errorf("Unexpected update for service %s", svc.Name)
			return HookComplete
		},
		scaleClientReactor: func(fsc *scalefake.FakeScaleClient) {
			fsc.AddReactor("get", "deployments", func(action clientgotesting.Action) (bool, runtime.Object, error) {
				ga := action.(clientgotesting.GetAction)
				return true, scaleA(ga, withLabelSelector("i-am-not-a-valid-selector,¡so-bite-me!")), nil
			})
		},
	}, {
		name:   "svc exists, no change",
		before: resources.MakeMetricsService(kpa, map[string]string{"a": "b"}),
		upHook: func(obj runtime.Object) HookResult {
			svc := obj.(*corev1.Service)
			t.Errorf("Unexpected update for service %s", svc.Name)
			return HookComplete
		},
		scaleClientReactor: func(fsc *scalefake.FakeScaleClient) {
			fsc.AddReactor("get", "deployments", func(action clientgotesting.Action) (bool, runtime.Object, error) {
				ga := action.(clientgotesting.GetAction)
				return true, scaleA(ga), nil
			})
		},
		hookShouldTO: true,
	}, {
		name:   "svc exists, need update",
		before: resources.MakeMetricsService(kpa, map[string]string{"hot": "stuff"}),
		upHook: func(obj runtime.Object) HookResult {
			svc := obj.(*corev1.Service)
			// What's being updated.
			if got, want := svc.Spec.Selector, map[string]string{"a": "b"}; !cmp.Equal(got, want) {
				t.Errorf("Selector = %v, want = %v, diff = %s", got, want, cmp.Diff(got, want))
			}
			return HookComplete
		},
		scaleClientReactor: func(fsc *scalefake.FakeScaleClient) {
			fsc.AddReactor("get", "deployments", func(action clientgotesting.Action) (bool, runtime.Object, error) {
				ga := action.(clientgotesting.GetAction)
				return true, scaleA(ga), nil
			})
		},
	}, {
		name:         "svc exists, need update, update fails",
		before:       resources.MakeMetricsService(kpa, map[string]string{"hot": "stuff"}),
		wantErr:      "I think I'm immutable",
		hookShouldTO: true,
		upHook: func(obj runtime.Object) HookResult {
			svc := obj.(*corev1.Service)
			// What's being updated.
			if got, want := svc.Spec.Selector, map[string]string{"a": "b"}; !cmp.Equal(got, want) {
				t.Errorf("Selector = %v, want = %v, diff = %s", got, want, cmp.Diff(got, want))
			}
			return HookComplete
		},
		scaleClientReactor: func(fsc *scalefake.FakeScaleClient) {
			fsc.AddReactor("get", "deployments", func(action clientgotesting.Action) (bool, runtime.Object, error) {
				ga := action.(clientgotesting.GetAction)
				return true, scaleA(ga), nil
			})
		},
		cubeClientReactor: func(f *clientgotesting.Fake) {
			f.PrependReactor("update", "services", func(action clientgotesting.Action) (bool, runtime.Object, error) {
				return true, nil, errors.New("I think I'm immutable")
			})
		},
	}, {
		name: "svc exists, wrong owner",
		before: func() *corev1.Service {
			s := resources.MakeMetricsService(kpa, map[string]string{"hot": "stuff"})
			s.OwnerReferences[0].UID = types.UID("1984")
			return s
		}(),
		wantErr:      "does not own Service",
		hookShouldTO: true,
	}}
	for _, test := range tests {
		test := test
		// TODO(vagababov): refactor to avoid duplicate work for setup.
		t.Run(test.name, func(t *testing.T) {
			//t.Parallel()
			kubeClient := fakeK8s.NewSimpleClientset()
			servingClient := fakeKna.NewSimpleClientset()

			stopCh := make(chan struct{}) // Autoclosed in testMetrics.
			createdCh := make(chan struct{}, 1)
			defer close(createdCh)

			opts := reconciler.Options{
				KubeClientSet:    kubeClient,
				ServingClientSet: servingClient,
				Logger:           TestLogger(t),
			}

			servingInformer := informers.NewSharedInformerFactory(servingClient, 0)
			kubeInformer := kubeinformers.NewSharedInformerFactory(kubeClient, 0)

			scaleClient := &scalefake.FakeScaleClient{}
			if test.scaleClientReactor != nil {
				test.scaleClientReactor(scaleClient)
			}
			if test.cubeClientReactor != nil {
				test.cubeClientReactor(&kubeClient.Fake)
			}
			kpaScaler := NewKPAScaler(servingClient, scaleClient, TestLogger(t), newConfigWatcher())

			// This makes controller reconcile synchronously.
			dynConf := newDynamicConfig(t)
			fakeMetrics := newTestKPAMetrics(createdCh, stopCh)
			fakeMetrics.Create(context.Background(), resources.MakeMetric(context.Background(), kpa, dynConf.Current()))
			ctl := NewController(&opts,
				servingInformer.Autoscaling().V1alpha1().PodAutoscalers(),
				kubeInformer.Core().V1().Services(),
				kubeInformer.Core().V1().Endpoints(),
				fakeMetrics,
				kpaScaler,
				dynConf,
			)

			servingClient.ServingV1alpha1().Revisions(testNamespace).Create(rev)
			servingInformer.Serving().V1alpha1().Revisions().Informer().GetIndexer().Add(rev)
			kubeClient.CoreV1().Endpoints(testNamespace).Create(ep)
			kubeInformer.Core().V1().Endpoints().Informer().GetIndexer().Add(ep)
			servingClient.AutoscalingV1alpha1().PodAutoscalers(testNamespace).Create(kpa)
			servingInformer.Autoscaling().V1alpha1().PodAutoscalers().Informer().GetIndexer().Add(kpa)

			if test.before != nil {
				kubeClient.CoreV1().Services(testNamespace).Create(test.before)
				kubeInformer.Core().V1().Services().Informer().GetIndexer().Add(test.before)
			}
			h := NewHooks()
			if test.crHook != nil {
				h.OnCreate(&kubeClient.Fake, "services", test.crHook)
			}
			if test.upHook != nil {
				h.OnUpdate(&kubeClient.Fake, "services", test.upHook)
			}
			if test.scaleClientReactor != nil {

				test.scaleClientReactor(scaleClient)
			}
			if test.cubeClientReactor != nil {
				test.cubeClientReactor(&kubeClient.Fake)
			}
			err := ctl.Reconciler.Reconcile(context.Background(), testNamespace+"/"+testRevision)
			if err != nil {
				if got, want := err.Error(), test.wantErr; !strings.Contains(got, want) {
					t.Errorf("Error = %q, want: %q", got, want)
				}
			} else if test.wantErr != "" {
				t.Fatal("Expected an error")
			}

			// Hooks should be completed by now, for non TO tests.
			if err := h.WaitForHooks(30 * time.Millisecond); err != nil && !test.hookShouldTO {
				t.Errorf("Metrics Service manipulation faltered: %v", err)
			}
		})
	}
}

type scaleOpt func(*autoscalingv1.Scale)

func withLabelSelector(selector string) scaleOpt {
	return func(s *autoscalingv1.Scale) {
		s.Status.Selector = selector
	}
}

func scaleA(ga clientgotesting.GetAction, opts ...scaleOpt) *autoscalingv1.Scale {
	s := &autoscalingv1.Scale{
		ObjectMeta: metav1.ObjectMeta{
			Name:      ga.GetName(),
			Namespace: ga.GetNamespace(),
		},
		Spec: autoscalingv1.ScaleSpec{
			Replicas: 42,
		},
		Status: autoscalingv1.ScaleStatus{
			Replicas: 42,
			Selector: "a=b",
		},
	}
	for _, opt := range opts {
		opt(s)
	}
	return s
}
func TestControllerSynchronizesCreatesAndDeletes(t *testing.T) {
	kubeClient := fakeK8s.NewSimpleClientset()
	servingClient := fakeKna.NewSimpleClientset()

	stopCh := make(chan struct{})
	createdCh := make(chan struct{})
	defer close(createdCh)

	opts := reconciler.Options{
		KubeClientSet:    kubeClient,
		ServingClientSet: servingClient,
		Logger:           TestLogger(t),
	}

	servingInformer := informers.NewSharedInformerFactory(servingClient, 0)
	kubeInformer := kubeinformers.NewSharedInformerFactory(kubeClient, 0)

	scaleClient := &scalefake.FakeScaleClient{}
	kpaScaler := NewKPAScaler(servingClient, scaleClient, TestLogger(t), newConfigWatcher())

	fakeMetrics := newTestDeciders(createdCh, stopCh)
	ctl := NewController(&opts,
		servingInformer.Autoscaling().V1alpha1().PodAutoscalers(),
		kubeInformer.Core().V1().Services(),
		kubeInformer.Core().V1().Endpoints(),
		fakeMetrics,
		kpaScaler,
		newDynamicConfig(t),
	)

	rev := newTestRevision(testNamespace, testRevision)
	servingClient.ServingV1alpha1().Revisions(testNamespace).Create(rev)
	servingInformer.Serving().V1alpha1().Revisions().Informer().GetIndexer().Add(rev)
	ep := addEndpoint(makeEndpoints(rev))
	kubeClient.CoreV1().Endpoints(testNamespace).Create(ep)
	kubeInformer.Core().V1().Endpoints().Informer().GetIndexer().Add(ep)
	kpa := revisionresources.MakeKPA(rev)
	servingClient.AutoscalingV1alpha1().PodAutoscalers(testNamespace).Create(kpa)
	servingInformer.Autoscaling().V1alpha1().PodAutoscalers().Informer().GetIndexer().Add(kpa)

	msvc := resources.MakeMetricsService(kpa, map[string]string{
		serving.RevisionLabelKey: rev.Name,
	})
	kubeClient.CoreV1().Services(testNamespace).Create(msvc)
	kubeInformer.Core().V1().Services().Informer().GetIndexer().Add(msvc)

	reconcileGrp := errgroup.Group{}
	reconcileGrp.Go(func() error {
		return ctl.Reconciler.Reconcile(context.Background(), testNamespace+"/"+testRevision)
	})

	// Ensure revision creation has been seen before deleting it.
	select {
	case <-createdCh:
	case <-time.After(3 * time.Second):
		t.Fatal("Revision creation notification timed out")
	}

	// Wait for the Reconcile to complete.
	if err := reconcileGrp.Wait(); err != nil {
		t.Errorf("Reconcile() = %v", err)
	}

	if count := fakeMetrics.createCallCount.Load(); count != 1 {
		t.Fatalf("Create called %d times instead of once", count)
	}

	newKPA, err := servingClient.AutoscalingV1alpha1().PodAutoscalers(kpa.Namespace).Get(
		kpa.Name, metav1.GetOptions{})
	if err != nil {
		t.Errorf("Get() = %v", err)
	}
	if cond := newKPA.Status.GetCondition("Ready"); cond == nil || cond.Status != "True" {
		t.Errorf("GetCondition(Ready) = %v, wanted True", cond)
	}

	servingClient.ServingV1alpha1().Revisions(testNamespace).Delete(testRevision, nil)
	servingInformer.Serving().V1alpha1().Revisions().Informer().GetIndexer().Delete(rev)
	servingClient.AutoscalingV1alpha1().PodAutoscalers(testNamespace).Delete(testRevision, nil)
	servingInformer.Autoscaling().V1alpha1().PodAutoscalers().Informer().GetIndexer().Delete(kpa)
	if err := ctl.Reconciler.Reconcile(context.Background(), testNamespace+"/"+testRevision); err != nil {
		t.Errorf("Reconcile() = %v", err)
	}

	if fakeMetrics.deleteCallCount.Load() == 0 {
		t.Fatal("Delete was not called")
	}

	if fakeMetrics.deleteBeforeCreate.Load() {
		t.Fatal("Delete ran before OnPresent")
	}
}

func TestUpdate(t *testing.T) {
	kubeClient := fakeK8s.NewSimpleClientset()
	servingClient := fakeKna.NewSimpleClientset()

	stopCh := make(chan struct{})
	createdCh := make(chan struct{})
	defer close(createdCh)

	opts := reconciler.Options{
		KubeClientSet:    kubeClient,
		ServingClientSet: servingClient,
		Logger:           TestLogger(t),
	}

	servingInformer := informers.NewSharedInformerFactory(servingClient, 0)
	kubeInformer := kubeinformers.NewSharedInformerFactory(kubeClient, 0)

	scaleClient := &scalefake.FakeScaleClient{}
	kpaScaler := NewKPAScaler(servingClient, scaleClient, TestLogger(t), newConfigWatcher())

	fakeMetrics := newTestDeciders(createdCh, stopCh)
	ctl := NewController(&opts,
		servingInformer.Autoscaling().V1alpha1().PodAutoscalers(),
		kubeInformer.Core().V1().Services(),
		kubeInformer.Core().V1().Endpoints(),
		fakeMetrics,
		kpaScaler,
		newDynamicConfig(t),
	)

	rev := newTestRevision(testNamespace, testRevision)
	servingClient.ServingV1alpha1().Revisions(testNamespace).Create(rev)
	servingInformer.Serving().V1alpha1().Revisions().Informer().GetIndexer().Add(rev)
	ep := addEndpoint(makeEndpoints(rev))
	kubeClient.CoreV1().Endpoints(testNamespace).Create(ep)
	kubeInformer.Core().V1().Endpoints().Informer().GetIndexer().Add(ep)
	kpa := revisionresources.MakeKPA(rev)
	servingClient.AutoscalingV1alpha1().PodAutoscalers(testNamespace).Create(kpa)
	servingInformer.Autoscaling().V1alpha1().PodAutoscalers().Informer().GetIndexer().Add(kpa)

	msvc := resources.MakeMetricsService(kpa, map[string]string{
		serving.RevisionLabelKey: rev.Name,
	})
	kubeClient.CoreV1().Services(testNamespace).Create(msvc)
	kubeInformer.Core().V1().Services().Informer().GetIndexer().Add(msvc)

	reconcileGrp := errgroup.Group{}
	reconcileGrp.Go(func() error {
		return ctl.Reconciler.Reconcile(context.Background(), testNamespace+"/"+testRevision)
	})

	// Ensure revision creation has been seen before updating it.
	select {
	case <-createdCh:
	case <-time.After(3 * time.Second):
		t.Fatal("Revision creation notification timed out")
	}

	// Wait for the Reconcile to complete.
	if err := reconcileGrp.Wait(); err != nil {
		t.Errorf("Reconcile() = %v", err)
	}

	if count := fakeMetrics.createCallCount.Load(); count != 1 {
		t.Fatalf("Create called %d times instead of once", count)
	}

	newKPA, err := servingClient.AutoscalingV1alpha1().PodAutoscalers(kpa.Namespace).Get(
		kpa.Name, metav1.GetOptions{})
	if err != nil {
		t.Errorf("Get() = %v", err)
	}
	if cond := newKPA.Status.GetCondition("Ready"); cond == nil || cond.Status != "True" {
		t.Errorf("GetCondition(Ready) = %v, wanted True", cond)
	}

	// Update the KPA container concurrency.
	kpa.Spec.ContainerConcurrency = 2
	servingClient.AutoscalingV1alpha1().PodAutoscalers(testNamespace).Update(kpa)
	servingInformer.Autoscaling().V1alpha1().PodAutoscalers().Informer().GetIndexer().Update(kpa)

	if err := ctl.Reconciler.Reconcile(context.Background(), testNamespace+"/"+testRevision); err != nil {
		t.Errorf("Reconcile() = %v", err)
	}

	if fakeMetrics.updateCallCount.Load() == 0 {
		t.Fatal("Update was not called")
	}
}

func TestNonKPAClass(t *testing.T) {
	kubeClient := fakeK8s.NewSimpleClientset()
	servingClient := fakeKna.NewSimpleClientset()

	stopCh := make(chan struct{})
	createdCh := make(chan struct{})
	defer close(createdCh)

	opts := reconciler.Options{
		KubeClientSet:    kubeClient,
		ServingClientSet: servingClient,
		Logger:           TestLogger(t),
	}

	servingInformer := informers.NewSharedInformerFactory(servingClient, 0)
	kubeInformer := kubeinformers.NewSharedInformerFactory(kubeClient, 0)

	scaleClient := &scalefake.FakeScaleClient{}
	kpaScaler := NewKPAScaler(servingClient, scaleClient, TestLogger(t), newConfigWatcher())

	fakeMetrics := newTestDeciders(createdCh, stopCh)
	ctl := NewController(&opts,
		servingInformer.Autoscaling().V1alpha1().PodAutoscalers(),
		kubeInformer.Core().V1().Services(),
		kubeInformer.Core().V1().Endpoints(),
		fakeMetrics,
		kpaScaler,
		newDynamicConfig(t),
	)

	rev := newTestRevision(testNamespace, testRevision)
	rev.Annotations = map[string]string{
		autoscaling.ClassAnnotationKey: autoscaling.HPA, // non "kpa" class
	}

	servingClient.ServingV1alpha1().Revisions(testNamespace).Create(rev)
	servingInformer.Serving().V1alpha1().Revisions().Informer().GetIndexer().Add(rev)
	kpa := revisionresources.MakeKPA(rev)
	servingClient.AutoscalingV1alpha1().PodAutoscalers(testNamespace).Create(kpa)
	servingInformer.Autoscaling().V1alpha1().PodAutoscalers().Informer().GetIndexer().Add(kpa)

	reconcileCh := make(chan error)
	go func() {
		defer close(reconcileCh)
		if err := ctl.Reconciler.Reconcile(context.Background(), testNamespace+"/"+testRevision); err != nil {
			reconcileCh <- err
		}
	}()

	// Wait for reconcile to finish
	select {
	case err, ok := <-reconcileCh:
		if ok && err != nil {
			t.Errorf("Reconcile() = %v", err)
		}
	case <-time.After(3 * time.Second):
		t.Fatal("Reconciliation timed out")
	}

	// Verify no Deciders were created
	if fakeMetrics.createCallCount.Load() != 0 {
		t.Error("Unexpected Deciders created")
	}
}

func TestNoEndpoints(t *testing.T) {
	kubeClient := fakeK8s.NewSimpleClientset()
	servingClient := fakeKna.NewSimpleClientset()

	stopCh := make(chan struct{})
	createdCh := make(chan struct{})
	defer close(createdCh)

	opts := reconciler.Options{
		KubeClientSet:    kubeClient,
		ServingClientSet: servingClient,
		Logger:           TestLogger(t),
	}

	servingInformer := informers.NewSharedInformerFactory(servingClient, 0)
	kubeInformer := kubeinformers.NewSharedInformerFactory(kubeClient, 0)

	scaleClient := &scalefake.FakeScaleClient{}
	kpaScaler := NewKPAScaler(servingClient, scaleClient, TestLogger(t), newConfigWatcher())

	fakeMetrics := newTestDeciders(createdCh, stopCh)
	ctl := NewController(&opts,
		servingInformer.Autoscaling().V1alpha1().PodAutoscalers(),
		kubeInformer.Core().V1().Services(),
		kubeInformer.Core().V1().Endpoints(),
		fakeMetrics,
		kpaScaler,
		newDynamicConfig(t),
	)

	rev := newTestRevision(testNamespace, testRevision)
	servingClient.ServingV1alpha1().Revisions(testNamespace).Create(rev)
	servingInformer.Serving().V1alpha1().Revisions().Informer().GetIndexer().Add(rev)
	// These do not exist yet.
	// ep := addEndpoint(makeEndpoints(rev))
	// kubeClient.CoreV1().Endpoints(testNamespace).Create(ep)
	// kubeInformer.Core().V1().Endpoints().Informer().GetIndexer().Add(ep)
	kpa := revisionresources.MakeKPA(rev)
	servingClient.AutoscalingV1alpha1().PodAutoscalers(testNamespace).Create(kpa)
	servingInformer.Autoscaling().V1alpha1().PodAutoscalers().Informer().GetIndexer().Add(kpa)

	reconcileGrp := errgroup.Group{}
	reconcileGrp.Go(func() error {
		return ctl.Reconciler.Reconcile(context.Background(), testNamespace+"/"+testRevision)
	})

	// Wait for the Reconcile to complete.
	<-createdCh
	if err := reconcileGrp.Wait(); err != nil {
		t.Errorf("Reconcile() = %v", err)
	}

	newKPA, err := servingClient.AutoscalingV1alpha1().PodAutoscalers(kpa.Namespace).Get(
		kpa.Name, metav1.GetOptions{})
	if err != nil {
		t.Errorf("Get() = %v", err)
	}
	if cond := newKPA.Status.GetCondition("Ready"); cond == nil || cond.Status != "Unknown" {
		t.Errorf("GetCondition(Ready) = %v, wanted Unknown", cond)
	}
}

func TestEmptyEndpoints(t *testing.T) {
	kubeClient := fakeK8s.NewSimpleClientset()
	servingClient := fakeKna.NewSimpleClientset()

	stopCh := make(chan struct{})
	createdCh := make(chan struct{})
	defer close(createdCh)

	opts := reconciler.Options{
		KubeClientSet:    kubeClient,
		ServingClientSet: servingClient,
		Logger:           TestLogger(t),
	}

	servingInformer := informers.NewSharedInformerFactory(servingClient, 0)
	kubeInformer := kubeinformers.NewSharedInformerFactory(kubeClient, 0)

	scaleClient := &scalefake.FakeScaleClient{}
	kpaScaler := NewKPAScaler(servingClient, scaleClient, TestLogger(t), newConfigWatcher())

	fakeMetrics := newTestDeciders(createdCh, stopCh)
	ctl := NewController(&opts,
		servingInformer.Autoscaling().V1alpha1().PodAutoscalers(),
		kubeInformer.Core().V1().Services(),
		kubeInformer.Core().V1().Endpoints(),
		fakeMetrics,
		kpaScaler,
		newDynamicConfig(t),
	)

	rev := newTestRevision(testNamespace, testRevision)
	servingClient.ServingV1alpha1().Revisions(testNamespace).Create(rev)
	servingInformer.Serving().V1alpha1().Revisions().Informer().GetIndexer().Add(rev)
	// This is empty still.
	ep := makeEndpoints(rev)
	kubeClient.CoreV1().Endpoints(testNamespace).Create(ep)
	kubeInformer.Core().V1().Endpoints().Informer().GetIndexer().Add(ep)
	kpa := revisionresources.MakeKPA(rev)
	servingClient.AutoscalingV1alpha1().PodAutoscalers(testNamespace).Create(kpa)
	servingInformer.Autoscaling().V1alpha1().PodAutoscalers().Informer().GetIndexer().Add(kpa)

	reconcileGrp := errgroup.Group{}
	reconcileGrp.Go(func() error {
		return ctl.Reconciler.Reconcile(context.Background(), testNamespace+"/"+testRevision)
	})

	// Wait for the Reconcile to complete.
	<-createdCh
	if err := reconcileGrp.Wait(); err != nil {
		t.Errorf("Reconcile() = %v", err)
	}

	newKPA, err := servingClient.AutoscalingV1alpha1().PodAutoscalers(kpa.Namespace).Get(
		kpa.Name, metav1.GetOptions{})
	if err != nil {
		t.Errorf("Get() = %v", err)
	}
	if cond := newKPA.Status.GetCondition("Ready"); cond == nil || cond.Status != "Unknown" {
		t.Errorf("GetCondition(Ready) = %v, wanted Unknown", cond)
	}
}

func TestControllerCreateError(t *testing.T) {
	kubeClient := fakeK8s.NewSimpleClientset()
	servingClient := fakeKna.NewSimpleClientset()

	key := testNamespace + "/" + testRevision
	want := apierrors.NewBadRequest("asdf")

	opts := reconciler.Options{
		KubeClientSet:    kubeClient,
		ServingClientSet: servingClient,
		Logger:           TestLogger(t),
	}

	servingInformer := informers.NewSharedInformerFactory(servingClient, 0)
	kubeInformer := kubeinformers.NewSharedInformerFactory(kubeClient, 0)
	scaleClient := &scalefake.FakeScaleClient{}
	kpaScaler := NewKPAScaler(servingClient, scaleClient, TestLogger(t), newConfigWatcher())

	ctl := NewController(&opts,
		servingInformer.Autoscaling().V1alpha1().PodAutoscalers(),
		kubeInformer.Core().V1().Services(),
		kubeInformer.Core().V1().Endpoints(),
<<<<<<< HEAD
		&failingKPAMetrics{
			getErr:    apierrors.NewNotFound(kpa.Resource("Metrics"), key),
=======
		&failingDeciders{
			getErr:    errors.NewNotFound(kpa.Resource("Metrics"), key),
>>>>>>> 8a6c8f92
			createErr: want,
		},
		kpaScaler,
		newDynamicConfig(t),
	)

	kpa := revisionresources.MakeKPA(newTestRevision(testNamespace, testRevision))
	servingClient.AutoscalingV1alpha1().PodAutoscalers(testNamespace).Create(kpa)
	servingInformer.Autoscaling().V1alpha1().PodAutoscalers().Informer().GetIndexer().Add(kpa)

	got := ctl.Reconciler.Reconcile(context.Background(), key)
	if got != want {
		t.Errorf("Reconcile() = %v, wanted %v", got, want)
	}
}

func TestControllerUpdateError(t *testing.T) {
	kubeClient := fakeK8s.NewSimpleClientset()
	servingClient := fakeKna.NewSimpleClientset()

	key := testNamespace + "/" + testRevision
	want := apierrors.NewBadRequest("asdf")

	opts := reconciler.Options{
		KubeClientSet:    kubeClient,
		ServingClientSet: servingClient,
		Logger:           TestLogger(t),
	}

	servingInformer := informers.NewSharedInformerFactory(servingClient, 0)
	kubeInformer := kubeinformers.NewSharedInformerFactory(kubeClient, 0)
	scaleClient := &scalefake.FakeScaleClient{}
	kpaScaler := NewKPAScaler(servingClient, scaleClient, TestLogger(t), newConfigWatcher())

	ctl := NewController(&opts,
		servingInformer.Autoscaling().V1alpha1().PodAutoscalers(),
		kubeInformer.Core().V1().Services(),
		kubeInformer.Core().V1().Endpoints(),
<<<<<<< HEAD
		&failingKPAMetrics{
			getErr:    apierrors.NewNotFound(kpa.Resource("Metrics"), key),
=======
		&failingDeciders{
			getErr:    errors.NewNotFound(kpa.Resource("Metrics"), key),
>>>>>>> 8a6c8f92
			createErr: want,
		},
		kpaScaler,
		newDynamicConfig(t),
	)

	kpa := revisionresources.MakeKPA(newTestRevision(testNamespace, testRevision))
	servingClient.AutoscalingV1alpha1().PodAutoscalers(testNamespace).Create(kpa)
	servingInformer.Autoscaling().V1alpha1().PodAutoscalers().Informer().GetIndexer().Add(kpa)

	got := ctl.Reconciler.Reconcile(context.Background(), key)
	if got != want {
		t.Errorf("Reconcile() = %v, wanted %v", got, want)
	}
}

func TestControllerGetError(t *testing.T) {
	kubeClient := fakeK8s.NewSimpleClientset()
	servingClient := fakeKna.NewSimpleClientset()

	key := testNamespace + "/" + testRevision
	want := apierrors.NewBadRequest("asdf")

	opts := reconciler.Options{
		KubeClientSet:    kubeClient,
		ServingClientSet: servingClient,
		Logger:           TestLogger(t),
	}

	servingInformer := informers.NewSharedInformerFactory(servingClient, 0)
	kubeInformer := kubeinformers.NewSharedInformerFactory(kubeClient, 0)
	scaleClient := &scalefake.FakeScaleClient{}
	kpaScaler := NewKPAScaler(servingClient, scaleClient, TestLogger(t), newConfigWatcher())

	ctl := NewController(&opts,
		servingInformer.Autoscaling().V1alpha1().PodAutoscalers(),
		kubeInformer.Core().V1().Services(),
		kubeInformer.Core().V1().Endpoints(),
		&failingDeciders{
			getErr: want,
		},
		kpaScaler,
		newDynamicConfig(t),
	)

	kpa := revisionresources.MakeKPA(newTestRevision(testNamespace, testRevision))
	servingClient.AutoscalingV1alpha1().PodAutoscalers(testNamespace).Create(kpa)
	servingInformer.Autoscaling().V1alpha1().PodAutoscalers().Informer().GetIndexer().Add(kpa)

	got := ctl.Reconciler.Reconcile(context.Background(), key)
	if got != want {
		t.Errorf("Reconcile() = %v, wanted %v", got, want)
	}
}

func TestScaleFailure(t *testing.T) {
	kubeClient := fakeK8s.NewSimpleClientset()
	servingClient := fakeKna.NewSimpleClientset()

	stopCh := make(chan struct{})
	createdCh := make(chan struct{})
	defer close(createdCh)

	opts := reconciler.Options{
		KubeClientSet:    kubeClient,
		ServingClientSet: servingClient,
		Logger:           TestLogger(t),
	}

	servingInformer := informers.NewSharedInformerFactory(servingClient, 0)
	kubeInformer := kubeinformers.NewSharedInformerFactory(kubeClient, 0)

	scaleClient := &scalefake.FakeScaleClient{}
	kpaScaler := NewKPAScaler(servingClient, scaleClient, TestLogger(t), newConfigWatcher())

	fakeMetrics := newTestDeciders(createdCh, stopCh)
	ctl := NewController(&opts,
		servingInformer.Autoscaling().V1alpha1().PodAutoscalers(),
		kubeInformer.Core().V1().Services(),
		kubeInformer.Core().V1().Endpoints(),
		fakeMetrics,
		kpaScaler,
		newDynamicConfig(t),
	)

	// Only put the KPA in the lister, which will prompt failures scaling it.
	rev := newTestRevision(testNamespace, testRevision)
	kpa := revisionresources.MakeKPA(rev)
	servingInformer.Autoscaling().V1alpha1().PodAutoscalers().Informer().GetIndexer().Add(kpa)

	reconcileGrp := errgroup.Group{}
	reconcileGrp.Go(func() error {
		return ctl.Reconciler.Reconcile(context.Background(), testNamespace+"/"+testRevision)
	})

	// Ensure revision creation has been seen before deleting it.
	select {
	case <-createdCh:
	case <-time.After(3 * time.Second):
		t.Fatal("Revision creation notification timed out")
	}

	if err := reconcileGrp.Wait(); err == nil {
		t.Error("Reconcile() = nil, wanted error")
	}
}

func TestBadKey(t *testing.T) {
	kubeClient := fakeK8s.NewSimpleClientset()
	servingClient := fakeKna.NewSimpleClientset()

	opts := reconciler.Options{
		KubeClientSet:    kubeClient,
		ServingClientSet: servingClient,
		Logger:           TestLogger(t),
	}

	servingInformer := informers.NewSharedInformerFactory(servingClient, 0)
	kubeInformer := kubeinformers.NewSharedInformerFactory(kubeClient, 0)
	scaleClient := &scalefake.FakeScaleClient{}
	kpaScaler := NewKPAScaler(servingClient, scaleClient, TestLogger(t), newConfigWatcher())

	ctl := NewController(&opts,
		servingInformer.Autoscaling().V1alpha1().PodAutoscalers(),
		kubeInformer.Core().V1().Services(),
		kubeInformer.Core().V1().Endpoints(),
		&failingDeciders{},
		kpaScaler,
		newDynamicConfig(t),
	)

	err := ctl.Reconciler.Reconcile(context.Background(), "too/many/parts")
	if err != nil {
		t.Errorf("Reconcile() = %v", err)
	}
}

func newTestDeciders(createdCh chan struct{}, stopCh chan struct{}) *testDeciders {
	return &testDeciders{
		createCallCount:    atomic.NewUint32(0),
		deleteCallCount:    atomic.NewUint32(0),
		updateCallCount:    atomic.NewUint32(0),
		deleteBeforeCreate: atomic.NewBool(false),
		createdCh:          createdCh,
		stopCh:             stopCh,
	}
}

type testDeciders struct {
	createCallCount    *atomic.Uint32
	deleteCallCount    *atomic.Uint32
	updateCallCount    *atomic.Uint32
	deleteBeforeCreate *atomic.Bool
	createdCh          chan struct{}
	stopCh             chan struct{}
	decider            *autoscaler.Decider
}

<<<<<<< HEAD
func (km *testKPAMetrics) Get(ctx context.Context, namespace, name string) (*autoscaler.Metric, error) {
	if km.metric == nil {
		return nil, apierrors.NewNotFound(kpa.Resource("Metrics"), autoscaler.NewMetricKey(namespace, name))
=======
func (km *testDeciders) Get(ctx context.Context, namespace, name string) (*autoscaler.Decider, error) {
	if km.decider == nil {
		return nil, errors.NewNotFound(kpa.Resource("Metrics"), autoscaler.NewMetricKey(namespace, name))
>>>>>>> 8a6c8f92
	}
	return km.decider, nil
}

func (km *testDeciders) Create(ctx context.Context, desider *autoscaler.Decider) (*autoscaler.Decider, error) {
	km.decider = desider
	km.createCallCount.Add(1)
	km.createdCh <- struct{}{}
	return desider, nil
}

func (km *testDeciders) Delete(ctx context.Context, namespace, name string) error {
	km.decider = nil
	km.deleteCallCount.Add(1)
	if km.createCallCount.Load() > 0 {
		// OnAbsent may be called more than once
		if km.deleteCallCount.Load() == 1 {
			close(km.stopCh)
		}
	} else {
		km.deleteBeforeCreate.Store(true)
	}
	return nil
}

func (km *testDeciders) Update(ctx context.Context, decider *autoscaler.Decider) (*autoscaler.Decider, error) {
	km.decider = decider
	km.updateCallCount.Add(1)
	return decider, nil
}

func (km *testDeciders) Watch(fn func(string)) {
}

type failingDeciders struct {
	getErr    error
	createErr error
	deleteErr error
}

func (km *failingDeciders) Get(ctx context.Context, namespace, name string) (*autoscaler.Decider, error) {
	return nil, km.getErr
}

func (km *failingDeciders) Create(ctx context.Context, metric *autoscaler.Decider) (*autoscaler.Decider, error) {
	return nil, km.createErr
}

func (km *failingDeciders) Delete(ctx context.Context, namespace, name string) error {
	return km.deleteErr
}

func (km *failingDeciders) Watch(fn func(string)) {
}

func (km *failingDeciders) Update(ctx context.Context, metric *autoscaler.Decider) (*autoscaler.Decider, error) {
	return metric, nil
}

func newTestRevision(namespace string, name string) *v1alpha1.Revision {
	return &v1alpha1.Revision{
		ObjectMeta: metav1.ObjectMeta{
			SelfLink:  fmt.Sprintf("/apis/ela/v1alpha1/namespaces/%s/revisions/%s", namespace, name),
			Name:      name,
			Namespace: namespace,
		},
		Spec: v1alpha1.RevisionSpec{
			Container: corev1.Container{
				Image:      "gcr.io/repo/image",
				Command:    []string{"echo"},
				Args:       []string{"hello", "world"},
				WorkingDir: "/tmp",
			},
			DeprecatedConcurrencyModel: v1alpha1.RevisionRequestConcurrencyModelSingle,
		},
	}
}

func makeEndpoints(rev *v1alpha1.Revision) *corev1.Endpoints {
	service := revisionresources.MakeK8sService(rev)
	return &corev1.Endpoints{
		ObjectMeta: metav1.ObjectMeta{
			Namespace: service.Namespace,
			Name:      service.Name,
		},
	}
}

func addEndpoint(ep *corev1.Endpoints) *corev1.Endpoints {
	ep.Subsets = []corev1.EndpointSubset{{
		Addresses: []corev1.EndpointAddress{{IP: "127.0.0.1"}},
	}}
	return ep
}<|MERGE_RESOLUTION|>--- conflicted
+++ resolved
@@ -255,8 +255,8 @@
 
 			// This makes controller reconcile synchronously.
 			dynConf := newDynamicConfig(t)
-			fakeMetrics := newTestKPAMetrics(createdCh, stopCh)
-			fakeMetrics.Create(context.Background(), resources.MakeMetric(context.Background(), kpa, dynConf.Current()))
+			fakeMetrics := newTestDeciders(createdCh, stopCh)
+			fakeMetrics.Create(context.Background(), resources.MakeDecider(context.Background(), kpa, dynConf.Current()))
 			ctl := NewController(&opts,
 				servingInformer.Autoscaling().V1alpha1().PodAutoscalers(),
 				kubeInformer.Core().V1().Services(),
@@ -729,13 +729,8 @@
 		servingInformer.Autoscaling().V1alpha1().PodAutoscalers(),
 		kubeInformer.Core().V1().Services(),
 		kubeInformer.Core().V1().Endpoints(),
-<<<<<<< HEAD
-		&failingKPAMetrics{
+		&failingDeciders{
 			getErr:    apierrors.NewNotFound(kpa.Resource("Metrics"), key),
-=======
-		&failingDeciders{
-			getErr:    errors.NewNotFound(kpa.Resource("Metrics"), key),
->>>>>>> 8a6c8f92
 			createErr: want,
 		},
 		kpaScaler,
@@ -774,13 +769,8 @@
 		servingInformer.Autoscaling().V1alpha1().PodAutoscalers(),
 		kubeInformer.Core().V1().Services(),
 		kubeInformer.Core().V1().Endpoints(),
-<<<<<<< HEAD
-		&failingKPAMetrics{
+		&failingDeciders{
 			getErr:    apierrors.NewNotFound(kpa.Resource("Metrics"), key),
-=======
-		&failingDeciders{
-			getErr:    errors.NewNotFound(kpa.Resource("Metrics"), key),
->>>>>>> 8a6c8f92
 			createErr: want,
 		},
 		kpaScaler,
@@ -939,15 +929,9 @@
 	decider            *autoscaler.Decider
 }
 
-<<<<<<< HEAD
-func (km *testKPAMetrics) Get(ctx context.Context, namespace, name string) (*autoscaler.Metric, error) {
-	if km.metric == nil {
-		return nil, apierrors.NewNotFound(kpa.Resource("Metrics"), autoscaler.NewMetricKey(namespace, name))
-=======
 func (km *testDeciders) Get(ctx context.Context, namespace, name string) (*autoscaler.Decider, error) {
 	if km.decider == nil {
-		return nil, errors.NewNotFound(kpa.Resource("Metrics"), autoscaler.NewMetricKey(namespace, name))
->>>>>>> 8a6c8f92
+		return nil, apierrors.NewNotFound(kpa.Resource("Metrics"), autoscaler.NewMetricKey(namespace, name))
 	}
 	return km.decider, nil
 }
