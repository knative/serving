/*
   Copyright 2019 The Knative Authors

   Licensed under the Apache License, Version 2.0 (the "License");
   you may not use this file except in compliance with the License.
   You may obtain a copy of the License at

       http://www.apache.org/licenses/LICENSE-2.0

   Unless required by applicable law or agreed to in writing, software
   distributed under the License is distributed on an "AS IS" BASIS,
   WITHOUT WARRANTIES OR CONDITIONS OF ANY KIND, either express or implied.
   See the License for the specific language governing permissions and
   limitations under the License.
*/

package serverlessservice

import (
	"context"
	"fmt"
	"reflect"

	"github.com/google/go-cmp/cmp"
	perrors "github.com/pkg/errors"

	"github.com/knative/pkg/controller"
	"github.com/knative/pkg/logging"
	"github.com/knative/pkg/system"
	"github.com/knative/serving/pkg/apis/networking"
	netv1alpha1 "github.com/knative/serving/pkg/apis/networking/v1alpha1"
	informers "github.com/knative/serving/pkg/client/informers/externalversions/networking/v1alpha1"
	listers "github.com/knative/serving/pkg/client/listers/networking/v1alpha1"
	rbase "github.com/knative/serving/pkg/reconciler"
	"github.com/knative/serving/pkg/reconciler/v1alpha1/serverlessservice/resources"
	"github.com/knative/serving/pkg/reconciler/v1alpha1/serverlessservice/resources/names"
	presources "github.com/knative/serving/pkg/resources"
	"go.uber.org/zap"

	corev1 "k8s.io/api/core/v1"
	"k8s.io/apimachinery/pkg/api/equality"
	"k8s.io/apimachinery/pkg/api/errors"
	apierrs "k8s.io/apimachinery/pkg/api/errors"
	metav1 "k8s.io/apimachinery/pkg/apis/meta/v1"
	corev1informers "k8s.io/client-go/informers/core/v1"
	corev1listers "k8s.io/client-go/listers/core/v1"
	"k8s.io/client-go/tools/cache"
)

const (
	controllerAgentName = "serverlessservice-controller"
	reconcilerName      = "ServerlessServices"
	activatorService    = "activator-service"
)

// reconciler implements controller.Reconciler for Service resources.
type reconciler struct {
	*rbase.Base

	// listers index properties about resources
	sksLister       listers.ServerlessServiceLister
	serviceLister   corev1listers.ServiceLister
	endpointsLister corev1listers.EndpointsLister
}

// NewController initializes the controller and is called by the generated code.
// Registers eventhandlers to enqueue events.
func NewController(
	opt rbase.Options,
	sksInformer informers.ServerlessServiceInformer,
	serviceInformer corev1informers.ServiceInformer,
	endpointsInformer corev1informers.EndpointsInformer,
) *controller.Impl {
	c := &reconciler{
		Base:            rbase.NewBase(opt, controllerAgentName),
		endpointsLister: endpointsInformer.Lister(),
		serviceLister:   serviceInformer.Lister(),
		sksLister:       sksInformer.Lister(),
	}
	impl := controller.NewImpl(c, c.Logger, reconcilerName, rbase.MustNewStatsReporter(reconcilerName, c.Logger))

	c.Logger.Info("Setting up event handlers")

	// Watch all the SKS objects.
	sksInformer.Informer().AddEventHandler(rbase.Handler(impl.Enqueue))

	// Watch all the endpoints that we have attached our label to.
	endpointsInformer.Informer().AddEventHandler(
		rbase.Handler(impl.EnqueueLabelOfNamespaceScopedResource("" /*any namespace*/, networking.SKSLabelKey)))

	// Watch all the services that we have created.
	serviceInformer.Informer().AddEventHandler(cache.FilteringResourceEventHandler{
		FilterFunc: controller.Filter(netv1alpha1.SchemeGroupVersion.WithKind("ServerlessService")),
		Handler:    rbase.Handler(impl.EnqueueControllerOf),
	})

	// Watch activator-service endpoints.
	grCb := func(obj interface{}) {
		// Since changes in the Activar Service endpoints affect all the SKS objects,
		// do a global resync.
		c.Logger.Info("Doing a global resync due to activator endpoint changes")
		impl.GlobalResync(sksInformer.Informer())
	}
	endpointsInformer.Informer().AddEventHandler(cache.FilteringResourceEventHandler{
		// Accept only ActivatorService K8s service objects.
		FilterFunc: func(obj interface{}) bool {
			if object, ok := obj.(metav1.Object); ok {
				return object.GetNamespace() == system.Namespace() && object.GetName() == activatorService
			}
			return false
		},
		Handler: rbase.Handler(grCb),
	})

	return impl
}

// Check that our Reconciler implements controller.Reconciler
var _ controller.Reconciler = (*reconciler)(nil)

// Reconcile compares the actual state with the desired, and attempts to
// converge the two. It then updates the Status block of the Revision resource
// with the current status of the resource.
func (r *reconciler) Reconcile(ctx context.Context, key string) error {
	// Convert the namespace/name string into a distinct namespace and name
	logger := logging.FromContext(ctx)
	namespace, name, err := cache.SplitMetaNamespaceKey(key)
	if err != nil {
		logger.Errorf("Invalid resource key: %s", key)
		return nil
	}

	logger.Debugf("Reconciling SKS resource: %s", key)
	// Get the current SKS resource.
	original, err := r.sksLister.ServerlessServices(namespace).Get(name)
	if apierrs.IsNotFound(err) {
		// The resource may no longer exist, in which case we stop processing.
		logger.Errorf("SKS resource %q in work queue no longer exists", key)
		return nil
	} else if err != nil {
		return err
	}

	// Don't modify the informers copy.
	sks := original.DeepCopy()
	err = r.reconcile(ctx, sks)
	if err != nil {
		r.Recorder.Eventf(sks, corev1.EventTypeWarning, "UpdateFailed", "InternalError: %v", err.Error())
		return err
	}
	if !equality.Semantic.DeepEqual(sks.Status, original.Status) {
		// Only update status if it changed.
		if _, err = r.updateStatus(sks); err != nil {
			r.Recorder.Eventf(sks, corev1.EventTypeWarning, "UpdateFailed", "Failed to update status: %v", err)
			return err
		}
		r.Recorder.Eventf(sks, corev1.EventTypeNormal, "Updated", "Successfully updated ServerlessService %q", key)
	}
	return nil
}

func (r *reconciler) reconcile(ctx context.Context, sks *netv1alpha1.ServerlessService) error {
	logger := logging.FromContext(ctx)
	// Don't reconcile if we're being deleted.
	if sks.GetDeletionTimestamp() != nil {
		return nil
	}

	sks.SetDefaults(ctx)
	sks.Status.InitializeConditions()

	// TODO(#1997): implement: public service, proxy mode, activator probing and positive handoff.
	for i, fn := range []func(context.Context, *netv1alpha1.ServerlessService) error{
		r.reconcilePrivateService, // First make sure our data source is setup.
	} {
		if err := fn(ctx, sks); err != nil {
			logger.Debugw(fmt.Sprintf("%d: reconcile failed", i), zap.Error(err))
			return err
		}
	}
	sks.Status.ObservedGeneration = sks.Generation
	return nil
}

func (r *reconciler) updateStatus(sks *netv1alpha1.ServerlessService) (*netv1alpha1.ServerlessService, error) {
	original, err := r.sksLister.ServerlessServices(sks.Namespace).Get(sks.Name)
	if err != nil {
		return nil, err
	}
	if reflect.DeepEqual(original.Status, sks.Status) {
		return original, nil
	}
	r.Logger.Debugf("StatusDiff: %s", cmp.Diff(original.Status, sks.Status))
	original = original.DeepCopy()
	original.Status = sks.Status
	return r.ServingClientSet.NetworkingV1alpha1().ServerlessServices(sks.Namespace).UpdateStatus(original)
}

func (r *reconciler) reconcilePrivateService(ctx context.Context, sks *netv1alpha1.ServerlessService) error {
	logger := logging.FromContext(ctx)
	sn := names.PrivateService(sks)
	svc, err := r.serviceLister.Services(sks.Namespace).Get(sn)
	if errors.IsNotFound(err) {
		logger.Infof("K8s service %s does not exist; creating.", sn)
		sks.Status.MarkEndpointsNotReady("CreatingPrivateService")
		svc = resources.MakePrivateService(sks)
		_, err := r.KubeClientSet.CoreV1().Services(sks.Namespace).Create(svc)
		if err != nil {
			logger.Errorw(fmt.Sprint("Error creating K8s Service:", sn), zap.Error(err))
			return err
		}
		logger.Infof("Created K8s service: %q", sn)
	} else if err != nil {
		logger.Errorw(fmt.Sprint("Error getting K8s Service:", sn), zap.Error(err))
		return err
	} else if !metav1.IsControlledBy(svc, sks) {
		sks.Status.MarkEndpointsNotOwned("Service", sn)
		return fmt.Errorf("SKS: %s does not own Service: %s", sks.Name, sn)
	}
	tmpl := resources.MakePrivateService(sks)
	want := svc.DeepCopy()
	// Our controller manages only part of spec, so set the fields we own.
	want.Spec.Ports = tmpl.Spec.Ports
	want.Spec.Selector = tmpl.Spec.Selector

	if !equality.Semantic.DeepEqual(svc.Spec, want.Spec) {
		sks.Status.MarkEndpointsNotReady("UpdatingPrivateService")
		logger.Info("Private K8s Service changed; reconciling:", sn)
		if _, err = r.KubeClientSet.CoreV1().Services(sks.Namespace).Update(want); err != nil {
			logger.Errorw(fmt.Sprintf("Error updating private K8s Service %s: ", sn), zap.Error(err))
			return err
		}
	}

	// TODO(#1997): temporarily we have one service since istio cannot handle our load.
	// So they are smudged together. In the end this has to go.
	eps, err := presources.FetchReadyAddressCount(r.endpointsLister, sks.Namespace, sn)
	switch {
	case err != nil:
		return perrors.Wrapf(err, "error fetching endpoints %s/%s", sks.Namespace, sn)
	case eps > 0:
<<<<<<< HEAD
		logger.Infof("Endpoints %s/%s has %d ready endpoints", sks.Namespace, sn, eps)
=======
		logger.Infof("Endpoints %s/%s has %d ready  endpoints", sks.Namespace, sn, eps)
>>>>>>> af8f3080
		sks.Status.MarkEndpointsReady()
	default:
		logger.Infof("Endpoints %s/%s has no ready endpoints", sks.Namespace, sn)
		sks.Status.MarkEndpointsNotReady("NoHealthyBackends")
	}
	sks.Status.ServiceName = sn
	// End TODO.

	sks.Status.PrivateServiceName = sn
	logger.Debug("Done reconciling private K8s service:", sn)
	return nil
}<|MERGE_RESOLUTION|>--- conflicted
+++ resolved
@@ -21,6 +21,7 @@
 	"fmt"
 	"reflect"
 
+	"github.com/davecgh/go-spew/spew"
 	"github.com/google/go-cmp/cmp"
 	perrors "github.com/pkg/errors"
 
@@ -196,6 +197,101 @@
 	return r.ServingClientSet.NetworkingV1alpha1().ServerlessServices(sks.Namespace).UpdateStatus(original)
 }
 
+func (r *reconciler) reconcilePublicService(ctx context.Context, sks *netv1alpha1.ServerlessService) error {
+	logger := logging.FromContext(ctx)
+	sn := names.PublicService(sks)
+	srv, err := r.serviceLister.Services(sks.Namespace).Get(sn)
+	if errors.IsNotFound(err) {
+		logger.Infof("K8s service %q does not exist; creating.", sn)
+		// We've just created the service, so it has no endpoints.
+		sks.Status.MarkEndpointsNotReady("CreatingPublicService")
+		srv = resources.MakePublicService(sks)
+		_, err := r.KubeClientSet.CoreV1().Services(sks.Namespace).Create(srv)
+		if err != nil {
+			logger.Errorw(fmt.Sprintf("Error creating K8s Service %s: ", sn), zap.Error(err))
+			return err
+		}
+		logger.Infof("Created K8s service: %q", sn)
+	} else if err != nil {
+		logger.Errorw(fmt.Sprintf("Error getting K8s Service %s: ", sn), zap.Error(err))
+		return err
+	} else if !metav1.IsControlledBy(srv, sks) {
+		sks.Status.MarkEndpointsNotOwned("Service", sn)
+		return fmt.Errorf("SKS: %q does not own Service: %q", sks.Name, sn)
+	} else {
+		tmpl := resources.MakePublicService(sks)
+		want := srv.DeepCopy()
+		want.Spec.Ports = tmpl.Spec.Ports
+		want.Spec.Selector = nil
+
+		sks.Status.MarkEndpointsNotReady("UpdatingPublicService")
+		if !equality.Semantic.DeepEqual(want.Spec, srv.Spec) {
+			logger.Infof("Public K8s Service changed; reconciling: %s", sn)
+			if _, err = r.KubeClientSet.CoreV1().Services(sks.Namespace).Update(want); err != nil {
+				logger.Errorw(fmt.Sprintf("Error updating public K8s Service %s: ", sn), zap.Error(err))
+				return err
+			}
+		}
+	}
+	sks.Status.ServiceName = sn
+	logger.Debugf("Done reconciling public K8s service %s", sn)
+	return nil
+}
+
+func (r *reconciler) reconcilePublicEndpoints(ctx context.Context, sks *netv1alpha1.ServerlessService) error {
+	logger := logging.FromContext(ctx)
+
+	// Service and Endpoints have the same name.
+	// Get private endpoints first, since if they are not available there's nothing we can do.
+	psn := names.PrivateService(sks)
+	srcEps, err := r.endpointsLister.Endpoints(sks.Namespace).Get(psn)
+	if err != nil {
+		logger.Error(fmt.Sprintf("Error obtaining private service endpoints: %s", psn), zap.Error(err))
+		return err
+	}
+	logger.Debugf("Public endpoints: %s", spew.Sprint(srcEps))
+
+	sn := names.PublicService(sks)
+	eps, err := r.endpointsLister.Endpoints(sks.Namespace).Get(sn)
+
+	if errors.IsNotFound(err) {
+		logger.Infof("K8s endpoints %q does not exist; creating.", sn)
+		sks.Status.MarkEndpointsNotReady("CreatingPublicEndpoints")
+		eps, err = r.KubeClientSet.CoreV1().Endpoints(sks.Namespace).Create(resources.MakePublicEndpoints(sks, srcEps))
+		if err != nil {
+			logger.Errorw(fmt.Sprintf("Error creating K8s Endpoints %s: ", sn), zap.Error(err))
+			return err
+		}
+		logger.Infof("Created K8s Endpoints: %q", sn)
+	} else if err != nil {
+		logger.Errorw(fmt.Sprintf("Error getting K8s Endpoints %s: ", sn), zap.Error(err))
+		return err
+	} else if !metav1.IsControlledBy(eps, sks) {
+		sks.Status.MarkEndpointsNotOwned("Endpoints", sn)
+		return fmt.Errorf("SKS: %q does not own Endpoints: %q", sks.Name, sn)
+	} else {
+		want := eps.DeepCopy()
+		want.Subsets = srcEps.Subsets
+
+		if !equality.Semantic.DeepEqual(want.Subsets, eps.Subsets) {
+			logger.Infof("Public K8s Endpoints changed; reconciling: %s", sn)
+			if _, err = r.KubeClientSet.CoreV1().Endpoints(sks.Namespace).Update(want); err != nil {
+				logger.Errorw(fmt.Sprintf("Error updating public K8s Endpoints %s: ", sn), zap.Error(err))
+				return err
+			}
+		}
+	}
+	if r := presources.ReadyAddressCount(eps); r > 0 {
+		logger.Infof("Endpoints %s/%s has %d ready  endpoints", r)
+		sks.Status.MarkEndpointsReady()
+	} else {
+		logger.Info("Endpoints %s/%s has no ready endpoints")
+		sks.Status.MarkEndpointsNotReady("NoHealthyBackends")
+	}
+	logger.Debugf("Done reconciling public K8s endpoints %s", sn)
+	return nil
+}
+
 func (r *reconciler) reconcilePrivateService(ctx context.Context, sks *netv1alpha1.ServerlessService) error {
 	logger := logging.FromContext(ctx)
 	sn := names.PrivateService(sks)
@@ -209,7 +305,7 @@
 			logger.Errorw(fmt.Sprint("Error creating K8s Service:", sn), zap.Error(err))
 			return err
 		}
-		logger.Infof("Created K8s service: %q", sn)
+		logger.Infof("Created K8s service: %s", sn)
 	} else if err != nil {
 		logger.Errorw(fmt.Sprint("Error getting K8s Service:", sn), zap.Error(err))
 		return err
@@ -227,7 +323,7 @@
 		sks.Status.MarkEndpointsNotReady("UpdatingPrivateService")
 		logger.Info("Private K8s Service changed; reconciling:", sn)
 		if _, err = r.KubeClientSet.CoreV1().Services(sks.Namespace).Update(want); err != nil {
-			logger.Errorw(fmt.Sprintf("Error updating private K8s Service %s: ", sn), zap.Error(err))
+			logger.Errorw(fmt.Sprint("Error updating private K8s Service:", sn), zap.Error(err))
 			return err
 		}
 	}
@@ -239,11 +335,7 @@
 	case err != nil:
 		return perrors.Wrapf(err, "error fetching endpoints %s/%s", sks.Namespace, sn)
 	case eps > 0:
-<<<<<<< HEAD
 		logger.Infof("Endpoints %s/%s has %d ready endpoints", sks.Namespace, sn, eps)
-=======
-		logger.Infof("Endpoints %s/%s has %d ready  endpoints", sks.Namespace, sn, eps)
->>>>>>> af8f3080
 		sks.Status.MarkEndpointsReady()
 	default:
 		logger.Infof("Endpoints %s/%s has no ready endpoints", sks.Namespace, sn)
@@ -253,6 +345,6 @@
 	// End TODO.
 
 	sks.Status.PrivateServiceName = sn
-	logger.Debug("Done reconciling private K8s service:", sn)
+	logger.Debug("Done reconciling private K8s service", sn)
 	return nil
 }