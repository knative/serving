--- conflicted
+++ resolved
@@ -27,18 +27,11 @@
 	listers "github.com/knative/serving/pkg/client/listers/serving/v1alpha1"
 )
 
-const (
-	// DefaultTarget is the unnamed default target for the traffic.
-	DefaultTarget = ""
-
-<<<<<<< HEAD
-	//HTTPScheme is the HTTP protocol URL scheme.
-	HTTPScheme string = "http"
-)
-=======
+// DefaultTarget is the unnamed default target for the traffic.
+const DefaultTarget = ""
+
 // HTTPScheme is the string representation of http.
 const HTTPScheme string = "http"
->>>>>>> ad65ddde
 
 // A RevisionTarget adds the Active/Inactive state and the transport protocol of a
 // Revision to a flattened TrafficTarget.
