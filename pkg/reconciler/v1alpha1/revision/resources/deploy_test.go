--- conflicted
+++ resolved
@@ -360,21 +360,7 @@
 					ContainerPort: 8888,
 				}}
 			},
-<<<<<<< HEAD
 		),
-=======
-			Spec: v1alpha1.RevisionSpec{
-				ContainerConcurrency: 1,
-				TimeoutSeconds:       45,
-				Container: corev1.Container{
-					Image: "busybox",
-					Ports: []corev1.ContainerPort{{
-						ContainerPort: 8888,
-					}},
-				},
-			},
-		},
->>>>>>> 18d550c9
 		lc: &logging.Config{},
 		oc: &config.Observability{},
 		ac: &autoscaler.Config{},
