--- conflicted
+++ resolved
@@ -142,16 +142,11 @@
 			*userContainer,
 			*makeQueueContainer(rev, loggingConfig, autoscalerConfig, controllerConfig),
 		},
-<<<<<<< HEAD
-		Volumes:            []corev1.Volume{varLogVolume},
-		ServiceAccountName: rev.Spec.ServiceAccountName,
-		NodeSelector:       rev.Spec.NodeSelector,
-		Tolerations:        rev.Spec.Tolerations,
-=======
 		Volumes:                       []corev1.Volume{varLogVolume},
 		ServiceAccountName:            rev.Spec.ServiceAccountName,
 		TerminationGracePeriodSeconds: &revisionTimeout,
->>>>>>> 4adecfe8
+		NodeSelector:                  rev.Spec.NodeSelector,
+		Tolerations:                   rev.Spec.Tolerations,
 	}
 
 	// Add Fluentd sidecar and its config map volume if var log collection is enabled.
