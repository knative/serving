/*
Copyright 2018 The Knative Authors.

Licensed under the Apache License, Version 2.0 (the "License");
you may not use this file except in compliance with the License.
You may obtain a copy of the License at

    http://www.apache.org/licenses/LICENSE-2.0

Unless required by applicable law or agreed to in writing, software
distributed under the License is distributed on an "AS IS" BASIS,
WITHOUT WARRANTIES OR CONDITIONS OF ANY KIND, either express or implied.
See the License for the specific language governing permissions and
limitations under the License.
*/

package revision

/* TODO tests:
- When a Revision is updated TODO
- When a Revision is deleted TODO
*/

import (
	"context"
	"errors"
	"fmt"
	"strings"
	"testing"
	"time"

	"github.com/google/go-cmp/cmp"
	"github.com/google/go-containerregistry/pkg/authn/k8schain"
	fakecachingclientset "github.com/knative/caching/pkg/client/clientset/versioned/fake"
	cachinginformers "github.com/knative/caching/pkg/client/informers/externalversions"
	"github.com/knative/pkg/apis/duck"
	duckv1alpha1 "github.com/knative/pkg/apis/duck/v1alpha1"
	"github.com/knative/pkg/configmap"
	ctrl "github.com/knative/pkg/controller"
	"github.com/knative/pkg/kmeta"
	tlogging "github.com/knative/pkg/test/logging"
	kpav1alpha1 "github.com/knative/serving/pkg/apis/autoscaling/v1alpha1"
	"github.com/knative/serving/pkg/apis/serving"
	"github.com/knative/serving/pkg/apis/serving/v1alpha1"
	"github.com/knative/serving/pkg/autoscaler"
	fakeclientset "github.com/knative/serving/pkg/client/clientset/versioned/fake"
	informers "github.com/knative/serving/pkg/client/informers/externalversions"
	"github.com/knative/serving/pkg/logging"
	rclr "github.com/knative/serving/pkg/reconciler"
	"github.com/knative/serving/pkg/reconciler/v1alpha1/revision/config"
	"github.com/knative/serving/pkg/reconciler/v1alpha1/revision/resources"
	resourcenames "github.com/knative/serving/pkg/reconciler/v1alpha1/revision/resources/names"
	"github.com/knative/serving/pkg/system"
<<<<<<< HEAD
	ktest "github.com/knative/serving/test"
=======
	"golang.org/x/sync/errgroup"
>>>>>>> d1ab38c4
	appsv1 "k8s.io/api/apps/v1"
	corev1 "k8s.io/api/core/v1"
	apierrs "k8s.io/apimachinery/pkg/api/errors"
	metav1 "k8s.io/apimachinery/pkg/apis/meta/v1"
	"k8s.io/apimachinery/pkg/runtime"
	"k8s.io/apimachinery/pkg/util/sets"
	fakedynamic "k8s.io/client-go/dynamic/fake"
	kubeinformers "k8s.io/client-go/informers"
	fakekubeclientset "k8s.io/client-go/kubernetes/fake"

	. "github.com/knative/serving/pkg/reconciler/v1alpha1/testing"
)

func getTestConfiguration() *v1alpha1.Configuration {
	return &v1alpha1.Configuration{
		ObjectMeta: metav1.ObjectMeta{
			SelfLink:  "/apis/serving/v1alpha1/namespaces/test/configurations/test-config",
			Name:      "test-config",
			Namespace: testNamespace,
		},
	}
}

func getTestReadyEndpoints(revName string) *corev1.Endpoints {
	return &corev1.Endpoints{
		ObjectMeta: metav1.ObjectMeta{
			Name:      fmt.Sprintf("%s-service", revName),
			Namespace: testNamespace,
			Labels: map[string]string{
				serving.RevisionLabelKey: revName,
			},
		},
		Subsets: []corev1.EndpointSubset{{
			Addresses: []corev1.EndpointAddress{{
				IP: "123.456.78.90",
			}},
		}},
	}
}

func getTestReadyKPA(rev *v1alpha1.Revision) *kpav1alpha1.PodAutoscaler {
	kpa := resources.MakeKPA(rev)
	kpa.Status.InitializeConditions()
	kpa.Status.MarkActive()
	return kpa
}

func getTestNotReadyEndpoints(revName string) *corev1.Endpoints {
	return &corev1.Endpoints{
		ObjectMeta: metav1.ObjectMeta{
			Name:      fmt.Sprintf("%s-service", revName),
			Namespace: testNamespace,
			Labels: map[string]string{
				serving.RevisionLabelKey: revName,
			},
		},
		Subsets: []corev1.EndpointSubset{{
			Addresses: []corev1.EndpointAddress{},
		}},
	}
}

func sumMaps(a map[string]string, b map[string]string) map[string]string {
	summedMap := make(map[string]string, len(a)+len(b)+2)
	for k, v := range a {
		summedMap[k] = v
	}
	for k, v := range b {
		summedMap[k] = v
	}
	return summedMap
}

func newTestControllerWithConfig(t *testing.T, controllerConfig *config.Controller, configs ...*corev1.ConfigMap) (
	kubeClient *fakekubeclientset.Clientset,
	servingClient *fakeclientset.Clientset,
	cachingClient *fakecachingclientset.Clientset,
	dynamicClient *fakedynamic.FakeDynamicClient,
	controller *ctrl.Impl,
	kubeInformer kubeinformers.SharedInformerFactory,
	servingInformer informers.SharedInformerFactory,
	cachingInformer cachinginformers.SharedInformerFactory,
	configMapWatcher *configmap.ManualWatcher,
	buildInformerFactory duck.InformerFactory) {

	// Create fake clients
	kubeClient = fakekubeclientset.NewSimpleClientset()
	servingClient = fakeclientset.NewSimpleClientset()
	cachingClient = fakecachingclientset.NewSimpleClientset()
	dynamicClient = fakedynamic.NewSimpleDynamicClient(runtime.NewScheme())

	configMapWatcher = &configmap.ManualWatcher{Namespace: system.Namespace()}

	opt := rclr.Options{
		KubeClientSet:    kubeClient,
		ServingClientSet: servingClient,
		DynamicClientSet: dynamicClient,
		CachingClientSet: cachingClient,
		ConfigMapWatcher: configMapWatcher,
		Logger:           TestLogger(t),
		ResyncPeriod:     0,
		StopChannel:      nil,
	}

	// Create informer factories with fake clients. The second parameter sets the
	// resync period to zero, disabling it.
	kubeInformer = kubeinformers.NewSharedInformerFactory(kubeClient, opt.ResyncPeriod)
	servingInformer = informers.NewSharedInformerFactory(servingClient, opt.ResyncPeriod)
	cachingInformer = cachinginformers.NewSharedInformerFactory(cachingClient, opt.ResyncPeriod)
	buildInformerFactory = KResourceTypedInformerFactory(opt)

	controller = NewController(
		opt,
		servingInformer.Serving().V1alpha1().Revisions(),
		servingInformer.Autoscaling().V1alpha1().PodAutoscalers(),
		cachingInformer.Caching().V1alpha1().Images(),
		kubeInformer.Apps().V1().Deployments(),
		kubeInformer.Core().V1().Services(),
		kubeInformer.Core().V1().Endpoints(),
		kubeInformer.Core().V1().ConfigMaps(),
		buildInformerFactory,
	)

	controller.Reconciler.(*Reconciler).resolver = &nopResolver{}

	cms := []*corev1.ConfigMap{&corev1.ConfigMap{
		ObjectMeta: metav1.ObjectMeta{
			Namespace: system.Namespace(),
			Name:      config.NetworkConfigName,
		},
	}, &corev1.ConfigMap{
		ObjectMeta: metav1.ObjectMeta{
			Namespace: system.Namespace(),
			Name:      logging.ConfigName,
		},
		Data: map[string]string{
			"zap-logger-config":   "{\"level\": \"error\",\n\"outputPaths\": [\"stdout\"],\n\"errorOutputPaths\": [\"stderr\"],\n\"encoding\": \"json\"}",
			"loglevel.queueproxy": "info",
		},
	}, &corev1.ConfigMap{
		ObjectMeta: metav1.ObjectMeta{
			Namespace: system.Namespace(),
			Name:      config.ObservabilityConfigName,
		},
		Data: map[string]string{
			"logging.enable-var-log-collection":     "true",
			"logging.fluentd-sidecar-image":         testFluentdImage,
			"logging.fluentd-sidecar-output-config": testFluentdSidecarOutputConfig,
		},
	}, &corev1.ConfigMap{
		ObjectMeta: metav1.ObjectMeta{
			Namespace: system.Namespace(),
			Name:      autoscaler.ConfigName,
		},
		Data: map[string]string{
			"max-scale-up-rate":                       "1.0",
			"container-concurrency-target-percentage": "0.5",
			"container-concurrency-target-default":    "10.0",
			"stable-window":                           "5m",
			"panic-window":                            "10s",
			"tick-interval":                           "2s",
		},
	}, getTestControllerConfigMap()}

	cms = append(cms, configs...)

	for _, configMap := range cms {
		configMapWatcher.OnChange(configMap)
	}

	return
}

func createRevision(
	t *testing.T,
	kubeClient *fakekubeclientset.Clientset,
	kubeInformer kubeinformers.SharedInformerFactory,
	servingClient *fakeclientset.Clientset,
	servingInformer informers.SharedInformerFactory,
	cachingClient *fakecachingclientset.Clientset,
	cachingInformer cachinginformers.SharedInformerFactory,
	controller *ctrl.Impl,
	rev *v1alpha1.Revision,
) *v1alpha1.Revision {
	t.Helper()
	servingClient.ServingV1alpha1().Revisions(rev.Namespace).Create(rev)
	// Since Reconcile looks in the lister, we need to add it to the informer
	servingInformer.Serving().V1alpha1().Revisions().Informer().GetIndexer().Add(rev)

	if err := controller.Reconciler.Reconcile(context.TODO(), KeyOrDie(rev)); err == nil {
		rev, _, _ = addResourcesToInformers(t, kubeClient, kubeInformer, servingClient, servingInformer, cachingClient, cachingInformer, rev)
	}
	return rev
}

func updateRevision(
	t *testing.T,
	kubeClient *fakekubeclientset.Clientset,
	kubeInformer kubeinformers.SharedInformerFactory,
	servingClient *fakeclientset.Clientset,
	servingInformer informers.SharedInformerFactory,
	cachingClient *fakecachingclientset.Clientset,
	cachingInformer cachinginformers.SharedInformerFactory,
	controller *ctrl.Impl,
	rev *v1alpha1.Revision,
) {

	t.Helper()
	servingClient.ServingV1alpha1().Revisions(rev.Namespace).Update(rev)
	servingInformer.Serving().V1alpha1().Revisions().Informer().GetIndexer().Update(rev)

	if err := controller.Reconciler.Reconcile(context.TODO(), KeyOrDie(rev)); err == nil {
		addResourcesToInformers(t, kubeClient, kubeInformer, servingClient, servingInformer, cachingClient, cachingInformer, rev)
	}
}

func makeBackingEndpoints(kubeClient *fakekubeclientset.Clientset,
	kubeInformer kubeinformers.SharedInformerFactory, service *corev1.Service) *corev1.Endpoints {
	endpoints := &corev1.Endpoints{
		ObjectMeta: service.ObjectMeta,
	}
	kubeClient.CoreV1().Endpoints(service.Namespace).Create(endpoints)
	kubeInformer.Core().V1().Endpoints().Informer().GetIndexer().Add(endpoints)
	return endpoints
}

func addResourcesToInformers(t *testing.T,
	kubeClient *fakekubeclientset.Clientset, kubeInformer kubeinformers.SharedInformerFactory,
	servingClient *fakeclientset.Clientset, servingInformer informers.SharedInformerFactory,
	cachingClient *fakecachingclientset.Clientset, cachingInformer cachinginformers.SharedInformerFactory,
	rev *v1alpha1.Revision) (*v1alpha1.Revision, *appsv1.Deployment, *corev1.Service) {
	t.Helper()

	rev, err := servingClient.ServingV1alpha1().Revisions(rev.Namespace).Get(rev.Name, metav1.GetOptions{})
	if err != nil {
		t.Errorf("Revisions.Get(%v) = %v", rev.Name, err)
	}
	servingInformer.Serving().V1alpha1().Revisions().Informer().GetIndexer().Add(rev)

	haveBuild := rev.Spec.BuildRef != nil

	ns := rev.Namespace

	kpaName := resourcenames.KPA(rev)
	kpa, err := servingClient.AutoscalingV1alpha1().PodAutoscalers(rev.Namespace).Get(kpaName, metav1.GetOptions{})
	if apierrs.IsNotFound(err) && haveBuild {
		// If we're doing a Build this won't exist yet.
	} else if err != nil {
		t.Errorf("PodAutoscalers.Get(%v) = %v", kpaName, err)
	} else {
		servingInformer.Autoscaling().V1alpha1().PodAutoscalers().Informer().GetIndexer().Add(kpa)
	}

	imageName := resourcenames.ImageCache(rev)
	image, err := cachingClient.CachingV1alpha1().Images(rev.Namespace).Get(imageName, metav1.GetOptions{})
	if apierrs.IsNotFound(err) && haveBuild {
		// If we're doing a Build this won't exist yet.
	} else if err != nil {
		t.Errorf("Caching.Images.Get(%v) = %v", imageName, err)
	} else {
		cachingInformer.Caching().V1alpha1().Images().Informer().GetIndexer().Add(image)
	}

	deploymentName := resourcenames.Deployment(rev)
	deployment, err := kubeClient.AppsV1().Deployments(ns).Get(deploymentName, metav1.GetOptions{})
	if apierrs.IsNotFound(err) && haveBuild {
		// If we're doing a Build this won't exist yet.
	} else if err != nil {
		t.Errorf("Deployments.Get(%v) = %v", deploymentName, err)
	} else {
		kubeInformer.Apps().V1().Deployments().Informer().GetIndexer().Add(deployment)
	}

	serviceName := resourcenames.K8sService(rev)
	service, err := kubeClient.CoreV1().Services(ns).Get(serviceName, metav1.GetOptions{})
	if apierrs.IsNotFound(err) && haveBuild {
		// If we're doing a Build this won't exist yet.
	} else if err != nil {
		t.Errorf("Services.Get(%v) = %v", serviceName, err)
	} else {
		kubeInformer.Core().V1().Services().Informer().GetIndexer().Add(service)
	}

	// Add fluentd configmap if any
	fluentdConfigMap, err := kubeClient.CoreV1().ConfigMaps(rev.Namespace).Get(resourcenames.FluentdConfigMap(rev), metav1.GetOptions{})
	if err == nil {
		kubeInformer.Core().V1().ConfigMaps().Informer().GetIndexer().Add(fluentdConfigMap)
	}

	return rev, deployment, service
}

type fixedResolver struct {
	digest string
}

func (r *fixedResolver) Resolve(_ string, _ k8schain.Options, _ sets.String) (string, error) {
	return r.digest, nil
}

type errorResolver struct {
	error string
}

func (r *errorResolver) Resolve(_ string, _ k8schain.Options, _ sets.String) (string, error) {
	return "", errors.New(r.error)
}

func TestResolutionFailed(t *testing.T) {
	kubeClient, servingClient, cachingClient, _, controller, kubeInformer, servingInformer, cachingInformer, _, _ := newTestController(t, nil)

	// Unconditionally return this error during resolution.
	errorMessage := "I am the expected error message, hear me ROAR!"
	controller.Reconciler.(*Reconciler).resolver = &errorResolver{errorMessage}

	rev := getTestRevision()
	config := getTestConfiguration()
	rev.OwnerReferences = append(rev.OwnerReferences, *kmeta.NewControllerRef(config))

	createRevision(t, kubeClient, kubeInformer, servingClient, servingInformer, cachingClient, cachingInformer, controller, rev)

	rev, err := servingClient.ServingV1alpha1().Revisions(testNamespace).Get(rev.Name, metav1.GetOptions{})
	if err != nil {
		t.Fatalf("Couldn't get revision: %v", err)
	}

	// Ensure that the Revision status is updated.
	for _, ct := range []duckv1alpha1.ConditionType{"ContainerHealthy", "Ready"} {
		got := rev.Status.GetCondition(ct)
		want := &duckv1alpha1.Condition{
			Type:               ct,
			Status:             corev1.ConditionFalse,
			Reason:             "ContainerMissing",
			Message:            v1alpha1.RevisionContainerMissingMessage(rev.Spec.Container.Image, errorMessage),
			LastTransitionTime: got.LastTransitionTime,
			Severity:           duckv1alpha1.ConditionSeverityError,
		}
		if diff := cmp.Diff(want, got); diff != "" {
			t.Errorf("Unexpected revision conditions diff (-want +got): %v", diff)
		}
	}
}

// TODO(mattmoor): add coverage of a Reconcile fixing a stale logging URL
func TestUpdateRevWithWithUpdatedLoggingURL(t *testing.T) {
	controllerConfig := getTestControllerConfig()
	kubeClient, servingClient, cachingClient, _, controller, kubeInformer, servingInformer, cachingInformer, watcher, _ := newTestControllerWithConfig(t, controllerConfig, &corev1.ConfigMap{

		ObjectMeta: metav1.ObjectMeta{
			Namespace: system.Namespace(),
			Name:      config.ObservabilityConfigName,
		},
		Data: map[string]string{
			"logging.enable-var-log-collection":     "true",
			"logging.fluentd-sidecar-image":         testFluentdImage,
			"logging.fluentd-sidecar-output-config": testFluentdSidecarOutputConfig,
			"logging.revision-url-template":         "http://old-logging.test.com?filter=${REVISION_UID}",
		},
	}, getTestControllerConfigMap(),
	)
	revClient := servingClient.ServingV1alpha1().Revisions(testNamespace)

	rev := getTestRevision()
	createRevision(t, kubeClient, kubeInformer, servingClient, servingInformer, cachingClient, cachingInformer, controller, rev)

	// Update controllers logging URL
	watcher.OnChange(&corev1.ConfigMap{
		ObjectMeta: metav1.ObjectMeta{
			Namespace: system.Namespace(),
			Name:      config.ObservabilityConfigName,
		},
		Data: map[string]string{
			"logging.enable-var-log-collection":     "true",
			"logging.fluentd-sidecar-image":         testFluentdImage,
			"logging.fluentd-sidecar-output-config": testFluentdSidecarOutputConfig,
			"logging.revision-url-template":         "http://new-logging.test.com?filter=${REVISION_UID}",
		},
	})
	updateRevision(t, kubeClient, kubeInformer, servingClient, servingInformer, cachingClient, cachingInformer, controller, rev)

	updatedRev, err := revClient.Get(rev.Name, metav1.GetOptions{})
	if err != nil {
		t.Fatalf("Couldn't get revision: %v", err)
	}

	expectedLoggingURL := fmt.Sprintf("http://new-logging.test.com?filter=%s", rev.UID)
	if updatedRev.Status.LogURL != expectedLoggingURL {
		t.Errorf("Updated revision does not have an updated logging URL: expected: %s, got: %s", expectedLoggingURL, updatedRev.Status.LogURL)
	}
}

// TODO(mattmoor): Remove when we have coverage of EnqueueEndpointsRevision
func TestMarkRevReadyUponEndpointBecomesReady(t *testing.T) {
	kubeClient, servingClient, cachingClient, _, controller, kubeInformer, servingInformer, cachingInformer, _, _ := newTestController(t, nil)
	rev := getTestRevision()

	h := NewHooks()
	// Look for the revision ready event. Events are delivered asynchronously so
	// we need to use hooks here.
	expectedMessage := "Revision becomes ready upon endpoint \"test-rev-service\" becoming ready"
	h.OnCreate(&kubeClient.Fake, "events", ExpectNormalEventDelivery(t, expectedMessage))

	deployingRev := createRevision(t, kubeClient, kubeInformer, servingClient, servingInformer, cachingClient, cachingInformer, controller, rev)

	// The revision is not marked ready until an endpoint is created.
	for _, ct := range []duckv1alpha1.ConditionType{"Ready"} {
		got := deployingRev.Status.GetCondition(ct)
		want := &duckv1alpha1.Condition{
			Type:               ct,
			Status:             corev1.ConditionUnknown,
			Reason:             "Deploying",
			LastTransitionTime: got.LastTransitionTime,
			Severity:           duckv1alpha1.ConditionSeverityError,
		}
		if diff := cmp.Diff(want, got); diff != "" {
			t.Errorf("Unexpected revision conditions diff (-want +got): %v", diff)
		}
	}

	endpoints := getTestReadyEndpoints(rev.Name)
	kubeInformer.Core().V1().Endpoints().Informer().GetIndexer().Add(endpoints)
	kpa := getTestReadyKPA(rev)
	servingInformer.Autoscaling().V1alpha1().PodAutoscalers().Informer().GetIndexer().Add(kpa)
	f := controller.EnqueueLabelOfNamespaceScopedResource("", serving.RevisionLabelKey)
	f(endpoints)
	if err := controller.Reconciler.Reconcile(context.TODO(), KeyOrDie(rev)); err != nil {
		t.Errorf("Reconcile() = %v", err)
	}

	// Make sure that the changes from the Reconcile are reflected in our Informers.
	readyRev, _, _ := addResourcesToInformers(t, kubeClient, kubeInformer, servingClient, servingInformer, cachingClient, cachingInformer, rev)

	// After reconciling the endpoint, the revision should be ready.
	for _, ct := range []duckv1alpha1.ConditionType{"Ready"} {
		got := readyRev.Status.GetCondition(ct)
		want := &duckv1alpha1.Condition{
			Type:               ct,
			Status:             corev1.ConditionTrue,
			LastTransitionTime: got.LastTransitionTime,
			Severity:           duckv1alpha1.ConditionSeverityError,
		}
		if diff := cmp.Diff(want, got); diff != "" {
			t.Errorf("Unexpected revision conditions diff (-want +got): %v", diff)
		}
	}

	// Wait for events to be delivered.
	if err := h.WaitForHooks(time.Second * 3); err != nil {
		t.Error(err)
	}
}

func TestNoQueueSidecarImageUpdateFail(t *testing.T) {
	kubeClient, servingClient, cachingClient, _, controller, kubeInformer, servingInformer, cachingInformer, watcher, _ := newTestController(t, nil)

	rev := getTestRevision()
	config := getTestConfiguration()
	rev.OwnerReferences = append(
		rev.OwnerReferences,
		*kmeta.NewControllerRef(config),
	)
	// Update controller config with no side car image
	watcher.OnChange(&corev1.ConfigMap{
		ObjectMeta: metav1.ObjectMeta{
			Name:      "config-controller",
			Namespace: system.Namespace(),
		},
		Data: map[string]string{},
	})
	createRevision(t, kubeClient, kubeInformer, servingClient, servingInformer, cachingClient, cachingInformer, controller, rev)

	// Look for the revision deployment.
	_, err := kubeClient.AppsV1().Deployments(system.Namespace()).Get(rev.Name, metav1.GetOptions{})
	if !apierrs.IsNotFound(err) {
		t.Errorf("Expected revision deployment %s to not exist.", rev.Name)
	}
}

// This covers *error* paths in receiveNetworkConfig, since "" is not a valid value.
func TestIstioOutboundIPRangesInjection(t *testing.T) {
	var annotations map[string]string

	// A valid IP range
	in := "  10.10.10.0/24\r,,\t,\n,,"
	want := "10.10.10.0/24"
	annotations = getPodAnnotationsForConfig(t, in, "")
	if got := annotations[resources.IstioOutboundIPRangeAnnotation]; want != got {
		t.Fatalf("%v annotation = %v, want: %v.", resources.IstioOutboundIPRangeAnnotation, got, want)
	}

	// Multiple valid ranges with whitespaces
	in = " \t\t10.10.10.0/24,  ,,\t\n\r\n,10.240.10.0/14\n,   192.192.10.0/16"
	want = "10.10.10.0/24,10.240.10.0/14,192.192.10.0/16"
	annotations = getPodAnnotationsForConfig(t, in, "")
	if got := annotations[resources.IstioOutboundIPRangeAnnotation]; want != got {
		t.Fatalf("%v annotation = %v, want: %v", resources.IstioOutboundIPRangeAnnotation, got, want)
	}

	// An invalid IP range
	in = "10.10.10.10/33"
	annotations = getPodAnnotationsForConfig(t, in, "")
	if got, ok := annotations[resources.IstioOutboundIPRangeAnnotation]; !ok {
		t.Fatalf("Expected to have no %v annotation for invalid option %v. But found value %v", resources.IstioOutboundIPRangeAnnotation, want, got)
	}

	// Configuration has an annotation override - its value must be preserved
	want = "10.240.10.0/14"
	annotations = getPodAnnotationsForConfig(t, "", want)
	if got := annotations[resources.IstioOutboundIPRangeAnnotation]; got != want {
		t.Fatalf("%v annotation = %v; want: %v", resources.IstioOutboundIPRangeAnnotation, got, want)
	}
	annotations = getPodAnnotationsForConfig(t, "10.10.10.0/24", want)
	if got := annotations[resources.IstioOutboundIPRangeAnnotation]; got != want {
		t.Fatalf("%v annotation = %v; want %v", resources.IstioOutboundIPRangeAnnotation, got, want)
	}
}

func getPodAnnotationsForConfig(t *testing.T, configMapValue string, configAnnotationOverride string) map[string]string {
	controllerConfig := getTestControllerConfig()
	kubeClient, servingClient, cachingClient, _, controller, kubeInformer, servingInformer, cachingInformer, watcher, _ := newTestControllerWithConfig(t, controllerConfig)

	// Resolve image references to this "digest"
	digest := "foo@sha256:deadbeef"
	controller.Reconciler.(*Reconciler).resolver = &fixedResolver{digest}

	watcher.OnChange(&corev1.ConfigMap{
		ObjectMeta: metav1.ObjectMeta{
			Name:      config.NetworkConfigName,
			Namespace: system.Namespace(),
		},
		Data: map[string]string{
			config.IstioOutboundIPRangesKey: configMapValue,
		}})

	rev := getTestRevision()
	config := getTestConfiguration()
	if len(configAnnotationOverride) > 0 {
		rev.ObjectMeta.Annotations = map[string]string{resources.IstioOutboundIPRangeAnnotation: configAnnotationOverride}
	}

	rev.OwnerReferences = append(
		rev.OwnerReferences,
		*kmeta.NewControllerRef(config),
	)

	createRevision(t, kubeClient, kubeInformer, servingClient, servingInformer, cachingClient, cachingInformer, controller, rev)

	expectedDeploymentName := fmt.Sprintf("%s-deployment", rev.Name)
	deployment, err := kubeClient.AppsV1().Deployments(testNamespace).Get(expectedDeploymentName, metav1.GetOptions{})
	if err != nil {
		t.Fatalf("Couldn't get serving deployment: %v", err)
	}
	return deployment.Spec.Template.ObjectMeta.Annotations
}

func TestGlobalResyncOnConfigMapUpdate(t *testing.T) {
<<<<<<< HEAD
=======
	defer ClearAllLoggers()
>>>>>>> d1ab38c4
	// Test that changes to the ConfigMap result in the desired changes on an existing
	// deployment and revision.
	tests := []struct {
		name              string
		expected          string
		configMapToUpdate *corev1.ConfigMap
		wasUpdated        func(string, *v1alpha1.Revision, *appsv1.Deployment) (string, bool)
	}{{
		name:     "Update Istio Outbound IP Ranges", // Should update metadata on Deployment
		expected: "10.0.0.1/24",
		configMapToUpdate: &corev1.ConfigMap{
			ObjectMeta: metav1.ObjectMeta{
				Name:      config.NetworkConfigName,
				Namespace: system.Namespace(),
			},
			Data: map[string]string{
				"istio.sidecar.includeOutboundIPRanges": "10.0.0.1/24",
			},
		},
		wasUpdated: func(expected string, revision *v1alpha1.Revision, deployment *appsv1.Deployment) (string, bool) {
			annotations := deployment.Spec.Template.ObjectMeta.Annotations
			got := annotations[resources.IstioOutboundIPRangeAnnotation]
			return got, (got == expected)
		},
	}, {
		name:     "Disable Fluentd", // Should remove fluentd from Deployment
		expected: "",
		configMapToUpdate: &corev1.ConfigMap{
			ObjectMeta: metav1.ObjectMeta{
				Namespace: system.Namespace(),
				Name:      config.ObservabilityConfigName,
			},
			Data: map[string]string{
				"logging.enable-var-log-collection": "false",
			},
		},
		wasUpdated: func(expected string, revision *v1alpha1.Revision, deployment *appsv1.Deployment) (string, bool) {
			for _, c := range deployment.Spec.Template.Spec.Containers {
				if c.Name == resources.FluentdContainerName {
					return c.Image, false
				}
			}
			return "", true
		},
	}, {
		name:     "Update LoggingURL", // Should update LogURL on revision
		expected: "http://log-here.test.com?filter=",
		configMapToUpdate: &corev1.ConfigMap{
			ObjectMeta: metav1.ObjectMeta{
				Namespace: system.Namespace(),
				Name:      config.ObservabilityConfigName,
			},
			Data: map[string]string{
				"logging.enable-var-log-collection":     "true",
				"logging.fluentd-sidecar-image":         testFluentdImage,
				"logging.fluentd-sidecar-output-config": testFluentdSidecarOutputConfig,
				"logging.revision-url-template":         "http://log-here.test.com?filter=${REVISION_UID}",
			},
		},
		wasUpdated: func(expected string, revision *v1alpha1.Revision, deployment *appsv1.Deployment) (string, bool) {
			got := revision.Status.LogURL
			return got, strings.HasPrefix(got, expected)
		},
	}, {
		name:     "Update Fluentd Image", // Should Fluentd to Deployment
		expected: "newFluentdImage",
		configMapToUpdate: &corev1.ConfigMap{
			ObjectMeta: metav1.ObjectMeta{
				Namespace: system.Namespace(),
				Name:      config.ObservabilityConfigName,
			},
			Data: map[string]string{
				"logging.enable-var-log-collection":     "true",
				"logging.fluentd-sidecar-image":         "newFluentdImage",
				"logging.fluentd-sidecar-output-config": testFluentdSidecarOutputConfig,
			},
		},
		wasUpdated: func(expected string, revision *v1alpha1.Revision, deployment *appsv1.Deployment) (string, bool) {
			var got string
			for _, c := range deployment.Spec.Template.Spec.Containers {
				if c.Name == resources.FluentdContainerName {
					got = c.Image
					if got == expected {
						return got, true
					}
				}
			}
			return got, false
		},
	}, {
		name:     "Update QueueProxy Image", // Should update queueSidecarImage
		expected: "myAwesomeQueueImage",
		configMapToUpdate: &corev1.ConfigMap{
			ObjectMeta: metav1.ObjectMeta{
				Namespace: system.Namespace(),
				Name:      config.ControllerConfigName,
			},
			Data: map[string]string{
				"queueSidecarImage": "myAwesomeQueueImage",
			},
		},
		wasUpdated: func(expected string, revision *v1alpha1.Revision, deployment *appsv1.Deployment) (string, bool) {
			var got string
			for _, c := range deployment.Spec.Template.Spec.Containers {
				if c.Name == resources.QueueContainerName {
					got = c.Image
					if got == expected {
						return got, true
					}
				}
			}
			return got, false
		},
	}}

	// Setup the API machinery.
	controllerConfig := getTestControllerConfig()
	kubeClient, servingClient, _, _, controller, kubeInformer, servingInformer, cachingInformer, watcher, _ := newTestControllerWithConfig(t, controllerConfig)
	stopCh := make(chan struct{})
	defer close(stopCh)
	go controller.Run(1, stopCh)

	servingInformer.Start(stopCh)
	kubeInformer.Start(stopCh)
	cachingInformer.Start(stopCh)

	servingInformer.WaitForCacheSync(stopCh)
	kubeInformer.WaitForCacheSync(stopCh)
	cachingInformer.WaitForCacheSync(stopCh)
	if err := watcher.Start(stopCh); err != nil {
		t.Fatalf("Failed to start configuration manager: %v", err)
	}
	revClient := servingClient.ServingV1alpha1().Revisions(testNamespace)
	deploymentsClient := kubeClient.Apps().Deployments(testNamespace)
	logger := &tlogging.BaseLogger{Logger: TestLogger(t)}

	for _, test := range tests {
		t.Run(test.name, func(t *testing.T) {
<<<<<<< HEAD
=======
			controllerConfig := getTestControllerConfig()
			kubeClient, servingClient, _, _, controller, kubeInformer, servingInformer, cachingInformer, watcher, _ := newTestControllerWithConfig(t, controllerConfig)

			stopCh := make(chan struct{})
			grp := errgroup.Group{}
			defer func() {
				close(stopCh)
				if err := grp.Wait(); err != nil {
					t.Errorf("Wait() = %v", err)
				}
			}()

>>>>>>> d1ab38c4
			rev := getTestRevision()
			rev.ObjectMeta.Name = ktest.AppendRandomString("my-revision-", logger)
			revClient.Create(rev)
			h := NewHooks()

			h.OnUpdate(&servingClient.Fake, "revisions", func(obj runtime.Object) HookResult {
				updatedRev := obj.(*v1alpha1.Revision)
				t.Logf("Revision updated: %v", updatedRev.Name)
				updatedDeployment, err := deploymentsClient.Get(resourcenames.Deployment(updatedRev), metav1.GetOptions{})
				if err != nil {
					t.Error(err)
				}

				got, wasUpdated := test.wasUpdated(test.expected, updatedRev, updatedDeployment)
				if !wasUpdated {
<<<<<<< HEAD
					t.Logf("No update occurred; got: %s, want: %s", got, test.expected)
					return HookIncomplete
				}
				//Look for expected change.
				return HookComplete
			})

			watcher.OnChange(&test.configMapToUpdate)

			if err := h.WaitForHooks(time.Second); err != nil {
				t.Error("Global Resync Failed: ", err)
=======
					t.Logf("No update occurred; expected: %s got: %s", test.expected, got)
					return HookIncomplete
				}
				return HookComplete
			})

			servingInformer.Start(stopCh)
			kubeInformer.Start(stopCh)
			cachingInformer.Start(stopCh)

			servingInformer.WaitForCacheSync(stopCh)
			kubeInformer.WaitForCacheSync(stopCh)
			cachingInformer.WaitForCacheSync(stopCh)

			if err := watcher.Start(stopCh); err != nil {
				t.Fatalf("Failed to start config map watcher: %v", err)
			}

			grp.Go(func() error { return controller.Run(1, stopCh) })

			revClient.Create(rev)

			watcher.OnChange(test.configMapToUpdate)

			if err := h.WaitForHooks(3 * time.Second); err != nil {
				t.Errorf("%s Global Resync Failed: %v", test.name, err)
>>>>>>> d1ab38c4
			}
		})
	}
}<|MERGE_RESOLUTION|>--- conflicted
+++ resolved
@@ -51,11 +51,7 @@
 	"github.com/knative/serving/pkg/reconciler/v1alpha1/revision/resources"
 	resourcenames "github.com/knative/serving/pkg/reconciler/v1alpha1/revision/resources/names"
 	"github.com/knative/serving/pkg/system"
-<<<<<<< HEAD
 	ktest "github.com/knative/serving/test"
-=======
-	"golang.org/x/sync/errgroup"
->>>>>>> d1ab38c4
 	appsv1 "k8s.io/api/apps/v1"
 	corev1 "k8s.io/api/core/v1"
 	apierrs "k8s.io/apimachinery/pkg/api/errors"
@@ -612,10 +608,7 @@
 }
 
 func TestGlobalResyncOnConfigMapUpdate(t *testing.T) {
-<<<<<<< HEAD
-=======
 	defer ClearAllLoggers()
->>>>>>> d1ab38c4
 	// Test that changes to the ConfigMap result in the desired changes on an existing
 	// deployment and revision.
 	tests := []struct {
@@ -753,22 +746,8 @@
 	logger := &tlogging.BaseLogger{Logger: TestLogger(t)}
 
 	for _, test := range tests {
+		test := test
 		t.Run(test.name, func(t *testing.T) {
-<<<<<<< HEAD
-=======
-			controllerConfig := getTestControllerConfig()
-			kubeClient, servingClient, _, _, controller, kubeInformer, servingInformer, cachingInformer, watcher, _ := newTestControllerWithConfig(t, controllerConfig)
-
-			stopCh := make(chan struct{})
-			grp := errgroup.Group{}
-			defer func() {
-				close(stopCh)
-				if err := grp.Wait(); err != nil {
-					t.Errorf("Wait() = %v", err)
-				}
-			}()
-
->>>>>>> d1ab38c4
 			rev := getTestRevision()
 			rev.ObjectMeta.Name = ktest.AppendRandomString("my-revision-", logger)
 			revClient.Create(rev)
@@ -784,7 +763,6 @@
 
 				got, wasUpdated := test.wasUpdated(test.expected, updatedRev, updatedDeployment)
 				if !wasUpdated {
-<<<<<<< HEAD
 					t.Logf("No update occurred; got: %s, want: %s", got, test.expected)
 					return HookIncomplete
 				}
@@ -792,38 +770,10 @@
 				return HookComplete
 			})
 
-			watcher.OnChange(&test.configMapToUpdate)
-
-			if err := h.WaitForHooks(time.Second); err != nil {
+			watcher.OnChange(test.configMapToUpdate)
+
+			if err := h.WaitForHooks(3 * time.Second); err != nil {
 				t.Error("Global Resync Failed: ", err)
-=======
-					t.Logf("No update occurred; expected: %s got: %s", test.expected, got)
-					return HookIncomplete
-				}
-				return HookComplete
-			})
-
-			servingInformer.Start(stopCh)
-			kubeInformer.Start(stopCh)
-			cachingInformer.Start(stopCh)
-
-			servingInformer.WaitForCacheSync(stopCh)
-			kubeInformer.WaitForCacheSync(stopCh)
-			cachingInformer.WaitForCacheSync(stopCh)
-
-			if err := watcher.Start(stopCh); err != nil {
-				t.Fatalf("Failed to start config map watcher: %v", err)
-			}
-
-			grp.Go(func() error { return controller.Run(1, stopCh) })
-
-			revClient.Create(rev)
-
-			watcher.OnChange(test.configMapToUpdate)
-
-			if err := h.WaitForHooks(3 * time.Second); err != nil {
-				t.Errorf("%s Global Resync Failed: %v", test.name, err)
->>>>>>> d1ab38c4
 			}
 		})
 	}
