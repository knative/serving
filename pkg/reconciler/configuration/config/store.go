--- conflicted
+++ resolved
@@ -20,10 +20,6 @@
 	"context"
 	"time"
 
-<<<<<<< HEAD
-	"knative.dev/serving/pkg/gc"
-=======
->>>>>>> 5b7d2546
 	"knative.dev/pkg/configmap"
 	"knative.dev/serving/pkg/gc"
 )
