/*
Copyright 2020 The Knative Authors.

Licensed under the Apache License, Version 2.0 (the "License");
you may not use this file except in compliance with the License.
You may obtain a copy of the License at

    http://www.apache.org/licenses/LICENSE-2.0

Unless required by applicable law or agreed to in writing, software
distributed under the License is distributed on an "AS IS" BASIS,
WITHOUT WARRANTIES OR CONDITIONS OF ANY KIND, either express or implied.
See the License for the specific language governing permissions and
limitations under the License.
*/

package v2

import (
	"context"
	"fmt"
	"testing"
	"time"

	corev1 "k8s.io/api/core/v1"
	metav1 "k8s.io/apimachinery/pkg/apis/meta/v1"
	"k8s.io/apimachinery/pkg/runtime/schema"
	"k8s.io/apimachinery/pkg/util/clock"
	clientgotesting "k8s.io/client-go/testing"
	duckv1 "knative.dev/pkg/apis/duck/v1"
	"knative.dev/pkg/ptr"
	pkgrec "knative.dev/pkg/reconciler"
	v1 "knative.dev/serving/pkg/apis/serving/v1"
	fakeservingclient "knative.dev/serving/pkg/client/injection/client/fake"
	fakerevisioninformer "knative.dev/serving/pkg/client/injection/informers/serving/v1/revision/fake"
	gcconfig "knative.dev/serving/pkg/gc"
	"knative.dev/serving/pkg/reconciler/configuration/resources"
	"knative.dev/serving/pkg/reconciler/gc/config"

	_ "knative.dev/serving/pkg/client/injection/informers/serving/v1/configuration/fake"
	_ "knative.dev/serving/pkg/client/injection/informers/serving/v1/revision/fake"

	. "knative.dev/pkg/logging/testing"
	. "knative.dev/pkg/reconciler/testing"
	. "knative.dev/serving/pkg/testing/v1"
)

var revisionSpec = v1.RevisionSpec{
	PodSpec: corev1.PodSpec{
		Containers: []corev1.Container{{
			Image: "busybox",
		}},
	},
	TimeoutSeconds: ptr.Int64(60),
}

func TestCollectMin(t *testing.T) {
	cfgMap := &config.Config{
		RevisionGC: &gcconfig.Config{
			RetainSinceCreateTime:     5 * time.Minute,
			RetainSinceLastActiveTime: 5 * time.Minute,
			MinNonActiveRevisions:     1,
			MaxNonActiveRevisions:     -1, // assert no changes to min case
		},
	}

	now := time.Now()
	old := now.Add(-11 * time.Minute)
	older := now.Add(-12 * time.Minute)
	oldest := now.Add(-13 * time.Minute)

	cfgMap := &config.Config{
		RevisionGC: &gcconfig.Config{
			StaleRevisionCreateDelay:        5 * time.Minute,
			StaleRevisionTimeout:            5 * time.Minute,
			StaleRevisionMinimumGenerations: 2,
		},
	}
	ctx, _ := SetupFakeContext(t)
	ctx = config.ToContext(ctx, cfgMap)

	table := []struct {
		name        string
		cfg         *v1.Configuration
		revs        []*v1.Revision
		wantDeletes []clientgotesting.DeleteActionImpl
	}{{
		name: "delete oldest, keep one recent, one active",
		cfg: cfg("keep-two", "foo", 5556,
			WithLatestCreated("5556"),
			WithLatestReady("5556"),
			WithConfigObservedGen),
		revs: []*v1.Revision{
<<<<<<< HEAD
			// Stale, oldest should be deleted
			rev("keep-two", "foo", 5554, MarkRevisionReady,
				WithRevName("5554"),
				WithRoutingState(v1.RoutingStateReserve),
				WithRoutingStateModified(oldest)),
			// Stale, but MinNonActiveRevisions is 1
			rev("keep-two", "foo", 5555, MarkRevisionReady,
				WithRevName("5555"),
				WithRoutingState(v1.RoutingStateReserve),
				WithRoutingStateModified(older)),
			// Actively referenced by Configuration
			rev("keep-two", "foo", 5556, MarkRevisionReady,
=======
			rev(ctx, "keep-two", "foo", 5554, MarkRevisionReady,
				WithRevName("5554"),
				WithCreationTimestamp(oldest),
				WithLastPinned(oldest)),
			rev(ctx, "keep-two", "foo", 5555, MarkRevisionReady,
				WithRevName("5555"),
				WithCreationTimestamp(older),
				WithLastPinned(older)),
			rev(ctx, "keep-two", "foo", 5556, MarkRevisionReady,
>>>>>>> 017f438b
				WithRevName("5556"),
				WithRoutingState(v1.RoutingStateActive),
				WithRoutingStateModified(old)),
		},
		wantDeletes: []clientgotesting.DeleteActionImpl{{
			ActionImpl: clientgotesting.ActionImpl{
				Namespace: "foo",
				Verb:      "delete",
				Resource: schema.GroupVersionResource{
					Group:    "serving.knative.dev",
					Version:  "v1",
					Resource: "revisions",
				},
			},
			Name: "5554",
		}},
	}, {
		name: "no latest ready, one active",
		cfg:  cfg("keep-two", "foo", 5556, WithConfigObservedGen),
		revs: []*v1.Revision{
<<<<<<< HEAD
			// Stale, oldest should be deleted
			rev("keep-two", "foo", 5554, MarkRevisionReady,
=======
			rev(ctx, "keep-two", "foo", 5554, MarkRevisionReady,
>>>>>>> 017f438b
				WithRevName("5554"),
				WithRoutingState(v1.RoutingStateReserve),
				WithRoutingStateModified(oldest)),
<<<<<<< HEAD
			// Stale, but MinNonActiveRevisions is 1
			rev("keep-two", "foo", 5555, MarkRevisionReady,
=======
			rev(ctx, "keep-two", "foo", 5555, MarkRevisionReady,
>>>>>>> 017f438b
				WithRevName("5555"),
				WithRoutingState(v1.RoutingStateReserve),
				WithRoutingStateModified(older)),
<<<<<<< HEAD
			// Actively referenced by Configuration
			rev("keep-two", "foo", 5556, MarkRevisionReady,
=======
			rev(ctx, "keep-two", "foo", 5556, MarkRevisionReady,
>>>>>>> 017f438b
				WithRevName("5556"),
				WithRoutingState(v1.RoutingStateActive),
				WithRoutingStateModified(old)),
		},
		wantDeletes: []clientgotesting.DeleteActionImpl{{
			ActionImpl: clientgotesting.ActionImpl{
				Namespace: "foo",
				Verb:      "delete",
				Resource: schema.GroupVersionResource{
					Group:    "serving.knative.dev",
					Version:  "v1",
					Resource: "revisions",
				},
			},
			Name: "5554",
		}},
	}, {
		name: "keep oldest when none Reserved",
		cfg: cfg("none-reserved", "foo", 5556,
			WithLatestCreated("5556"),
			WithLatestReady("5556"),
			WithConfigObservedGen),
		revs: []*v1.Revision{
<<<<<<< HEAD
			rev("none-reserved", "foo", 5554, MarkRevisionReady,
=======
			// No lastPinned so we will keep this.
			rev(ctx, "keep-no-last-pinned", "foo", 5554, MarkRevisionReady,
>>>>>>> 017f438b
				WithRevName("5554"),
				WithRoutingState(v1.RoutingStatePending),
				WithCreationTimestamp(oldest)),
<<<<<<< HEAD
			rev("none-reserved", "foo", 5555, MarkRevisionReady,
				WithRevName("5555"),
				WithRoutingState(v1.RoutingStateUnset),
				WithCreationTimestamp(older)),
			rev("none-reserved", "foo", 5556, MarkRevisionReady,
=======
			rev(ctx, "keep-no-last-pinned", "foo", 5555, MarkRevisionReady,
				WithRevName("5555"),
				WithCreationTimestamp(oldest),
				WithLastPinned(older)),
			rev(ctx, "keep-no-last-pinned", "foo", 5556, MarkRevisionReady,
>>>>>>> 017f438b
				WithRevName("5556"),
				WithRoutingState(v1.RoutingStateActive),
				WithCreationTimestamp(old)),
		},
	}, {
		name: "none stale",
		cfg:  cfg("none-stale", "foo", 5556, WithConfigObservedGen),
		revs: []*v1.Revision{
<<<<<<< HEAD
			rev("none-stale", "foo", 5554, MarkRevisionReady,
				WithRevName("5554"),
				WithRoutingState(v1.RoutingStateReserve),
				WithRoutingStateModified(now)),
			rev("none-stale", "foo", 5555, MarkRevisionReady,
				WithRevName("5555"),
				WithRoutingState(v1.RoutingStateReserve),
				WithRoutingStateModified(now)),
			rev("none-stale", "foo", 5556, MarkRevisionReady,
=======
			rev(ctx, "keep-recent-last-pinned", "foo", 5554, MarkRevisionReady,
				WithRevName("5554"),
				WithCreationTimestamp(oldest),
				// This is an indication that things are still routing here.
				WithLastPinned(now)),
			rev(ctx, "keep-recent-last-pinned", "foo", 5555, MarkRevisionReady,
				WithRevName("5555"),
				WithCreationTimestamp(older),
				WithLastPinned(nineMinutesAgo)),
			rev(ctx, "keep-recent-last-pinned", "foo", 5556, MarkRevisionReady,
>>>>>>> 017f438b
				WithRevName("5556"),
				WithRoutingState(v1.RoutingStateReserve),
				WithRoutingStateModified(now)),
		},
	}, {
		name: "keep oldest because of the preserve annotation",
		cfg:  cfg("keep-oldest", "foo", 5556, WithConfigObservedGen),
		revs: []*v1.Revision{
			rev("keep-oldest", "foo", 5554, MarkRevisionReady,
				WithRevName("5554"),
				WithRoutingStateModified(oldest),
				WithRoutingState(v1.RoutingStateReserve),
				WithRevisionPreserveAnnotation()),
			rev("keep-oldest", "foo", 5555, MarkRevisionReady,
				WithRevName("5555"),
				WithRoutingState(v1.RoutingStateReserve),
				WithRoutingStateModified(older)),
			rev("keep-oldest", "foo", 5556, MarkRevisionReady,
				WithRevName("5556"),
				WithRoutingState(v1.RoutingStateReserve),
				WithRoutingStateModified(old)),
		},
		wantDeletes: []clientgotesting.DeleteActionImpl{{
			ActionImpl: clientgotesting.ActionImpl{
				Namespace: "foo",
				Verb:      "delete",
				Resource: schema.GroupVersionResource{
					Group:    "serving.knative.dev",
					Version:  "v1",
					Resource: "revisions",
				},
			},
			Name: "5555",
		}},
	}}

	for _, test := range table {
		t.Run(test.name, func(t *testing.T) {
			runTest(t, cfgMap, test.revs, test.cfg, test.wantDeletes)
		})
	}
}

func TestCollectMax(t *testing.T) {
	cfgMap := &config.Config{
		RevisionGC: &gcconfig.Config{
			RetainSinceCreateTime:     1 * time.Hour,
			RetainSinceLastActiveTime: 1 * time.Hour,
			MinNonActiveRevisions:     1,
			MaxNonActiveRevisions:     2,
		},
	}

	now := time.Now()
	old := now.Add(-11 * time.Minute)
	older := now.Add(-12 * time.Minute)
	oldest := now.Add(-13 * time.Minute)

	table := []struct {
		name        string
		cfg         *v1.Configuration
		revs        []*v1.Revision
		wantDeletes []clientgotesting.DeleteActionImpl
	}{{
		name: "at max",
		cfg: cfg("at max", "foo", 5556,
			WithLatestCreated("5556"),
			WithLatestReady("5556"),
			WithConfigObservedGen),
		revs: []*v1.Revision{
<<<<<<< HEAD
			// Under max
			rev("at max", "foo", 5554, MarkRevisionReady,
				WithRevName("5554"),
				WithRoutingState(v1.RoutingStateReserve),
				WithRoutingStateModified(older)),
			// Under max
			rev("at max", "foo", 5555, MarkRevisionReady,
				WithRevName("5555"),
				WithRoutingState(v1.RoutingStateReserve),
				WithRoutingStateModified(older)),
			// Actively referenced by Configuration
			rev("at max", "foo", 5556, MarkRevisionReady,
=======
			// Create a revision where the LatestReady is 5554, but LatestCreated is 5556.
			// We should keep LatestReady even if it is old.
			rev(ctx, "keep-two", "foo", 5554, MarkRevisionReady,
				WithRevName("5554"),
				WithCreationTimestamp(oldest),
				WithLastPinned(oldest)),
			rev(ctx, "keep-two", "foo", 5555, // Not Ready
				WithRevName("5555"),
				WithCreationTimestamp(older),
				WithLastPinned(older)),
			rev(ctx, "keep-two", "foo", 5556, // Not Ready
>>>>>>> 017f438b
				WithRevName("5556"),
				WithRoutingState(v1.RoutingStateActive),
				WithRoutingStateModified(old)),
		},
	}, {
		name: "delete oldest, keep three max",
		cfg: cfg("delete oldest", "foo", 5556,
			WithLatestCreated("5556"),
			WithLatestReady("5556"),
			WithConfigObservedGen),
		revs: []*v1.Revision{
<<<<<<< HEAD
			// Stale and over the max
			rev("delete oldest", "foo", 5553, MarkRevisionReady,
				WithRevName("5553"),
				WithRoutingState(v1.RoutingStateReserve),
				WithRoutingStateModified(oldest)),
			// Stale but under max
			rev("delete oldest", "foo", 5554, MarkRevisionReady,
				WithRevName("5554"),
				WithRoutingState(v1.RoutingStateReserve),
				WithRoutingStateModified(older)),
			// Stale but under max
			rev("delete oldest", "foo", 5555, MarkRevisionReady,
				WithRevName("5555"),
				WithRoutingState(v1.RoutingStateReserve),
				WithRoutingStateModified(older)),
			// Actively referenced by Configuration
			rev("keep-two", "foo", 5556, MarkRevisionReady,
				WithRevName("5556"),
				WithRoutingState(v1.RoutingStateActive),
				WithRoutingStateModified(old)),
=======
			rev(ctx, "keep-all", "foo", 5554,
				WithRevName("keep-all"),
				WithCreationTimestamp(oldest),
				WithLastPinned(old)),
>>>>>>> 017f438b
		},
		wantDeletes: []clientgotesting.DeleteActionImpl{{
			ActionImpl: clientgotesting.ActionImpl{
				Namespace: "foo",
				Verb:      "delete",
				Resource: schema.GroupVersionResource{
					Group:    "serving.knative.dev",
					Version:  "v1",
					Resource: "revisions",
				},
			},
			Name: "5553",
		}},
	}, {
		name: "over max, all active",
		cfg: cfg("keep-two", "foo", 5556,
			WithLatestCreated("5556"),
			WithLatestReady("5556"),
			WithConfigObservedGen),
		revs: []*v1.Revision{
<<<<<<< HEAD
			rev("keep-two", "foo", 5553, MarkRevisionReady,
				WithRevName("5553"),
				WithRoutingState(v1.RoutingStateActive)),
			rev("keep-two", "foo", 5554, MarkRevisionReady,
				WithRevName("5554"),
				WithRoutingState(v1.RoutingStateActive)),
			rev("keep-two", "foo", 5555, MarkRevisionReady,
				WithRevName("5555"),
				WithRoutingState(v1.RoutingStateActive)),
			rev("keep-two", "foo", 5556, MarkRevisionReady,
				WithRevName("5556"),
				WithRoutingState(v1.RoutingStateActive)),
		},
	}}

	for _, test := range table {
		t.Run(test.name, func(t *testing.T) {
			runTest(t, cfgMap, test.revs, test.cfg, test.wantDeletes)
		})
	}
}

func TestCollectSettings(t *testing.T) {
	now := time.Now()
	old := now.Add(-11 * time.Minute)
	older := now.Add(-12 * time.Minute)
	oldest := now.Add(-13 * time.Minute)

	cfg := cfg("settings-test", "foo", 5556,
		WithLatestCreated("5556"),
		WithLatestReady("5556"),
		WithConfigObservedGen)

	revs := []*v1.Revision{
		rev("settings-test", "foo", 5554, MarkRevisionReady,
			WithRevName("5554"),
			WithRoutingState(v1.RoutingStateReserve),
			WithRoutingStateModified(oldest)),
		rev("settings-test", "foo", 5555, MarkRevisionReady,
			WithRevName("5555"),
			WithRoutingState(v1.RoutingStateReserve),
			WithRoutingStateModified(older)),
		rev("settings-test", "foo", 5556, MarkRevisionReady,
			WithRevName("5556"),
			WithRoutingState(v1.RoutingStateActive),
			WithRoutingStateModified(old)),
	}

	table := []struct {
		name        string
		gcConfig    gcconfig.Config
		wantDeletes []clientgotesting.DeleteActionImpl
	}{{
		name: "all disabled",
		gcConfig: gcconfig.Config{
			RetainSinceCreateTime:     time.Duration(gcconfig.Disabled),
			RetainSinceLastActiveTime: time.Duration(gcconfig.Disabled),
			MinNonActiveRevisions:     1,
			MaxNonActiveRevisions:     gcconfig.Disabled,
		},
	}, {
		name: "staleness disabled",
		gcConfig: gcconfig.Config{
			RetainSinceCreateTime:     time.Duration(gcconfig.Disabled),
			RetainSinceLastActiveTime: time.Duration(gcconfig.Disabled),
			MinNonActiveRevisions:     0,
			MaxNonActiveRevisions:     1,
=======
			rev(ctx, "keep-oldest", "foo", 5554, MarkRevisionReady,
				WithRevName("5554"),
				WithCreationTimestamp(oldest),
				WithLastPinned(oldest),
				WithRevisionPreserveAnnotation()),
			rev(ctx, "keep-oldest", "foo", 5555, MarkRevisionReady,
				WithRevName("5555"),
				WithCreationTimestamp(older),
				WithLastPinned(older)),
			rev(ctx, "keep-oldest", "foo", 5556, MarkRevisionReady,
				WithRevName("5556"),
				WithCreationTimestamp(old),
				WithLastPinned(old)),
			rev(ctx, "keep-oldest", "foo", 5557, MarkRevisionReady,
				WithRevName("5557"),
				WithCreationTimestamp(tenMinutesAgo),
				WithLastPinned(tenMinutesAgo)),
>>>>>>> 017f438b
		},
		wantDeletes: []clientgotesting.DeleteActionImpl{{
			ActionImpl: clientgotesting.ActionImpl{
				Namespace: "foo",
				Verb:      "delete",
				Resource: schema.GroupVersionResource{
					Group:    "serving.knative.dev",
					Version:  "v1",
					Resource: "revisions",
				},
			},
			Name: "5554",
		}},
<<<<<<< HEAD
	}, {
		name: "delete oldest, keep three max",
		gcConfig: gcconfig.Config{
			RetainSinceCreateTime:     time.Duration(gcconfig.Disabled),
			RetainSinceLastActiveTime: 1 * time.Minute,
			MinNonActiveRevisions:     1,
			MaxNonActiveRevisions:     gcconfig.Disabled,
		},
		wantDeletes: []clientgotesting.DeleteActionImpl{{
			ActionImpl: clientgotesting.ActionImpl{
				Namespace: "foo",
				Verb:      "delete",
				Resource: schema.GroupVersionResource{
					Group:    "serving.knative.dev",
					Version:  "v1",
					Resource: "revisions",
				},
			},
			Name: "5554",
		}},
=======
>>>>>>> 017f438b
	}}

	for _, test := range table {
		t.Run(test.name, func(t *testing.T) {
<<<<<<< HEAD
			cfgMap := &config.Config{
				RevisionGC: &test.gcConfig,
=======
			ctx, _ = SetupFakeContext(t)
			ctx = config.ToContext(ctx, cfgMap)
			client := fakeservingclient.Get(ctx)

			ri := fakerevisioninformer.Get(ctx)
			for _, rev := range test.revs {
				ri.Informer().GetIndexer().Add(rev)
>>>>>>> 017f438b
			}
			runTest(t, cfgMap, revs, cfg, test.wantDeletes)
		})
	}
}

func runTest(
	t *testing.T,
	cfgMap *config.Config,
	revs []*v1.Revision,
	cfg *v1.Configuration,
	wantDeletes []clientgotesting.DeleteActionImpl) {
	t.Helper()
	ctx, _ := SetupFakeContext(t)
	ctx = config.ToContext(ctx, cfgMap)
	client := fakeservingclient.Get(ctx)

	ri := fakerevisioninformer.Get(ctx)
	for _, rev := range revs {
		ri.Informer().GetIndexer().Add(rev)
	}

	recorderList := ActionRecorderList{client}

	Collect(ctx, client, ri.Lister(), cfg)

	actions, err := recorderList.ActionsByVerb()
	if err != nil {
		t.Errorf("Error capturing actions by verb: %q", err)
	}

	for i, want := range wantDeletes {
		if i >= len(actions.Deletes) {
			t.Errorf("Missing delete: %#v", want)
			continue
		}
		got := actions.Deletes[i]
		if got.GetName() != want.GetName() {
			t.Errorf("Unexpected delete[%d]: %#v", i, got)
		}
	}
	if got, want := len(actions.Deletes), len(wantDeletes); got > want {
		for _, extra := range actions.Deletes[want:] {
			t.Errorf("Extra delete: %s/%s", extra.GetNamespace(), extra.GetName())
		}
	}
}

func TestIsRevisionStale(t *testing.T) {
	curTime := time.Now()
	staleTime := curTime.Add(-10 * time.Minute)

	tests := []struct {
		name      string
		rev       *v1.Revision
		latestRev string
		want      bool
	}{{
		name: "stale create time",
		rev: &v1.Revision{
			ObjectMeta: metav1.ObjectMeta{
				Name:              "myrev",
				CreationTimestamp: metav1.NewTime(staleTime),
			},
			Status: v1.RevisionStatus{
				Status: duckv1.Status{
					Conditions: duckv1.Conditions{{
						Type:   v1.RevisionConditionReady,
						Status: "Unknown",
					}},
				},
			},
		},
		want: true,
	}, {
		name: "fresh create time",
		rev: &v1.Revision{
			ObjectMeta: metav1.ObjectMeta{
				Name:              "myrev",
				CreationTimestamp: metav1.NewTime(curTime),
			},
			Status: v1.RevisionStatus{
				Status: duckv1.Status{
					Conditions: duckv1.Conditions{{
						Type:   v1.RevisionConditionReady,
						Status: "Unknown",
					}},
				},
			},
		},
		want: false,
	}, {
		name: "stale pinned time",
		rev: &v1.Revision{
			ObjectMeta: metav1.ObjectMeta{
				Name:              "myrev",
				CreationTimestamp: metav1.NewTime(staleTime),
				Annotations: map[string]string{
					"serving.knative.dev/lastPinned": fmt.Sprintf("%d", staleTime.Unix()),
				},
			},
		},
		want: true,
	}, {
		name: "fresh pinned time",
		rev: &v1.Revision{
			ObjectMeta: metav1.ObjectMeta{
				Name:              "myrev",
				CreationTimestamp: metav1.NewTime(staleTime),
				Annotations: map[string]string{
					"serving.knative.dev/lastPinned": fmt.Sprintf("%d", curTime.Unix()),
				},
			},
		},
		want: false,
	}, {
		name: "stale revisionStateModified",
		rev: &v1.Revision{
			ObjectMeta: metav1.ObjectMeta{
				Name:              "myrev",
				CreationTimestamp: metav1.NewTime(staleTime),
				Annotations: map[string]string{
					"serving.knative.dev/routingStateModified": staleTime.UTC().Format(time.RFC3339),
				},
			},
		},
		want: true,
	}, {
		name: "fresh revisionStateModified",
		rev: &v1.Revision{
			ObjectMeta: metav1.ObjectMeta{
				Name:              "myrev",
				CreationTimestamp: metav1.NewTime(staleTime),
				Annotations: map[string]string{
					"serving.knative.dev/routingStateModified": curTime.UTC().Format(time.RFC3339),
				},
			},
		},
		want: false,
	}}

	cfg := &gcconfig.Config{
		RetainSinceCreateTime:     5 * time.Minute,
		RetainSinceLastActiveTime: 5 * time.Minute,
		MinNonActiveRevisions:     2,
	}

	for _, test := range tests {
		t.Run(test.name, func(t *testing.T) {
			got := isRevisionStale(cfg, test.rev, TestLogger(t))

			if got != test.want {
				t.Errorf("IsRevisionStale want %v got %v", test.want, got)
			}
		})
	}
}

func cfg(name, namespace string, generation int64, co ...ConfigOption) *v1.Configuration {
	c := &v1.Configuration{
		ObjectMeta: metav1.ObjectMeta{
			Name:       name,
			Namespace:  namespace,
			Generation: generation,
		},
		Spec: v1.ConfigurationSpec{
			Template: v1.RevisionTemplateSpec{
				Spec: *revisionSpec.DeepCopy(),
			},
		},
	}
	for _, opt := range co {
		opt(c)
	}
	c.SetDefaults(context.Background())
	return c
}

<<<<<<< HEAD
func rev(configName, namespace string, generation int64, ro ...RevisionOption) *v1.Revision {
	config := cfg(configName, namespace, generation)
	rev := resources.MakeRevision(config)
=======
func rev(ctx context.Context, name, namespace string, generation int64, ro ...RevisionOption) *v1.Revision {
	config := cfg(name, namespace, generation)
	rev := resources.MakeRevision(ctx, config, clock.RealClock{})
>>>>>>> 017f438b
	rev.SetDefaults(context.Background())

	for _, opt := range ro {
		opt(rev)
	}
	return rev
}

type testConfigStore struct {
	config *config.Config
}

func (t *testConfigStore) ToContext(ctx context.Context) context.Context {
	return config.ToContext(ctx, t.config)
}

var _ pkgrec.ConfigStore = (*testConfigStore)(nil)<|MERGE_RESOLUTION|>--- conflicted
+++ resolved
@@ -69,16 +69,6 @@
 	older := now.Add(-12 * time.Minute)
 	oldest := now.Add(-13 * time.Minute)
 
-	cfgMap := &config.Config{
-		RevisionGC: &gcconfig.Config{
-			StaleRevisionCreateDelay:        5 * time.Minute,
-			StaleRevisionTimeout:            5 * time.Minute,
-			StaleRevisionMinimumGenerations: 2,
-		},
-	}
-	ctx, _ := SetupFakeContext(t)
-	ctx = config.ToContext(ctx, cfgMap)
-
 	table := []struct {
 		name        string
 		cfg         *v1.Configuration
@@ -91,7 +81,6 @@
 			WithLatestReady("5556"),
 			WithConfigObservedGen),
 		revs: []*v1.Revision{
-<<<<<<< HEAD
 			// Stale, oldest should be deleted
 			rev("keep-two", "foo", 5554, MarkRevisionReady,
 				WithRevName("5554"),
@@ -104,17 +93,6 @@
 				WithRoutingStateModified(older)),
 			// Actively referenced by Configuration
 			rev("keep-two", "foo", 5556, MarkRevisionReady,
-=======
-			rev(ctx, "keep-two", "foo", 5554, MarkRevisionReady,
-				WithRevName("5554"),
-				WithCreationTimestamp(oldest),
-				WithLastPinned(oldest)),
-			rev(ctx, "keep-two", "foo", 5555, MarkRevisionReady,
-				WithRevName("5555"),
-				WithCreationTimestamp(older),
-				WithLastPinned(older)),
-			rev(ctx, "keep-two", "foo", 5556, MarkRevisionReady,
->>>>>>> 017f438b
 				WithRevName("5556"),
 				WithRoutingState(v1.RoutingStateActive),
 				WithRoutingStateModified(old)),
@@ -135,30 +113,18 @@
 		name: "no latest ready, one active",
 		cfg:  cfg("keep-two", "foo", 5556, WithConfigObservedGen),
 		revs: []*v1.Revision{
-<<<<<<< HEAD
 			// Stale, oldest should be deleted
 			rev("keep-two", "foo", 5554, MarkRevisionReady,
-=======
-			rev(ctx, "keep-two", "foo", 5554, MarkRevisionReady,
->>>>>>> 017f438b
 				WithRevName("5554"),
 				WithRoutingState(v1.RoutingStateReserve),
 				WithRoutingStateModified(oldest)),
-<<<<<<< HEAD
 			// Stale, but MinNonActiveRevisions is 1
 			rev("keep-two", "foo", 5555, MarkRevisionReady,
-=======
-			rev(ctx, "keep-two", "foo", 5555, MarkRevisionReady,
->>>>>>> 017f438b
 				WithRevName("5555"),
 				WithRoutingState(v1.RoutingStateReserve),
 				WithRoutingStateModified(older)),
-<<<<<<< HEAD
 			// Actively referenced by Configuration
 			rev("keep-two", "foo", 5556, MarkRevisionReady,
-=======
-			rev(ctx, "keep-two", "foo", 5556, MarkRevisionReady,
->>>>>>> 017f438b
 				WithRevName("5556"),
 				WithRoutingState(v1.RoutingStateActive),
 				WithRoutingStateModified(old)),
@@ -182,28 +148,15 @@
 			WithLatestReady("5556"),
 			WithConfigObservedGen),
 		revs: []*v1.Revision{
-<<<<<<< HEAD
 			rev("none-reserved", "foo", 5554, MarkRevisionReady,
-=======
-			// No lastPinned so we will keep this.
-			rev(ctx, "keep-no-last-pinned", "foo", 5554, MarkRevisionReady,
->>>>>>> 017f438b
 				WithRevName("5554"),
 				WithRoutingState(v1.RoutingStatePending),
 				WithCreationTimestamp(oldest)),
-<<<<<<< HEAD
 			rev("none-reserved", "foo", 5555, MarkRevisionReady,
 				WithRevName("5555"),
 				WithRoutingState(v1.RoutingStateUnset),
 				WithCreationTimestamp(older)),
 			rev("none-reserved", "foo", 5556, MarkRevisionReady,
-=======
-			rev(ctx, "keep-no-last-pinned", "foo", 5555, MarkRevisionReady,
-				WithRevName("5555"),
-				WithCreationTimestamp(oldest),
-				WithLastPinned(older)),
-			rev(ctx, "keep-no-last-pinned", "foo", 5556, MarkRevisionReady,
->>>>>>> 017f438b
 				WithRevName("5556"),
 				WithRoutingState(v1.RoutingStateActive),
 				WithCreationTimestamp(old)),
@@ -212,7 +165,6 @@
 		name: "none stale",
 		cfg:  cfg("none-stale", "foo", 5556, WithConfigObservedGen),
 		revs: []*v1.Revision{
-<<<<<<< HEAD
 			rev("none-stale", "foo", 5554, MarkRevisionReady,
 				WithRevName("5554"),
 				WithRoutingState(v1.RoutingStateReserve),
@@ -222,18 +174,6 @@
 				WithRoutingState(v1.RoutingStateReserve),
 				WithRoutingStateModified(now)),
 			rev("none-stale", "foo", 5556, MarkRevisionReady,
-=======
-			rev(ctx, "keep-recent-last-pinned", "foo", 5554, MarkRevisionReady,
-				WithRevName("5554"),
-				WithCreationTimestamp(oldest),
-				// This is an indication that things are still routing here.
-				WithLastPinned(now)),
-			rev(ctx, "keep-recent-last-pinned", "foo", 5555, MarkRevisionReady,
-				WithRevName("5555"),
-				WithCreationTimestamp(older),
-				WithLastPinned(nineMinutesAgo)),
-			rev(ctx, "keep-recent-last-pinned", "foo", 5556, MarkRevisionReady,
->>>>>>> 017f438b
 				WithRevName("5556"),
 				WithRoutingState(v1.RoutingStateReserve),
 				WithRoutingStateModified(now)),
@@ -304,7 +244,6 @@
 			WithLatestReady("5556"),
 			WithConfigObservedGen),
 		revs: []*v1.Revision{
-<<<<<<< HEAD
 			// Under max
 			rev("at max", "foo", 5554, MarkRevisionReady,
 				WithRevName("5554"),
@@ -317,19 +256,6 @@
 				WithRoutingStateModified(older)),
 			// Actively referenced by Configuration
 			rev("at max", "foo", 5556, MarkRevisionReady,
-=======
-			// Create a revision where the LatestReady is 5554, but LatestCreated is 5556.
-			// We should keep LatestReady even if it is old.
-			rev(ctx, "keep-two", "foo", 5554, MarkRevisionReady,
-				WithRevName("5554"),
-				WithCreationTimestamp(oldest),
-				WithLastPinned(oldest)),
-			rev(ctx, "keep-two", "foo", 5555, // Not Ready
-				WithRevName("5555"),
-				WithCreationTimestamp(older),
-				WithLastPinned(older)),
-			rev(ctx, "keep-two", "foo", 5556, // Not Ready
->>>>>>> 017f438b
 				WithRevName("5556"),
 				WithRoutingState(v1.RoutingStateActive),
 				WithRoutingStateModified(old)),
@@ -341,7 +267,6 @@
 			WithLatestReady("5556"),
 			WithConfigObservedGen),
 		revs: []*v1.Revision{
-<<<<<<< HEAD
 			// Stale and over the max
 			rev("delete oldest", "foo", 5553, MarkRevisionReady,
 				WithRevName("5553"),
@@ -362,12 +287,6 @@
 				WithRevName("5556"),
 				WithRoutingState(v1.RoutingStateActive),
 				WithRoutingStateModified(old)),
-=======
-			rev(ctx, "keep-all", "foo", 5554,
-				WithRevName("keep-all"),
-				WithCreationTimestamp(oldest),
-				WithLastPinned(old)),
->>>>>>> 017f438b
 		},
 		wantDeletes: []clientgotesting.DeleteActionImpl{{
 			ActionImpl: clientgotesting.ActionImpl{
@@ -388,7 +307,6 @@
 			WithLatestReady("5556"),
 			WithConfigObservedGen),
 		revs: []*v1.Revision{
-<<<<<<< HEAD
 			rev("keep-two", "foo", 5553, MarkRevisionReady,
 				WithRevName("5553"),
 				WithRoutingState(v1.RoutingStateActive)),
@@ -456,25 +374,6 @@
 			RetainSinceLastActiveTime: time.Duration(gcconfig.Disabled),
 			MinNonActiveRevisions:     0,
 			MaxNonActiveRevisions:     1,
-=======
-			rev(ctx, "keep-oldest", "foo", 5554, MarkRevisionReady,
-				WithRevName("5554"),
-				WithCreationTimestamp(oldest),
-				WithLastPinned(oldest),
-				WithRevisionPreserveAnnotation()),
-			rev(ctx, "keep-oldest", "foo", 5555, MarkRevisionReady,
-				WithRevName("5555"),
-				WithCreationTimestamp(older),
-				WithLastPinned(older)),
-			rev(ctx, "keep-oldest", "foo", 5556, MarkRevisionReady,
-				WithRevName("5556"),
-				WithCreationTimestamp(old),
-				WithLastPinned(old)),
-			rev(ctx, "keep-oldest", "foo", 5557, MarkRevisionReady,
-				WithRevName("5557"),
-				WithCreationTimestamp(tenMinutesAgo),
-				WithLastPinned(tenMinutesAgo)),
->>>>>>> 017f438b
 		},
 		wantDeletes: []clientgotesting.DeleteActionImpl{{
 			ActionImpl: clientgotesting.ActionImpl{
@@ -488,7 +387,6 @@
 			},
 			Name: "5554",
 		}},
-<<<<<<< HEAD
 	}, {
 		name: "delete oldest, keep three max",
 		gcConfig: gcconfig.Config{
@@ -509,24 +407,12 @@
 			},
 			Name: "5554",
 		}},
-=======
->>>>>>> 017f438b
 	}}
 
 	for _, test := range table {
 		t.Run(test.name, func(t *testing.T) {
-<<<<<<< HEAD
 			cfgMap := &config.Config{
 				RevisionGC: &test.gcConfig,
-=======
-			ctx, _ = SetupFakeContext(t)
-			ctx = config.ToContext(ctx, cfgMap)
-			client := fakeservingclient.Get(ctx)
-
-			ri := fakerevisioninformer.Get(ctx)
-			for _, rev := range test.revs {
-				ri.Informer().GetIndexer().Add(rev)
->>>>>>> 017f438b
 			}
 			runTest(t, cfgMap, revs, cfg, test.wantDeletes)
 		})
@@ -705,15 +591,9 @@
 	return c
 }
 
-<<<<<<< HEAD
 func rev(configName, namespace string, generation int64, ro ...RevisionOption) *v1.Revision {
 	config := cfg(configName, namespace, generation)
-	rev := resources.MakeRevision(config)
-=======
-func rev(ctx context.Context, name, namespace string, generation int64, ro ...RevisionOption) *v1.Revision {
-	config := cfg(name, namespace, generation)
-	rev := resources.MakeRevision(ctx, config, clock.RealClock{})
->>>>>>> 017f438b
+	rev := resources.MakeRevision(context.Background(), config, clock.RealClock{})
 	rev.SetDefaults(context.Background())
 
 	for _, opt := range ro {
