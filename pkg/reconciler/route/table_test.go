--- conflicted
+++ resolved
@@ -2612,27 +2612,4 @@
 	}
 
 	return url
-<<<<<<< HEAD
-=======
-}
-
-func setResponsiveGCFeature(ctx context.Context, flag cfgmap.Flag) context.Context {
-	c := cfgmap.FromContextOrDefaults(ctx)
-	c.Features.ResponsiveRevisionGC = flag
-	return cfgmap.ToContext(ctx, c)
-}
-
-func simpleRollout(cfg string, revs []traffic.RevisionRollout) IngressOption {
-	return func(i *netv1alpha1.Ingress) {
-		r := &traffic.Rollout{
-			Configurations: []traffic.ConfigurationRollout{{
-				ConfigurationName: cfg,
-				Percent:           100,
-				Revisions:         revs,
-			}},
-		}
-		ro := serializeRollout(context.Background(), r)
-		i.Annotations[networking.RolloutAnnotationKey] = ro
-	}
->>>>>>> a4daf3a8
 }