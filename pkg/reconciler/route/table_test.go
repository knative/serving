--- conflicted
+++ resolved
@@ -1931,11 +1931,7 @@
 	}))
 }
 
-<<<<<<< HEAD
-func TestReconcile_EnableAutoTLS(t *testing.T) {
-=======
 func TestReconcileEnableAutoTLS(t *testing.T) {
->>>>>>> 68170939
 	table := TableTest{{
 		Name: "check that existing wildcard cert is used when creating a Route",
 		Objects: []runtime.Object{
