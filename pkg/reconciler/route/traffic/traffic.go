/*
Copyright 2018 The Knative Authors

Licensed under the Apache License, Version 2.0 (the "License");
you may not use this file except in compliance with the License.
You may obtain a copy of the License at

    http://www.apache.org/licenses/LICENSE-2.0

Unless required by applicable law or agreed to in writing, software
distributed under the License is distributed on an "AS IS" BASIS,
WITHOUT WARRANTIES OR CONDITIONS OF ANY KIND, either express or implied.
See the License for the specific language governing permissions and
limitations under the License.
*/

package traffic

import (
	"context"
<<<<<<< HEAD
=======
	"errors"
	"sort"
>>>>>>> b9aa3153

	corev1 "k8s.io/api/core/v1"
	apierrs "k8s.io/apimachinery/pkg/api/errors"

	net "knative.dev/networking/pkg/apis/networking"
	netv1alpha1 "knative.dev/networking/pkg/apis/networking/v1alpha1"
	"knative.dev/pkg/ptr"
	"knative.dev/serving/pkg/apis/serving"
	v1 "knative.dev/serving/pkg/apis/serving/v1"
	listers "knative.dev/serving/pkg/client/listers/serving/v1"
	"knative.dev/serving/pkg/reconciler/route/domains"
	"knative.dev/serving/pkg/reconciler/route/resources/labels"
)

// DefaultTarget is the unnamed default target for the traffic.
const DefaultTarget = ""

// A RevisionTarget adds the transport protocol and the service name of a
// Revision to a flattened TrafficTarget.
type RevisionTarget struct {
	v1.TrafficTarget
	Protocol    net.ProtocolType
	ServiceName string // Revision service name.
}

// RevisionTargets is a collection of revision targets.
type RevisionTargets []RevisionTarget

// Config encapsulates details of our traffic so that we don't need to make API calls, or use details of the
// route beyond its ObjectMeta to make routing changes.
type Config struct {
	// Group of traffic splits.  Un-named targets are grouped together
	// under the key `DefaultTarget`, and named target are under the respective
	// name.  This is used to configure network configuration to
	// realize a route's setting.
	Targets map[string]RevisionTargets

	// Visibility of the traffic targets.
	Visibility map[string]netv1alpha1.IngressVisibility

	// A list traffic targets, flattened to the Revision level.  This
	// is used to populate the Route.Status.TrafficTarget field.
	revisionTargets RevisionTargets

	// The referred `Configuration`s and `Revision`s.
	Configurations map[string]*v1.Configuration
	Revisions      map[string]*v1.Revision

	// MissingTargets are references to Configurations or Revisions
	// that are missing
	MissingTargets []corev1.ObjectReference
}

// BuildTrafficConfiguration consolidates and flattens the Route.Spec.Traffic to the Revision-level. It also provides a
// complete lists of Configurations and Revisions referred by the Route, directly or indirectly.  These referred targets
// are keyed by name for easy access.
//
// In the case that some target is missing, an error of type TargetError will be returned.
func BuildTrafficConfiguration(configLister listers.ConfigurationLister, revLister listers.RevisionLister,
	r *v1.Route) (*Config, error) {
	builder := newBuilder(configLister, revLister, r, len(r.Spec.Traffic))
	err := builder.applySpecTraffic(r.Spec.Traffic)
	if err != nil {
		return nil, err
	}
	return builder.build()
}

// GetRevisionTrafficTargets returns a list of TrafficTarget flattened to the RevisionName, and having ConfigurationName cleared out.
func (cfg *Config) GetRevisionTrafficTargets(ctx context.Context, r *v1.Route) ([]v1.TrafficTarget, error) {
	results := make([]v1.TrafficTarget, len(cfg.revisionTargets))
	for i, tt := range cfg.revisionTargets {
		var pp *int64
		if tt.Percent != nil {
			pp = ptr.Int64(*tt.Percent)
		}

		// We cannot `DeepCopy` here, since tt.TrafficTarget might contain both
		// configuration and revision.
		results[i] = v1.TrafficTarget{
			Tag:            tt.Tag,
			RevisionName:   tt.RevisionName,
			Percent:        pp,
			LatestRevision: tt.LatestRevision,
		}
		if tt.Tag != "" {
			meta := r.ObjectMeta.DeepCopy()

			hostname, err := domains.HostnameFromTemplate(ctx, meta.Name, tt.Tag)
			if err != nil {
				return nil, err
			}

			labels.SetVisibility(meta, cfg.Visibility[tt.Tag] == netv1alpha1.IngressVisibilityClusterLocal)

			// HTTP is currently the only supported scheme.
			fullDomain, err := domains.DomainNameFromTemplate(ctx, *meta, hostname)
			if err != nil {
				return nil, err
			}
			results[i].URL = domains.URL(domains.HTTPScheme, fullDomain)
		}
	}
	return results, nil
}

type configBuilder struct {
	configLister listers.ConfigurationNamespaceLister
	revLister    listers.RevisionNamespaceLister
	route        *v1.Route

	// targets is a grouping of traffic targets serving the same origin.
	targets map[string]RevisionTargets

	// revisionTargets is the original list of targets, at the Revision level.
	revisionTargets RevisionTargets

	// configurations contains all the referred Configuration, keyed by their name.
	configurations map[string]*v1.Configuration
	// revisions contains all the referred Revision, keyed by their name.
	revisions map[string]*v1.Revision

	// missingTargets is a collection of targets that weren't present
	// in our listers
	missingTargets []corev1.ObjectReference

	// TargetError are deferred until we got a complete list of all referred targets.
	deferredTargetErr TargetError
}

func newBuilder(
	configLister listers.ConfigurationLister, revLister listers.RevisionLister,
	r *v1.Route, trafficSize int) *configBuilder {
	return &configBuilder{
		configLister:    configLister.Configurations(r.Namespace),
		revLister:       revLister.Revisions(r.Namespace),
		route:           r,
		targets:         make(map[string]RevisionTargets),
		revisionTargets: make(RevisionTargets, 0, trafficSize),

		configurations: make(map[string]*v1.Configuration),
		revisions:      make(map[string]*v1.Revision),
	}
}

// BuildRollout builds the current rollout state.
// It is expected to be invoked after applySpecTraffic.
// Returned Rollout will be sorted by tag and within tag by configuration
// (only default tag can have more than configuration object attached).
// TODO(vagababov): actually deal with rollouts, vs just report desired state.
func (cfg *Config) BuildRollout() *Rollout {
	rollout := &Rollout{}

	for tag, targets := range cfg.Targets {
		buildRolloutForTag(rollout, tag, targets)
	}
	sortRollout(rollout)
	return rollout
}

// buildRolloutForTag builds the current rollout state.
// It is expected to be invoked after applySpecTraffic.
// TODO(vagababov): actually deal with rollouts, vs just report desired state.
func buildRolloutForTag(r *Rollout, tag string, rts RevisionTargets) {
	// Only main target will have more than 1 element here.
	for _, rt := range rts {
		// Skip if it's revision target.
		if rt.LatestRevision == nil || !*rt.LatestRevision {
			continue
		}

		// The targets with the same revision are already joined together.
		r.Configurations = append(r.Configurations, ConfigurationRollout{
			ConfigurationName: rt.ConfigurationName,
			Tag:               tag,
			Percent:           int(zeroIfNil(rt.Percent)),
			Revisions: []RevisionRollout{{
				RevisionName: rt.RevisionName,
				// Note: this will match config value in steady state, but
				// during rollout it will be overridden by the rollout logic.
				Percent: int(zeroIfNil(rt.Percent)),
			}},
		})
	}
}

func (cb *configBuilder) applySpecTraffic(traffic []v1.TrafficTarget) error {
	for i := range traffic {
		if err := cb.addTrafficTarget(&traffic[i]); err != nil {
			// Other non-traffic target errors shouldn't be ignored.
			return err
		}
	}
	return nil
}

func (cb *configBuilder) getConfiguration(name string) (*v1.Configuration, error) {
	config, ok := cb.configurations[name]
	if !ok {
		var err error
		config, err = cb.configLister.Get(name)
		if apierrs.IsNotFound(err) {
			return nil, errMissingConfiguration(name)
		} else if err != nil {
			return nil, err
		}
		cb.configurations[name] = config
	}
	return config, nil
}

func (cb *configBuilder) getRevision(name string) (*v1.Revision, error) {
	rev, ok := cb.revisions[name]
	if !ok {
		var err error
		rev, err = cb.revLister.Get(name)
		if apierrs.IsNotFound(err) {
			return nil, errMissingRevision(name)
		} else if err != nil {
			return nil, err
		}
		cb.revisions[name] = rev
	}
	return rev, nil
}

// deferTargetError will record a TargetError.  A TargetError with
// IsFailure()=true will always overwrite a previous TargetError.
func (cb *configBuilder) deferTargetError(err TargetError) {
	if cb.deferredTargetErr == nil || err.IsFailure() {
		cb.deferredTargetErr = err
	}
}

func (cb *configBuilder) addTrafficTarget(tt *v1.TrafficTarget) error {
	var err error
	if tt.RevisionName != "" {
		err = cb.addRevisionTarget(tt)
	} else if tt.ConfigurationName != "" {
		err = cb.addConfigurationTarget(tt)
	}
	if err != nil {
		var errMissingTarget *missingTargetError
		if errors.As(err, &errMissingTarget) {
			apiVersion, kind := v1.SchemeGroupVersion.
				WithKind(errMissingTarget.kind).
				ToAPIVersionAndKind()

			cb.missingTargets = append(cb.missingTargets, corev1.ObjectReference{
				APIVersion: apiVersion,
				Kind:       kind,
				Name:       errMissingTarget.name,
				Namespace:  cb.route.Namespace,
			})
		}

		var errTarget TargetError
		if errors.As(err, &errTarget) {
			// Defer target errors, as we still want to compile a list of
			// all referred targets, including missing ones.
			cb.deferTargetError(errTarget)
			return nil
		}
	}
	return err
}

// addConfigurationTarget flattens a traffic target to the Revision level, by looking up for the LatestReadyRevisionName
// on the referred Configuration.  It adds both to the lists of directly referred targets.
func (cb *configBuilder) addConfigurationTarget(tt *v1.TrafficTarget) error {
	config, err := cb.getConfiguration(tt.ConfigurationName)
	if err != nil {
		return err
	}
	if config.Status.LatestReadyRevisionName == "" {
		return errUnreadyConfiguration(config)
	}
	rev, err := cb.getRevision(config.Status.LatestReadyRevisionName)
	if err != nil {
		return err
	}
	ntt := tt.DeepCopy()
	target := RevisionTarget{
		TrafficTarget: *ntt,
		Protocol:      rev.GetProtocol(),
		ServiceName:   rev.Status.ServiceName,
	}
	target.TrafficTarget.RevisionName = rev.Name
	cb.addFlattenedTarget(target)
	return nil
}

func (cb *configBuilder) addRevisionTarget(tt *v1.TrafficTarget) error {
	rev, err := cb.getRevision(tt.RevisionName)
	if err != nil {
		return err
	}
	if !rev.IsReady() {
		return errUnreadyRevision(rev)
	}
	ntt := tt.DeepCopy()
	target := RevisionTarget{
		TrafficTarget: *ntt,
		Protocol:      rev.GetProtocol(),
		ServiceName:   rev.Status.ServiceName,
	}
	if configName, ok := rev.Labels[serving.ConfigurationLabelKey]; ok {
		target.TrafficTarget.ConfigurationName = configName
		if _, err := cb.getConfiguration(configName); err != nil {
			return err
		}
	}
	cb.addFlattenedTarget(target)
	return nil
}

// zeroIfNil returns `0` if `ptr==nil`, or `*ptr` otherwise.
func zeroIfNil(ptr *int64) int64 {
	if ptr == nil {
		return 0
	}
	return *ptr
}

// This find the exact revision+tag pair and if so, just adds the percentages.
// This expects single digit lists, so just does an O(N) search.
func mergeIfNecessary(rts RevisionTargets, rt RevisionTarget) RevisionTargets {
	for i := range rts {
		if rts[i].Tag == rt.Tag && rts[i].RevisionName == rt.RevisionName &&
			*rt.LatestRevision == *rts[i].LatestRevision {
			rts[i].Percent = ptr.Int64(zeroIfNil(rts[i].Percent) + zeroIfNil(rt.Percent))
			return rts
		}
	}
	return append(rts, rt)
}

func (cb *configBuilder) addFlattenedTarget(target RevisionTarget) {
	name := target.TrafficTarget.Tag
	cb.revisionTargets = mergeIfNecessary(cb.revisionTargets, target)
	cb.targets[DefaultTarget] = append(cb.targets[DefaultTarget], target)
	if name != "" {
		// This should always have just a single entry at most.
		cb.targets[name] = append(cb.targets[name], target)
	}
}

func (cb *configBuilder) build() (*Config, error) {
	if cb.deferredTargetErr != nil {
		cb.targets = nil
		cb.revisionTargets = nil
	}
	return &Config{
		Targets:         consolidateAll(cb.targets),
		revisionTargets: cb.revisionTargets,
		Configurations:  cb.configurations,
		Revisions:       cb.revisions,
		MissingTargets:  cb.missingTargets,
	}, cb.deferredTargetErr
}

func consolidateAll(targets map[string]RevisionTargets) map[string]RevisionTargets {
	consolidated := make(map[string]RevisionTargets, len(targets))
	for name, tts := range targets {
		consolidated[name] = consolidate(tts)
	}
	return consolidated
}

func consolidate(targets RevisionTargets) RevisionTargets {
	byName := make(map[string]RevisionTarget)
	names := []string{}
	for _, tt := range targets {
		name := tt.TrafficTarget.RevisionName
		cur, ok := byName[name]
		if !ok {
			byName[name] = tt
			names = append(names, name)
			continue
		}
		if tt.TrafficTarget.Percent != nil {
			current := int64(0)
			if cur.TrafficTarget.Percent != nil {
				current += *cur.TrafficTarget.Percent
			}
			current += *tt.TrafficTarget.Percent
			cur.TrafficTarget.Percent = ptr.Int64(current)
		}
		byName[name] = cur
	}
	consolidated := make([]RevisionTarget, len(names))
	for i, name := range names {
		consolidated[i] = byName[name]
	}
	if len(consolidated) == 1 {
		consolidated[0].TrafficTarget.Percent = ptr.Int64(100)
	}
	return consolidated
}<|MERGE_RESOLUTION|>--- conflicted
+++ resolved
@@ -18,11 +18,7 @@
 
 import (
 	"context"
-<<<<<<< HEAD
-=======
 	"errors"
-	"sort"
->>>>>>> b9aa3153
 
 	corev1 "k8s.io/api/core/v1"
 	apierrs "k8s.io/apimachinery/pkg/api/errors"
