/*
Copyright 2018 The Knative Authors

Licensed under the Apache License, Version 2.0 (the "License");
you may not use this file except in compliance with the License.
You may obtain a copy of the License at

    http://www.apache.org/licenses/LICENSE-2.0

Unless required by applicable law or agreed to in writing, software
distributed under the License is distributed on an "AS IS" BASIS,
WITHOUT WARRANTIES OR CONDITIONS OF ANY KIND, either express or implied.
See the License for the specific language governing permissions and
limitations under the License.
*/

package route

import (
	"context"
	"encoding/json"

	"go.uber.org/zap"
	corev1 "k8s.io/api/core/v1"
	"k8s.io/apimachinery/pkg/api/equality"
	apierrs "k8s.io/apimachinery/pkg/api/errors"
	"k8s.io/apimachinery/pkg/runtime/schema"
	"k8s.io/apimachinery/pkg/types"
	"k8s.io/apimachinery/pkg/util/sets"
	corev1listers "k8s.io/client-go/listers/core/v1"
	"k8s.io/client-go/tools/cache"

	"github.com/knative/pkg/apis"
	duckv1alpha1 "github.com/knative/pkg/apis/duck/v1alpha1"
	duckv1beta1 "github.com/knative/pkg/apis/duck/v1beta1"
	"github.com/knative/pkg/controller"
	"github.com/knative/pkg/logging"
	"github.com/knative/pkg/system"
	"github.com/knative/pkg/tracker"
	"github.com/knative/serving/pkg/apis/networking"
	netv1alpha1 "github.com/knative/serving/pkg/apis/networking/v1alpha1"
	"github.com/knative/serving/pkg/apis/serving/v1alpha1"
	"github.com/knative/serving/pkg/apis/serving/v1beta1"
	networkinglisters "github.com/knative/serving/pkg/client/listers/networking/v1alpha1"
	listers "github.com/knative/serving/pkg/client/listers/serving/v1alpha1"
	"github.com/knative/serving/pkg/reconciler"
	"github.com/knative/serving/pkg/reconciler/route/config"
	"github.com/knative/serving/pkg/reconciler/route/domains"
	"github.com/knative/serving/pkg/reconciler/route/resources"
	resourcenames "github.com/knative/serving/pkg/reconciler/route/resources/names"
	"github.com/knative/serving/pkg/reconciler/route/traffic"
	tr "github.com/knative/serving/pkg/reconciler/route/traffic"
)

// routeFinalizer is the name that we put into the resource finalizer list, e.g.
//  metadata:
//    finalizers:
//    - routes.serving.knative.dev
var (
	routeResource  = v1alpha1.Resource("routes")
	routeFinalizer = routeResource.String()
)

// Reconciler implements controller.Reconciler for Route resources.
type Reconciler struct {
	*reconciler.Base

	// Listers index properties about resources
	routeLister          listers.RouteLister
	configurationLister  listers.ConfigurationLister
	revisionLister       listers.RevisionLister
	serviceLister        corev1listers.ServiceLister
	clusterIngressLister networkinglisters.ClusterIngressLister
	certificateLister    networkinglisters.CertificateLister
	configStore          configStore
	tracker              tracker.Interface

	clock system.Clock
}

// Check that our Reconciler implements controller.Reconciler
var _ controller.Reconciler = (*Reconciler)(nil)

// Reconcile compares the actual state with the desired, and attempts to
// converge the two. It then updates the Status block of the Route resource
// with the current status of the resource.
func (c *Reconciler) Reconcile(ctx context.Context, key string) error {
	// Convert the namespace/name string into a distinct namespace and name
	namespace, name, err := cache.SplitMetaNamespaceKey(key)
	if err != nil {
		c.Logger.Errorf("invalid resource key: %s", key)
		return nil
	}
	logger := logging.FromContext(ctx)

	ctx = c.configStore.ToContext(ctx)

	// Get the Route resource with this namespace/name.
	original, err := c.routeLister.Routes(namespace).Get(name)
	if apierrs.IsNotFound(err) {
		// The resource may no longer exist, in which case we stop processing.
		logger.Errorf("route %q in work queue no longer exists", key)
		return nil
	} else if err != nil {
		return err
	}
	// Don't modify the informers copy.
	route := original.DeepCopy()

	// Reconcile this copy of the route and then write back any status
	// updates regardless of whether the reconciliation errored out.
	reconcileErr := c.reconcile(ctx, route)
	if equality.Semantic.DeepEqual(original.Status, route.Status) {
		// If we didn't change anything then don't call updateStatus.
		// This is important because the copy we loaded from the informer's
		// cache may be stale and we don't want to overwrite a prior update
		// to status with this stale state.
	} else if _, err = c.updateStatus(route); err != nil {
		logger.Warnw("Failed to update route status", zap.Error(err))
		c.Recorder.Eventf(route, corev1.EventTypeWarning, "UpdateFailed",
			"Failed to update status for Route %q: %v", route.Name, err)
		return err
	}
	if reconcileErr != nil {
		c.Recorder.Event(route, corev1.EventTypeWarning, "InternalError", reconcileErr.Error())
		return reconcileErr
	}
	// TODO(mattmoor): Remove this after 0.7 cuts.
	// If the spec has changed, then assume we need an upgrade and issue a patch to trigger
	// the webhook to upgrade via defaulting.  Status updates do not trigger this due to the
	// use of the /status resource.
	if !equality.Semantic.DeepEqual(original.Spec, route.Spec) {
		routes := v1alpha1.SchemeGroupVersion.WithResource("routes")
		if err := c.MarkNeedsUpgrade(routes, route.Namespace, route.Name); err != nil {
			return err
		}
	}
	return nil
}

func ingressClassForRoute(ctx context.Context, r *v1alpha1.Route) string {
	if ingressClass := r.Annotations[networking.IngressClassAnnotationKey]; ingressClass != "" {
		return ingressClass
	}
	return config.FromContext(ctx).Network.DefaultClusterIngressClass
}

func (c *Reconciler) reconcile(ctx context.Context, r *v1alpha1.Route) error {
	logger := logging.FromContext(ctx)
	if r.GetDeletionTimestamp() != nil {
		// Check for a DeletionTimestamp.  If present, elide the normal reconcile logic.
		return c.reconcileDeletion(ctx, r)
	}

	// We may be reading a version of the object that was stored at an older version
	// and may not have had all of the assumed defaults specified.  This won't result
	// in this getting written back to the API Server, but lets downstream logic make
	// assumptions about defaulting.
	r.SetDefaults(v1beta1.WithUpgradeViaDefaulting(ctx))
	r.Status.InitializeConditions()

	if err := r.ConvertUp(ctx, &v1beta1.Route{}); err != nil {
		return err
	}

	logger.Infof("Reconciling route: %#v", r)

	// Update the information that makes us Addressable. This is needed to configure traffic and
	// make the cluster ingress.
	host, err := domains.DomainNameFromTemplate(ctx, r, r.Name)
	if err != nil {
		return err
	}

	r.Status.URL = &apis.URL{
		Scheme: "http",
		Host:   host,
	}
	// TODO(mattmoor): Remove completely after 0.7 cuts.
	r.Status.DeprecatedDomain = ""

	// Configure traffic based on the RouteSpec.
	traffic, err := c.configureTraffic(ctx, r)
	if traffic == nil || err != nil {
		// Traffic targets aren't ready, no need to configure child resources.
		return err
	}

	logger.Info("Updating targeted revisions.")
	// In all cases we will add annotations to the referred targets.  This is so that when they become
	// routable we can know (through a listener) and attempt traffic configuration again.
	if err := c.reconcileTargetRevisions(ctx, traffic, r); err != nil {
		return err
	}

	// TODO(mattmoor): Remove completely after 0.7 cuts.
	r.Status.DeprecatedDomainInternal = ""

	r.Status.Address = &duckv1alpha1.Addressable{
		Addressable: duckv1beta1.Addressable{
			URL: &apis.URL{
				Scheme: "http",
				Host:   resourcenames.K8sServiceFullname(r),
			},
		},
		// TODO(mattmoor): Remove completely after 0.7 cuts.
		Hostname: "",
	}

	// Add the finalizer before creating the ClusterIngress so that we can be sure it gets cleaned up.
	if err := c.ensureFinalizer(r); err != nil {
		return err
	}

	logger.Info("Creating placeholder k8s services")
	services, err := c.reconcilePlaceholderServices(ctx, r, traffic.Targets)
	if err != nil {
		return err
	}

	tls := []netv1alpha1.IngressTLS{}
	if config.FromContext(ctx).Network.AutoTLS && !resources.IsClusterLocal(r) {
		allDomainTagMap, err := domains.GetAllDomainsAndTags(ctx, r, getTrafficNames(traffic.Targets))
		if err != nil {
			return err
		}
		desiredCerts := resources.MakeCertificates(r, allDomainTagMap)
		for _, desiredCert := range desiredCerts {

			cert, err := c.reconcileCertificate(ctx, r, desiredCert)
			if err != nil {
				r.Status.MarkCertificateProvisionFailed(desiredCert.Name)
				return err
			}

			dnsNames := sets.NewString(cert.Spec.DNSNames...)
			if cert.Status.IsReady() {
				r.Status.MarkCertificateReady(cert.Name)
				// r.Status.URL is for the major domain, so only change if the cert is for
				// the major domain
				if dnsNames.Has(host) {
					r.Status.URL.Scheme = "https"
				}
				// TODO: we should only mark https for the public visible targets when
				// we are able to configure visibility per target.
				setTargetsScheme(&r.Status, cert.Spec.DNSNames, "https")
			} else {
				r.Status.MarkCertificateNotReady(cert.Name)
				if dnsNames.Has(host) {
					r.Status.URL = &apis.URL{
						Scheme: "http",
						Host:   host,
					}
				}
				setTargetsScheme(&r.Status, cert.Spec.DNSNames, "http")
			}

<<<<<<< HEAD
		tls = append(tls, resources.MakeIngressTLS(cert, allDomains))
=======
			tls = append(tls, resources.MakeClusterIngressTLS(cert, cert.Spec.DNSNames))
		}
>>>>>>> f0da64ba
	}

	logger.Info("Creating ClusterIngress.")
	desired, err := resources.MakeClusterIngress(ctx, r, traffic, tls, ingressClassForRoute(ctx, r))
	if err != nil {
		return err
	}
	clusterIngress, err := c.reconcileClusterIngress(ctx, r, desired)
	if err != nil {
		return err
	}
	r.Status.PropagateClusterIngressStatus(clusterIngress.Status)

	logger.Info("Updating placeholder k8s services with clusterIngress information")
	if err := c.updatePlaceholderServices(ctx, r, services, clusterIngress); err != nil {
		return err
	}

	r.Status.ObservedGeneration = r.Generation
	logger.Info("Route successfully synced")
	return nil
}

func (c *Reconciler) reconcileDeletion(ctx context.Context, r *v1alpha1.Route) error {
	logger := logging.FromContext(ctx)

	// If our Finalizer is first, delete the ClusterIngress for this Route
	// and remove the finalizer.
	if len(r.Finalizers) == 0 || r.Finalizers[0] != routeFinalizer {
		return nil
	}

	// Delete the ClusterIngress resources for this Route.
	logger.Info("Cleaning up ClusterIngress")
	if err := c.deleteClusterIngressesForRoute(r); err != nil {
		return err
	}

	// Update the Route to remove the Finalizer.
	logger.Info("Removing Finalizer")
	r.Finalizers = r.Finalizers[1:]
	_, err := c.ServingClientSet.ServingV1alpha1().Routes(r.Namespace).Update(r)
	return err
}

// configureTraffic attempts to configure traffic based on the RouteSpec.  If there are missing
// targets (e.g. Configurations without a Ready Revision, or Revision that isn't Ready or Inactive),
// no traffic will be configured.
//
// If traffic is configured we update the RouteStatus with AllTrafficAssigned = True.  Otherwise we
// mark AllTrafficAssigned = False, with a message referring to one of the missing target.
func (c *Reconciler) configureTraffic(ctx context.Context, r *v1alpha1.Route) (*tr.Config, error) {
	logger := logging.FromContext(ctx)
	t, err := tr.BuildTrafficConfiguration(c.configurationLister, c.revisionLister, r)

	if t != nil {
		// Tell our trackers to reconcile Route whenever the things referred to by our
		// Traffic stanza change.
		for _, configuration := range t.Configurations {
			if err := c.tracker.Track(objectRef(configuration), r); err != nil {
				return nil, err
			}
		}
		for _, revision := range t.Revisions {
			if revision.Status.IsActivationRequired() {
				logger.Infof("Revision %s/%s is inactive", revision.Namespace, revision.Name)
			}
			if err := c.tracker.Track(objectRef(revision), r); err != nil {
				return nil, err
			}
		}
	}

	badTarget, isTargetError := err.(tr.TargetError)
	if err != nil && !isTargetError {
		// An error that's not due to missing traffic target should
		// make us fail fast.
		r.Status.MarkUnknownTrafficError(err.Error())
		return nil, err
	}
	if badTarget != nil && isTargetError {
		badTarget.MarkBadTrafficTarget(&r.Status)

		// Traffic targets aren't ready, no need to configure Route.
		return nil, nil
	}

	logger.Info("All referred targets are routable, marking AllTrafficAssigned with traffic information.")
	// Domain should already be present
	r.Status.Traffic, err = t.GetRevisionTrafficTargets(ctx, r)
	if err != nil {
		return nil, err
	}

	r.Status.MarkTrafficAssigned()

	return t, nil
}

func (c *Reconciler) ensureFinalizer(route *v1alpha1.Route) error {
	finalizers := sets.NewString(route.Finalizers...)
	if finalizers.Has(routeFinalizer) {
		return nil
	}
	mergePatch := map[string]interface{}{
		"metadata": map[string]interface{}{
			"finalizers":      append(route.Finalizers, routeFinalizer),
			"resourceVersion": route.ResourceVersion,
		},
	}

	patch, err := json.Marshal(mergePatch)
	if err != nil {
		return err
	}

	_, err = c.ServingClientSet.ServingV1alpha1().Routes(route.Namespace).Patch(route.Name, types.MergePatchType, patch)
	return err
}

/////////////////////////////////////////
// Misc helpers.
/////////////////////////////////////////

type accessor interface {
	GetGroupVersionKind() schema.GroupVersionKind
	GetNamespace() string
	GetName() string
}

func objectRef(a accessor) corev1.ObjectReference {
	gvk := a.GetGroupVersionKind()
	apiVersion, kind := gvk.ToAPIVersionAndKind()
	return corev1.ObjectReference{
		APIVersion: apiVersion,
		Kind:       kind,
		Namespace:  a.GetNamespace(),
		Name:       a.GetName(),
	}
}

func getTrafficNames(targets map[string]traffic.RevisionTargets) []string {
	names := []string{}
	for name := range targets {
		names = append(names, name)
	}
	return names
}

// Sets the traffic URL scheme to scheme if the URL matches the dnsNames.
// dnsNames are DNS names under a certificate for a particular domain, and so only change
// the corresponding traffic under the route, rather than all traffic
func setTargetsScheme(rs *v1alpha1.RouteStatus, dnsNames []string, scheme string) {
	for i := range rs.Traffic {
		if rs.Traffic[i].URL == nil {
			continue
		}
		for _, dnsName := range dnsNames {
			if rs.Traffic[i].URL.Host == dnsName {
				rs.Traffic[i].URL.Scheme = scheme
				break
			}
		}
	}
}<|MERGE_RESOLUTION|>--- conflicted
+++ resolved
@@ -254,13 +254,8 @@
 				}
 				setTargetsScheme(&r.Status, cert.Spec.DNSNames, "http")
 			}
-
-<<<<<<< HEAD
-		tls = append(tls, resources.MakeIngressTLS(cert, allDomains))
-=======
-			tls = append(tls, resources.MakeClusterIngressTLS(cert, cert.Spec.DNSNames))
-		}
->>>>>>> f0da64ba
+			tls = append(tls, resources.MakeIngressTLS(cert, cert.Spec.DNSNames))
+		}
 	}
 
 	logger.Info("Creating ClusterIngress.")
