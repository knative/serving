--- conflicted
+++ resolved
@@ -86,60 +86,6 @@
 	}
 }
 
-<<<<<<< HEAD
-=======
-func TestReconcileTargetValidRevision(t *testing.T) {
-	var reconciler *Reconciler
-	ctx, _, _, _, cancel := newTestSetup(t, func(r *Reconciler) {
-		reconciler = r
-	})
-	defer cancel()
-
-	r := Route("test-ns", "test-route", WithRouteLabel(map[string]string{"route": "test-route"}))
-	rev := newTestRevision(r.Namespace, "revision")
-	tc := traffic.Config{Targets: map[string]traffic.RevisionTargets{
-		traffic.DefaultTarget: {{
-			TrafficTarget: v1.TrafficTarget{
-				RevisionName: "revision",
-				Percent:      ptr.Int64(100),
-			},
-		}}}}
-
-	ctx = config.ToContext(ctx, &config.Config{
-		GC: &gc.Config{
-			StaleRevisionLastpinnedDebounce: time.Minute,
-		},
-	})
-
-	fakeservingclient.Get(ctx).ServingV1().Revisions(r.Namespace).Create(ctx, rev, metav1.CreateOptions{})
-	fakerevisioninformer.Get(ctx).Informer().GetIndexer().Add(rev)
-
-	// Get timestamp before reconciling, so that we can compare this to the last pinned timestamp
-	// after reconciliation
-	beforeTimestamp, err := getLastPinnedTimestamp(t, rev)
-	if err != nil {
-		t.Fatal("Error getting last pinned:", err)
-	}
-
-	if err = reconciler.reconcileTargetRevisions(updateContext(ctx), &tc, r); err != nil {
-		t.Fatal("Error reconciling target revisions:", err)
-	}
-
-	// Verify last pinned annotation is updated correctly
-	newRev, err := fakeservingclient.Get(ctx).ServingV1().Revisions(r.Namespace).Get(ctx, rev.Name, metav1.GetOptions{})
-	if err != nil {
-		t.Fatal("Error getting revision:", err)
-	}
-	afterTimestamp, err := getLastPinnedTimestamp(t, newRev)
-	if err != nil {
-		t.Fatal("Error getting last pinned timestamps:", err)
-	}
-	if beforeTimestamp == afterTimestamp {
-		t.Fatal("The last pinned timestamp is not updated")
-	}
-}
-
->>>>>>> f8325b75
 func TestReconcileRevisionTargetDoesNotExist(t *testing.T) {
 	ctx, _, _, _, cancel := newTestSetup(t)
 	defer cancel()
@@ -160,20 +106,8 @@
 	}
 }
 
-<<<<<<< HEAD
-func newTestIngress(t *testing.T, r *v1.Route, trafficOpts ...func(tc *traffic.Config)) (*netv1alpha1.Ingress, *traffic.Config) {
-=======
-func getLastPinnedTimestamp(t *testing.T, rev *v1.Revision) (string, error) {
-	lastPinnedTime, ok := rev.Annotations[serving.RevisionLastPinnedAnnotationKey]
-	if !ok {
-		return "", errors.New("last pinned annotation not found")
-	}
-	return lastPinnedTime, nil
-}
-
 func testIngressParams(t *testing.T, r *v1.Route, trafficOpts ...func(tc *traffic.Config)) (*traffic.Config,
 	[]netv1alpha1.IngressTLS) {
->>>>>>> f8325b75
 	tc := &traffic.Config{Targets: map[string]traffic.RevisionTargets{
 		traffic.DefaultTarget: {{
 			TrafficTarget: v1.TrafficTarget{
