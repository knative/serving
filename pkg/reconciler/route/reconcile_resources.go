--- conflicted
+++ resolved
@@ -60,12 +60,7 @@
 }
 
 func (c *Reconciler) reconcileIngress(
-<<<<<<< HEAD
 	ctx context.Context, ira IngressResourceAccessors, r *v1alpha1.Route, desired netv1alpha1.IngressAccessor) (netv1alpha1.IngressAccessor, error) {
-	logger := logging.FromContext(ctx)
-=======
-	ctx context.Context, ira IngressResourceAccessors, r *v1alpha1.Route, desired netv1alpha1.IngressAccessor, optional bool) (netv1alpha1.IngressAccessor, error) {
->>>>>>> bbe898f5
 	ingress, err := ira.getIngressForRoute(r)
 	if apierrs.IsNotFound(err) {
 		ingress, err = ira.createIngress(desired)
@@ -89,12 +84,7 @@
 
 			updated, err := ira.updateIngress(origin)
 			if err != nil {
-<<<<<<< HEAD
-				logger.Errorw("Failed to update Ingress", zap.Error(err))
-				return nil, err
-=======
-				return nil, perrors.Wrap(err, "failed to update "+resources.GetIngressTypeName(ingress))
->>>>>>> bbe898f5
+				return nil, perrors.Wrap(err, "failed to update Ingress")
 			}
 			return updated, nil
 		}
