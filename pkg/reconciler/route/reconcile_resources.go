--- conflicted
+++ resolved
@@ -18,11 +18,7 @@
 
 import (
 	"context"
-<<<<<<< HEAD
-=======
 	"encoding/json"
-	"errors"
->>>>>>> a4daf3a8
 	"fmt"
 
 	"github.com/davecgh/go-spew/spew"
@@ -197,58 +193,6 @@
 	// TODO(mattmoor): This is where we'd look at the state of the Service and
 	// reflect any necessary state into the Route.
 	return eg.Wait()
-<<<<<<< HEAD
-=======
-}
-
-// Update the lastPinned annotation on revisions we target so they don't get GC'd.
-func (c *Reconciler) reconcileTargetRevisions(ctx context.Context, t *traffic.Config, route *v1.Route) error {
-	gcConfig := config.FromContext(ctx).GC
-	logger := logging.FromContext(ctx)
-	lpDebounce := gcConfig.StaleRevisionLastpinnedDebounce
-
-	eg, egCtx := errgroup.WithContext(ctx)
-	for _, target := range t.Targets {
-		for _, rt := range target {
-			tt := rt.TrafficTarget
-			eg.Go(func() error {
-				rev, err := c.revisionLister.Revisions(route.Namespace).Get(tt.RevisionName)
-				if apierrs.IsNotFound(err) {
-					logger.Infof("Unable to update lastPinned for missing revision %q", tt.RevisionName)
-					return nil
-				} else if err != nil {
-					return err
-				}
-
-				newRev := rev.DeepCopy()
-
-				lastPin, err := newRev.GetLastPinned()
-				if err != nil {
-					// Missing is an expected error case for a not yet pinned revision.
-					var errLastPinned v1.LastPinnedParseError
-					if errors.As(err, &errLastPinned) && errLastPinned.Type != v1.AnnotationParseErrorTypeMissing {
-						return err
-					}
-				} else if lastPin.Add(lpDebounce).After(c.clock.Now()) {
-					// Enforce a delay before performing an update on lastPinned to avoid excess churn.
-					return nil
-				}
-
-				newRev.SetLastPinned(c.clock.Now())
-
-				patch, err := duck.CreateMergePatch(rev, newRev)
-				if err != nil {
-					return err
-				}
-
-				if _, err := c.client.ServingV1().Revisions(route.Namespace).Patch(egCtx, rev.Name, types.MergePatchType, patch, metav1.PatchOptions{}); err != nil {
-					return fmt.Errorf("failed to set revision annotation: %w", err)
-				}
-				return nil
-			})
-		}
-	}
-	return eg.Wait()
 }
 
 func serializeRollout(ctx context.Context, r *traffic.Rollout) string {
@@ -276,5 +220,4 @@
 		return nil
 	}
 	return r
->>>>>>> a4daf3a8
 }