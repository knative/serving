/*
Copyright 2018 The Knative Authors

Licensed under the Apache License, Version 2.0 (the "License");
you may not use this file except in compliance with the License.
You may obtain a copy of the License at

    http://www.apache.org/licenses/LICENSE-2.0

Unless required by applicable law or agreed to in writing, software
distributed under the License is distributed on an "AS IS" BASIS,
WITHOUT WARRANTIES OR CONDITIONS OF ANY KIND, either express or implied.
See the License for the specific language governing permissions and
limitations under the License.
*/

package resources

import (
	"strings"

	corev1 "k8s.io/api/core/v1"
	metav1 "k8s.io/apimachinery/pkg/apis/meta/v1"

	"knative.dev/pkg/kmeta"
	cfgmap "knative.dev/serving/pkg/apis/config"
	"knative.dev/serving/pkg/apis/serving"
	v1 "knative.dev/serving/pkg/apis/serving/v1"
	labelerv2 "knative.dev/serving/pkg/reconciler/labeler/v2"
	"knative.dev/serving/pkg/reconciler/service/resources/names"
)

// MakeConfiguration creates a Configuration from a Service object.
func MakeConfiguration(service *v1.Service) (*v1.Configuration, error) {
	return MakeConfigurationFromExisting(service, &v1.Configuration{}, cfgmap.Disabled)
}

// MakeConfigurationFromExisting creates a Configuration from a Service object given an existing Configuration.
func MakeConfigurationFromExisting(service *v1.Service, existing *v1.Configuration, gc cfgmap.Flag) (*v1.Configuration, error) {
	labels := map[string]string{serving.ServiceLabelKey: service.Name}
	anns := kmeta.FilterMap(service.GetAnnotations(), func(key string) bool {
		return key == corev1.LastAppliedConfigAnnotation
	})

	routeName := names.Route(service)
	if gc != cfgmap.Enabled {
		labels[serving.RouteLabelKey] = routeName
	}

	if gc == cfgmap.Enabled || gc == cfgmap.Allowed {
<<<<<<< HEAD
		if val, has := existing.Annotations[serving.RoutesAnnotationKey]; has && strings.Contains(val, routeName) {
			anns[serving.RoutesAnnotationKey] = val
		} else {
			anns[serving.RoutesAnnotationKey] = routeName
		}
=======
		set := labelerv2.GetListAnnValue(existing.Annotations, serving.RoutesAnnotationKey)
		if !set.Has(routeName) {
			set.Insert(routeName)
		}
		anns[serving.RoutesAnnotationKey] = strings.Join(set.UnsortedList(), ",")
>>>>>>> adb3ae31
	}

	return &v1.Configuration{
		ObjectMeta: metav1.ObjectMeta{
			Name:      names.Configuration(service),
			Namespace: service.Namespace,
			OwnerReferences: []metav1.OwnerReference{
				*kmeta.NewControllerRef(service),
			},
			Labels:      kmeta.UnionMaps(service.GetLabels(), labels),
			Annotations: anns,
		},
		Spec: service.Spec.ConfigurationSpec,
	}, nil
}<|MERGE_RESOLUTION|>--- conflicted
+++ resolved
@@ -48,19 +48,11 @@
 	}
 
 	if gc == cfgmap.Enabled || gc == cfgmap.Allowed {
-<<<<<<< HEAD
-		if val, has := existing.Annotations[serving.RoutesAnnotationKey]; has && strings.Contains(val, routeName) {
-			anns[serving.RoutesAnnotationKey] = val
-		} else {
-			anns[serving.RoutesAnnotationKey] = routeName
-		}
-=======
 		set := labelerv2.GetListAnnValue(existing.Annotations, serving.RoutesAnnotationKey)
 		if !set.Has(routeName) {
 			set.Insert(routeName)
 		}
 		anns[serving.RoutesAnnotationKey] = strings.Join(set.UnsortedList(), ",")
->>>>>>> adb3ae31
 	}
 
 	return &v1.Configuration{
