/*
Copyright 2020 The Knative Authors

Licensed under the Apache License, Version 2.0 (the "License");
you may not use this file except in compliance with the License.
You may obtain a copy of the License at

    https://www.apache.org/licenses/LICENSE-2.0

Unless required by applicable law or agreed to in writing, software
distributed under the License is distributed on an "AS IS" BASIS,
WITHOUT WARRANTIES OR CONDITIONS OF ANY KIND, either express or implied.
See the License for the specific language governing permissions and
limitations under the License.
*/

package v2

import (
	"context"
	"encoding/json"
	"fmt"

	metav1 "k8s.io/apimachinery/pkg/apis/meta/v1"
	"k8s.io/apimachinery/pkg/types"
	"k8s.io/apimachinery/pkg/util/sets"
	"knative.dev/pkg/logging"
	"knative.dev/pkg/tracker"

	v1 "knative.dev/serving/pkg/apis/serving/v1"
)

// SyncRoutingMeta makes sure that the revisions and configurations referenced from
// a Route are labeled with the routingState label and routes annotation.
func SyncRoutingMeta(ctx context.Context, r *v1.Route, cacc *Configuration, racc *Revision) error {
	revisions := sets.NewString()
	configs := sets.NewString()

	// Walk the Route's .status.traffic and .spec.traffic and build a list
	// of revisions and configurations to label
	for _, tt := range append(r.Status.Traffic, r.Spec.Traffic...) {
		revName := tt.RevisionName
		configName := tt.ConfigurationName

		if revName != "" {
			if err := racc.tracker.TrackReference(ref(r.Namespace, revName, "Revision"), r); err != nil {
				return err
			}

			rev, err := racc.lister.Revisions(r.Namespace).Get(revName)
			if err != nil {
				// The revision might not exist (yet). The informers will notify if it gets created.
				continue
			}

			revisions.Insert(revName)

			// If the owner reference is a configuration, treat it like a configuration target
			if owner := metav1.GetControllerOf(rev); owner != nil && owner.Kind == "Configuration" {
				configName = owner.Name
			}
		}

		if configName != "" {
			if err := cacc.tracker.TrackReference(ref(r.Namespace, configName, "Configuration"), r); err != nil {
				return err
			}

			config, err := cacc.lister.Configurations(r.Namespace).Get(configName)
			if err != nil {
				// The config might not exist (yet). The informers will notify if it gets created.
				continue
			}

			configs.Insert(configName)

			// If the target is for the latest revision, add the latest created revision to the list
			// so that there is a smooth transition when the new revision becomes ready.
			if config.Status.LatestCreatedRevisionName != "" && tt.LatestRevision != nil && *tt.LatestRevision {
				revisions.Insert(config.Status.LatestCreatedRevisionName)
			}
		}
	}

	// Use a revision accessor to manipulate the revisions.
	if err := clearMetaForNotListed(ctx, r, racc, revisions); err != nil {
		return err
	}
	if err := setMetaForListed(ctx, r, racc, revisions); err != nil {
		return err
	}

	// Use a config access to manipulate the configs.
	if err := clearMetaForNotListed(ctx, r, cacc, configs); err != nil {
		return err
	}
	return setMetaForListed(ctx, r, cacc, configs)
}

// ClearRoutingMeta removes any labels for a named route from given accessors.
func ClearRoutingMeta(ctx context.Context, r *v1.Route, accs ...Accessor) error {
	for _, acc := range accs {
		if err := clearMetaForNotListed(ctx, r, acc, nil /*none listed*/); err != nil {
			return err
		}
	}
	return nil
}

// setMetaForListed uses the accessor to attach the label for this route to every element
// listed within "names" in the same namespace.
func setMetaForListed(ctx context.Context, route *v1.Route, acc Accessor, names sets.String) error {
	for name := range names {
		if err := setRoutingMeta(ctx, acc, route, name, false); err != nil {
			return fmt.Errorf("failed to add route annotation to Namespace=%s Name=%q: %w", route.Namespace, name, err)
		}
	}
	return nil
}

// clearMetaForNotListed uses the accessor to delete the label from any listable entity that is
// not named within our list.  Unlike setMetaForListed, this function takes ns/name instead of a
// Route so that it can clean things up when a Route ceases to exist.
func clearMetaForNotListed(ctx context.Context, r *v1.Route, acc Accessor, names sets.String) error {
	oldList, err := acc.list(r.Namespace, r.Name, v1.RoutingStateActive)
	if err != nil {
		return err
	}

	// Delete label for newly removed traffic targets.
	for _, elt := range oldList {
		name := elt.GetName()
		if names.Has(name) {
			continue
		}

		if err := setRoutingMeta(ctx, acc, r, name, true); err != nil {
			return fmt.Errorf("failed to remove route annotation to %s %q: %w",
				elt.GroupVersionKind(), name, err)
		}
	}

	return nil
}

// setRoutingMeta toggles the routing state label, routes list and timestamp annotation on the specified
// element through the provided accessor.
// A nil route name will cause the route to be de-referenced, and a non-nil route will cause
// that route name to be attached to the element.
func setRoutingMeta(ctx context.Context, acc Accessor, r *v1.Route, name string, remove bool) error {
<<<<<<< HEAD
	if mergePatch, err := acc.makeMetadataPatch(r.Namespace, name, r.Name, remove); err != nil {
=======
	if mergePatch, err := acc.makeMetadataPatch(r, name, remove); err != nil {
>>>>>>> adb3ae31
		return err
	} else if mergePatch != nil {
		patch, err := json.Marshal(mergePatch)
		if err != nil {
			return err
		}
		logger := logging.FromContext(ctx)
		logger.Debugf("Labeler V2 applying patch to %q. patch: %q", name, mergePatch)
		return acc.patch(r.Namespace, name, types.MergePatchType, patch)
	}

	return nil
}

func ref(namespace, name, kind string) tracker.Reference {
	apiVersion, kind := v1.SchemeGroupVersion.WithKind(kind).ToAPIVersionAndKind()
	return tracker.Reference{
		APIVersion: apiVersion,
		Kind:       kind,
		Name:       name,
		Namespace:  namespace,
	}
}<|MERGE_RESOLUTION|>--- conflicted
+++ resolved
@@ -148,11 +148,7 @@
 // A nil route name will cause the route to be de-referenced, and a non-nil route will cause
 // that route name to be attached to the element.
 func setRoutingMeta(ctx context.Context, acc Accessor, r *v1.Route, name string, remove bool) error {
-<<<<<<< HEAD
-	if mergePatch, err := acc.makeMetadataPatch(r.Namespace, name, r.Name, remove); err != nil {
-=======
 	if mergePatch, err := acc.makeMetadataPatch(r, name, remove); err != nil {
->>>>>>> adb3ae31
 		return err
 	} else if mergePatch != nil {
 		patch, err := json.Marshal(mergePatch)
