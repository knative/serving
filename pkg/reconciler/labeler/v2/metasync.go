/*
Copyright 2020 The Knative Authors

Licensed under the Apache License, Version 2.0 (the "License");
you may not use this file except in compliance with the License.
You may obtain a copy of the License at

    https://www.apache.org/licenses/LICENSE-2.0

Unless required by applicable law or agreed to in writing, software
distributed under the License is distributed on an "AS IS" BASIS,
WITHOUT WARRANTIES OR CONDITIONS OF ANY KIND, either express or implied.
See the License for the specific language governing permissions and
limitations under the License.
*/

package v2

import (
	"context"
	"encoding/json"
	"fmt"

	metav1 "k8s.io/apimachinery/pkg/apis/meta/v1"
	"k8s.io/apimachinery/pkg/types"
	"k8s.io/apimachinery/pkg/util/sets"
	"knative.dev/pkg/logging"
	"knative.dev/pkg/tracker"

	v1 "knative.dev/serving/pkg/apis/serving/v1"
)

// SyncRoutingMeta makes sure that the revisions and configurations referenced from
// a Route are labeled with the routingState label and routes annotation.
func SyncRoutingMeta(ctx context.Context, r *v1.Route, cacc *Configuration, racc *Revision) error {
	revisions := sets.NewString()
	configs := sets.NewString()

	// Walk the Route's .status.traffic and .spec.traffic and build a list
	// of revisions and configurations to label
	for _, tt := range append(r.Status.Traffic, r.Spec.Traffic...) {
		revName := tt.RevisionName
		configName := tt.ConfigurationName

		if revName != "" {
			if err := racc.tracker.TrackReference(ref(r.Namespace, revName, "Revision"), r); err != nil {
				return err
			}

			rev, err := racc.lister.Revisions(r.Namespace).Get(revName)
			if err != nil {
				// The revision might not exist (yet). The informers will notify if it gets created.
				continue
			}

			revisions.Insert(revName)

			// If the owner reference is a configuration, treat it like a configuration target
			if owner := metav1.GetControllerOf(rev); owner != nil && owner.Kind == "Configuration" {
				configName = owner.Name
			}
		}

		if configName != "" {
			if err := cacc.tracker.TrackReference(ref(r.Namespace, configName, "Configuration"), r); err != nil {
				return err
			}

			config, err := cacc.lister.Configurations(r.Namespace).Get(configName)
			if err != nil {
				// The config might not exist (yet). The informers will notify if it gets created.
				continue
			}

			configs.Insert(configName)

			// If the target is for the latest revision, add the latest created revision to the list
			// so that there is a smooth transition when the new revision becomes ready.
			if config.Status.LatestCreatedRevisionName != "" && tt.LatestRevision != nil && *tt.LatestRevision {
				revisions.Insert(config.Status.LatestCreatedRevisionName)
			}
		}
	}

	// Use a revision accessor to manipulate the revisions.
	if err := clearMetaForNotListed(ctx, r.Namespace, r.Name, racc, revisions); err != nil {
		return err
	}
	if err := setMetaForListed(ctx, r, racc, revisions); err != nil {
		return err
	}

	// Use a config access to manipulate the configs.
	if err := clearMetaForNotListed(ctx, r.Namespace, r.Name, cacc, configs); err != nil {
		return err
	}
	return setMetaForListed(ctx, r, cacc, configs)
}

// ClearRoutingMeta removes any labels for a named route from given accessors.
func ClearRoutingMeta(ctx context.Context, ns, name string, accs ...Accessor) error {
	for _, acc := range accs {
		if err := clearMetaForNotListed(ctx, ns, name, acc, nil /*none listed*/); err != nil {
			return err
		}
	}
	return nil
}

// setMetaForListed uses the accessor to attach the label for this route to every element
// listed within "names" in the same namespace.
func setMetaForListed(ctx context.Context, route *v1.Route, acc Accessor, names sets.String) error {
	for name := range names {
		if err := setRoutingMeta(ctx, acc, route.Namespace, name, route.Name, false); err != nil {
			return fmt.Errorf("failed to add route annotation to Namespace=%s Name=%q: %w", route.Namespace, name, err)
		}
	}
	return nil
}

// clearMetaForNotListed uses the accessor to delete the label from any listable entity that is
// not named within our list.  Unlike setMetaForListed, this function takes ns/name instead of a
// Route so that it can clean things up when a Route ceases to exist.
func clearMetaForNotListed(ctx context.Context, ns, routeName string, acc Accessor, names sets.String) error {
	oldList, err := acc.list(ns, routeName, v1.RoutingStateActive)
	if err != nil {
		return err
	}

	// Delete label for newly removed traffic targets.
	for _, elt := range oldList {
		name := elt.GetName()
		if names.Has(name) {
			continue
		}

		if err := setRoutingMeta(ctx, acc, ns, name, routeName, true); err != nil {
			return fmt.Errorf("failed to remove route annotation to %s %q: %w",
				elt.GroupVersionKind(), name, err)
		}
	}

	return nil
}

// setRoutingMeta toggles the routing state label, routes list and timestamp annotation on the specified
// element through the provided accessor.
// A nil route name will cause the route to be de-referenced, and a non-nil route will cause
// that route name to be attached to the element.
func setRoutingMeta(ctx context.Context, acc Accessor, ns, name, routeName string, remove bool) error {
	if mergePatch, err := acc.makeMetadataPatch(ns, name, routeName, remove); err != nil {
		return err
	} else if mergePatch != nil {
		patch, err := json.Marshal(mergePatch)
		if err != nil {
			return err
		}
		logger := logging.FromContext(ctx)
<<<<<<< HEAD
		logger.Info("Labeler V2 applying patch: ", mergePatch)
=======
		logger.Debugf("Labeler V2 applying patch to %q. patch: %q", name, mergePatch)
>>>>>>> c168acfb
		return acc.patch(ns, name, types.MergePatchType, patch)
	}

	return nil
}

func ref(namespace, name, kind string) tracker.Reference {
	apiVersion, kind := v1.SchemeGroupVersion.WithKind(kind).ToAPIVersionAndKind()
	return tracker.Reference{
		APIVersion: apiVersion,
		Kind:       kind,
		Name:       name,
		Namespace:  namespace,
	}
}<|MERGE_RESOLUTION|>--- conflicted
+++ resolved
@@ -156,11 +156,7 @@
 			return err
 		}
 		logger := logging.FromContext(ctx)
-<<<<<<< HEAD
-		logger.Info("Labeler V2 applying patch: ", mergePatch)
-=======
 		logger.Debugf("Labeler V2 applying patch to %q. patch: %q", name, mergePatch)
->>>>>>> c168acfb
 		return acc.patch(ns, name, types.MergePatchType, patch)
 	}
 
