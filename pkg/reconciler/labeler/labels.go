/*
Copyright 2018 The Knative Authors

Licensed under the Apache License, Version 2.0 (the "License");
you may not use this file except in compliance with the License.
You may obtain a copy of the License at

    https://www.apache.org/licenses/LICENSE-2.0

Unless required by applicable law or agreed to in writing, software
distributed under the License is distributed on an "AS IS" BASIS,
WITHOUT WARRANTIES OR CONDITIONS OF ANY KIND, either express or implied.
See the License for the specific language governing permissions and
limitations under the License.
*/

package labeler

import (
	"context"
	"encoding/json"
	"fmt"
	"time"

	metav1 "k8s.io/apimachinery/pkg/apis/meta/v1"
	"k8s.io/apimachinery/pkg/types"
	"k8s.io/apimachinery/pkg/util/sets"
	"knative.dev/pkg/kmeta"
	"knative.dev/pkg/system"

	"knative.dev/serving/pkg/apis/serving"
	v1 "knative.dev/serving/pkg/apis/serving/v1"
)

// syncLabels makes sure that the revisions and configurations referenced from
// a Route are labeled with route labels.
func (c *Reconciler) syncLabels(ctx context.Context, r *v1.Route, clock system.Clock) error {
	revisions := sets.NewString()
	configs := sets.NewString()

	// Walk the Route's .status.traffic and .spec.traffic and build a list
	// of revisions and configurations to label
	for _, tt := range append(r.Status.Traffic, r.Spec.Traffic...) {
		revName := tt.RevisionName
		configName := tt.ConfigurationName

		if revName != "" {
			rev, err := c.revisionLister.Revisions(r.Namespace).Get(revName)
			if err != nil {
				return err
			}

			revisions.Insert(revName)

			// If the owner reference is a configuration, treat it like a configuration target
			if owner := metav1.GetControllerOf(rev); owner != nil && owner.Kind == "Configuration" {
				configName = owner.Name
			}
		}

		if configName != "" {
			config, err := c.configurationLister.Configurations(r.Namespace).Get(configName)
			if err != nil {
				return err
			}

			configs.Insert(configName)

			// If the target is for the latest revision, add the latest created revision to the list
			// so that there is a smooth transition when the new revision becomes ready.
			if config.Status.LatestCreatedRevisionName != "" && tt.LatestRevision != nil && *tt.LatestRevision {
				revisions.Insert(config.Status.LatestCreatedRevisionName)
			}
		}
	}

	// Use a revision accessor to manipulate the revisions.
	racc := &revision{r: c}
	now := clock.Now()
	if err := deleteLabelForNotListed(ctx, r.Namespace, r.Name, racc, revisions, now); err != nil {
		return err
	}
<<<<<<< HEAD
	if err := setLabelForListed(ctx, r, racc, revisions, now); err != nil {
=======
	if err := setLabelForListed(r, racc, revisions); err != nil {
>>>>>>> 6bcf13f3
		return err
	}

	// Use a config access to manipulate the configs.
	cacc := &configuration{r: c}
	if err := deleteLabelForNotListed(ctx, r.Namespace, r.Name, cacc, configs, now); err != nil {
		return err
	}
<<<<<<< HEAD
	return setLabelForListed(ctx, r, cacc, configs, now)
=======
	return setLabelForListed(r, cacc, configs)
>>>>>>> 6bcf13f3
}

// clearLabels removes any labels for a named route from configurations and revisions.
func (c *Reconciler) clearLabels(ctx context.Context, ns, name string, clock system.Clock) error {
	now := clock.Now()
	racc := &revision{r: c}
	if err := deleteLabelForNotListed(ctx, ns, name, racc, sets.NewString(), now); err != nil {
		return err
	}
	cacc := &configuration{r: c}
	return deleteLabelForNotListed(ctx, ns, name, cacc, sets.NewString(), now)
}

// setLabelForListed uses the accessor to attach the label for this route to every element
// listed within "names" in the same namespace.
<<<<<<< HEAD
func setLabelForListed(ctx context.Context, route *v1.Route, acc accessor, names sets.String, now time.Time) error {
=======
func setLabelForListed(route *v1.Route, acc accessor, names sets.String) error {
>>>>>>> 6bcf13f3
	for name := range names {
		elt, err := acc.get(route.Namespace, name)
		if err != nil {
			return err
		}
		routeName, ok := elt.GetLabels()[serving.RouteLabelKey]
		if ok {
			if routeName != route.Name {
				return fmt.Errorf("%s %q is already in use by %q, and cannot be used by %q",
					elt.GroupVersionKind(), elt.GetName(), routeName, route.Name)
			}
		} else {
			if err := setRouteLabel(acc, elt, &route.Name, now); err != nil {
				return fmt.Errorf("failed to add route label to %s %q: %w",
					elt.GroupVersionKind(), elt.GetName(), err)
			}
		}
	}

	return nil
}

// deleteLabelForNotListed uses the accessor to delete the label from any listable entity that is
// not named within our list.  Unlike setLabelForListed, this function takes ns/name instead of a
// Route so that it can clean things up when a Route ceases to exist.
func deleteLabelForNotListed(ctx context.Context, ns, name string, acc accessor, names sets.String, now time.Time) error {
	oldList, err := acc.list(ns, name)
	if err != nil {
		return err
	}

	// Delete label for newly removed traffic targets.
	for _, elt := range oldList {
		if names.Has(elt.GetName()) {
			continue
		}

		if err := setRouteLabel(acc, elt, nil, now); err != nil {
			return fmt.Errorf("failed to remove route label to %s %q: %w",
				elt.GroupVersionKind(), elt.GetName(), err)
		}
	}

	return nil
}

// setRouteLabel toggles the route label on the specified element through the provided accessor.
// a nil route name will cause the route label to be deleted, and a non-nil route will cause
// that route name to be attached to the element.
func setRouteLabel(acc accessor, elt kmeta.Accessor, routeName *string, now time.Time) error {
	labels := map[string]interface{}{
		serving.RouteLabelKey: routeName,
	}
	metadata := map[string]interface{}{
		"labels": labels,
	}

	// Append state and modified time for revisions
	if elt.GetObjectKind().GroupVersionKind().Kind == "Revision" {
		if routeName == nil {
			labels[serving.RoutingStateLabelKey] = v1.RoutingStateReserve
		} else {
			labels[serving.RoutingStateLabelKey] = v1.RoutingStateActive
		}

		metadata["annotations"] = map[string]interface{}{
			serving.RoutingStateModifiedAnnotationKey: now.Format(time.RFC3339),
		}
	}

	patch, err := json.Marshal(map[string]interface{}{"metadata": metadata})
	if err != nil {
		return err
	}

	return acc.patch(elt.GetNamespace(), elt.GetName(), types.MergePatchType, patch)
}<|MERGE_RESOLUTION|>--- conflicted
+++ resolved
@@ -77,47 +77,35 @@
 	// Use a revision accessor to manipulate the revisions.
 	racc := &revision{r: c}
 	now := clock.Now()
-	if err := deleteLabelForNotListed(ctx, r.Namespace, r.Name, racc, revisions, now); err != nil {
+	if err := deleteLabelForNotListed(r.Namespace, r.Name, racc, revisions, now); err != nil {
 		return err
 	}
-<<<<<<< HEAD
-	if err := setLabelForListed(ctx, r, racc, revisions, now); err != nil {
-=======
-	if err := setLabelForListed(r, racc, revisions); err != nil {
->>>>>>> 6bcf13f3
+	if err := setLabelForListed(r, racc, revisions, now); err != nil {
 		return err
 	}
 
 	// Use a config access to manipulate the configs.
 	cacc := &configuration{r: c}
-	if err := deleteLabelForNotListed(ctx, r.Namespace, r.Name, cacc, configs, now); err != nil {
+	if err := deleteLabelForNotListed(r.Namespace, r.Name, cacc, configs, now); err != nil {
 		return err
 	}
-<<<<<<< HEAD
-	return setLabelForListed(ctx, r, cacc, configs, now)
-=======
-	return setLabelForListed(r, cacc, configs)
->>>>>>> 6bcf13f3
+	return setLabelForListed(r, cacc, configs, now)
 }
 
 // clearLabels removes any labels for a named route from configurations and revisions.
 func (c *Reconciler) clearLabels(ctx context.Context, ns, name string, clock system.Clock) error {
 	now := clock.Now()
 	racc := &revision{r: c}
-	if err := deleteLabelForNotListed(ctx, ns, name, racc, sets.NewString(), now); err != nil {
+	if err := deleteLabelForNotListed(ns, name, racc, sets.NewString(), now); err != nil {
 		return err
 	}
 	cacc := &configuration{r: c}
-	return deleteLabelForNotListed(ctx, ns, name, cacc, sets.NewString(), now)
+	return deleteLabelForNotListed(ns, name, cacc, sets.NewString(), now)
 }
 
 // setLabelForListed uses the accessor to attach the label for this route to every element
 // listed within "names" in the same namespace.
-<<<<<<< HEAD
-func setLabelForListed(ctx context.Context, route *v1.Route, acc accessor, names sets.String, now time.Time) error {
-=======
-func setLabelForListed(route *v1.Route, acc accessor, names sets.String) error {
->>>>>>> 6bcf13f3
+func setLabelForListed(route *v1.Route, acc accessor, names sets.String, now time.Time) error {
 	for name := range names {
 		elt, err := acc.get(route.Namespace, name)
 		if err != nil {
@@ -143,7 +131,7 @@
 // deleteLabelForNotListed uses the accessor to delete the label from any listable entity that is
 // not named within our list.  Unlike setLabelForListed, this function takes ns/name instead of a
 // Route so that it can clean things up when a Route ceases to exist.
-func deleteLabelForNotListed(ctx context.Context, ns, name string, acc accessor, names sets.String, now time.Time) error {
+func deleteLabelForNotListed(ns, name string, acc accessor, names sets.String, now time.Time) error {
 	oldList, err := acc.list(ns, name)
 	if err != nil {
 		return err
