--- conflicted
+++ resolved
@@ -122,20 +122,16 @@
 	assertFailsWith(t, ac.admit(&req), "unhandled kind")
 }
 
-<<<<<<< HEAD
-func TestValidNewRTObject(t *testing.T) {
-=======
 func TestInvalidNewConfigurationFails(t *testing.T) {
 	_, ac := newNonRunningTestAdmissionController(t, newDefaultOptions())
 	new := &admissionv1beta1.AdmissionRequest{
 		Operation: admissionv1beta1.Create,
 		Kind:      metav1.GroupVersionKind{Kind: "Configuration"},
 	}
-	assertFailsWith(t, ac.admit(new), "Failed to convert new into Configuration")
+  assertFailsWith(t, ac.admit(new), errInvalidInputConfiguration.Error())
 }
 
 func TestValidNewConfigurationObject(t *testing.T) {
->>>>>>> 31e0d44d
 	_, ac := newNonRunningTestAdmissionController(t, newDefaultOptions())
 	resp := ac.admit(createValidCreateConfiguration())
 	assertAllowed(t, resp)
