--- conflicted
+++ resolved
@@ -64,7 +64,6 @@
 	if templ == nil || templ == (&v1.RevisionTemplateSpec{}) {
 		return nil // Don't need to validate empty templates
 	}
-<<<<<<< HEAD
 
 	if apis.IsInUpdate(ctx) {
 		if uns, err := runtime.DefaultUnstructuredConverter.ToUnstructured(apis.GetBaseline(ctx)); err == nil {
@@ -74,11 +73,9 @@
 			}
 		}
 	}
-	return validatePodSpec(ctx, templ.Spec, namespace)
-=======
+
 	if err := validatePodSpec(ctx, templ.Spec, namespace); err != nil {
 		return err
 	}
 	return nil
->>>>>>> dd87888a
 }