--- conflicted
+++ resolved
@@ -41,13 +41,8 @@
 
 // service annotations under features.knative.dev/*
 const (
-<<<<<<< HEAD
-	// PodInfoFeatureKey gates mouting of podinfo with the value 'enabled'
-	PodInfoFeatureKey = "features.knative.dev/mount-podinfo"
-=======
 	// QueueProxyPodInfoFeatureKey gates mouting of podinfo with the value 'enabled'
 	QueueProxyPodInfoFeatureKey = "features.knative.dev/queueproxy-podinfo"
->>>>>>> 782df986
 
 	// DryRunFeatureKey gates the podspec dryrun feature and runs with the value 'enabled'
 	DryRunFeatureKey = "features.knative.dev/podspec-dryrun"
@@ -71,11 +66,7 @@
 		PodSpecVolumesEmptyDir:           Disabled,
 		PodSpecPersistentVolumeClaim:     Disabled,
 		PodSpecPersistentVolumeWrite:     Disabled,
-<<<<<<< HEAD
-		MountPodInfo:                     Disabled,
-=======
 		QueueProxyMountPodInfo:           Disabled,
->>>>>>> 782df986
 		PodSpecInitContainers:            Disabled,
 		PodSpecDNSPolicy:                 Disabled,
 		PodSpecDNSConfig:                 Disabled,
@@ -109,11 +100,7 @@
 		asFlag("kubernetes.podspec-dnspolicy", &nc.PodSpecDNSPolicy),
 		asFlag("kubernetes.podspec-dnsconfig", &nc.PodSpecDNSConfig),
 		asFlag("tag-header-based-routing", &nc.TagHeaderBasedRouting),
-<<<<<<< HEAD
-		asFlag("kubernetes.mount-podinfo", &nc.MountPodInfo),
-=======
 		asFlag("queueproxy.mount-podinfo", &nc.QueueProxyMountPodInfo),
->>>>>>> 782df986
 		asFlag("autodetect-http2", &nc.AutoDetectHTTP2)); err != nil {
 		return nil, err
 	}
@@ -144,11 +131,7 @@
 	PodSpecInitContainers            Flag
 	PodSpecPersistentVolumeClaim     Flag
 	PodSpecPersistentVolumeWrite     Flag
-<<<<<<< HEAD
-	MountPodInfo                     Flag
-=======
 	QueueProxyMountPodInfo           Flag
->>>>>>> 782df986
 	PodSpecDNSPolicy                 Flag
 	PodSpecDNSConfig                 Flag
 	TagHeaderBasedRouting            Flag
