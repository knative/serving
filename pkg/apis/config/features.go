/*
Copyright 2020 The Knative Authors

Licensed under the Apache License, Version 2.0 (the "License");
you may not use this file except in compliance with the License.
You may obtain a copy of the License at

    https://www.apache.org/licenses/LICENSE-2.0

Unless required by applicable law or agreed to in writing, software
distributed under the License is distributed on an "AS IS" BASIS,
WITHOUT WARRANTIES OR CONDITIONS OF ANY KIND, either express or implied.
See the License for the specific language governing permissions and
limitations under the License.
*/

package config

import (
	"strings"

	corev1 "k8s.io/api/core/v1"
	cm "knative.dev/pkg/configmap"
)

type Flag string

const (
	// FeaturesConfigName is the name of the ConfigMap for the features.
	FeaturesConfigName = "config-features"

	// Enabled turns on an optional behavior.
	Enabled Flag = "Enabled"
	// Disabled turns off an optional behavior.
	Disabled Flag = "Disabled"
	// Allowed neither explicitly disables or enables a behavior.
	// eg. allow a client to control behavior with an annotation or allow a new value through validation.
	Allowed Flag = "Allowed"
)

func defaultFeaturesConfig() *Features {
	return &Features{
<<<<<<< HEAD
		MultiContainer:                Disabled,
		PodSpecFieldRef:               Disabled,
		PodSpecDryRun:                 Enabled,
		PreventActiveRevisionDeletion: Disabled,
		ResponsiveRevisionGC:          Disabled,
=======
		MultiContainer:       Enabled,
		PodSpecAffinity:      Disabled,
		PodSpecFieldRef:      Disabled,
		PodSpecDryRun:        Allowed,
		PodSpecNodeSelector:  Disabled,
		PodSpecTolerations:   Disabled,
		ResponsiveRevisionGC: Disabled,
>>>>>>> f043ccac
	}
}

// NewFeaturesConfigFromMap creates a Features from the supplied Map
func NewFeaturesConfigFromMap(data map[string]string) (*Features, error) {
	nc := defaultFeaturesConfig()

	if err := cm.Parse(data,
		asFlag("multi-container", &nc.MultiContainer),
		asFlag("kubernetes.podspec-affinity", &nc.PodSpecAffinity),
		asFlag("kubernetes.podspec-fieldref", &nc.PodSpecFieldRef),
		asFlag("kubernetes.podspec-dryrun", &nc.PodSpecDryRun),
<<<<<<< HEAD
		asFlag("prevent-active-revision-deletion", &nc.PreventActiveRevisionDeletion),
=======
		asFlag("kubernetes.podspec-nodeselector", &nc.PodSpecNodeSelector),
		asFlag("kubernetes.podspec-tolerations", &nc.PodSpecTolerations),
>>>>>>> f043ccac
		asFlag("responsive-revision-gc", &nc.ResponsiveRevisionGC)); err != nil {
		return nil, err
	}
	return nc, nil
}

// NewFeaturesConfigFromConfigMap creates a Features from the supplied ConfigMap
func NewFeaturesConfigFromConfigMap(config *corev1.ConfigMap) (*Features, error) {
	return NewFeaturesConfigFromMap(config.Data)
}

// Features specifies which features are allowed by the webhook.
type Features struct {
<<<<<<< HEAD
	MultiContainer                Flag
	PodSpecFieldRef               Flag
	PodSpecDryRun                 Flag
	PreventActiveRevisionDeletion Flag
	ResponsiveRevisionGC          Flag
=======
	MultiContainer       Flag
	PodSpecAffinity      Flag
	PodSpecFieldRef      Flag
	PodSpecDryRun        Flag
	PodSpecNodeSelector  Flag
	PodSpecTolerations   Flag
	ResponsiveRevisionGC Flag
>>>>>>> f043ccac
}

// asFlag parses the value at key as a Flag into the target, if it exists.
func asFlag(key string, target *Flag) cm.ParseFunc {
	return func(data map[string]string) error {
		if raw, ok := data[key]; ok {
			for _, flag := range []Flag{Enabled, Allowed, Disabled} {
				if strings.EqualFold(raw, string(flag)) {
					*target = flag
					return nil
				}
			}
		}
		return nil
	}
}<|MERGE_RESOLUTION|>--- conflicted
+++ resolved
@@ -40,21 +40,14 @@
 
 func defaultFeaturesConfig() *Features {
 	return &Features{
-<<<<<<< HEAD
-		MultiContainer:                Disabled,
+		MultiContainer:                Enabled,
+		PodSpecAffinity:               Disabled,
 		PodSpecFieldRef:               Disabled,
-		PodSpecDryRun:                 Enabled,
+		PodSpecDryRun:                 Allowed,
+		PodSpecNodeSelector:           Disabled,
+		PodSpecTolerations:            Disabled,
 		PreventActiveRevisionDeletion: Disabled,
 		ResponsiveRevisionGC:          Disabled,
-=======
-		MultiContainer:       Enabled,
-		PodSpecAffinity:      Disabled,
-		PodSpecFieldRef:      Disabled,
-		PodSpecDryRun:        Allowed,
-		PodSpecNodeSelector:  Disabled,
-		PodSpecTolerations:   Disabled,
-		ResponsiveRevisionGC: Disabled,
->>>>>>> f043ccac
 	}
 }
 
@@ -67,12 +60,9 @@
 		asFlag("kubernetes.podspec-affinity", &nc.PodSpecAffinity),
 		asFlag("kubernetes.podspec-fieldref", &nc.PodSpecFieldRef),
 		asFlag("kubernetes.podspec-dryrun", &nc.PodSpecDryRun),
-<<<<<<< HEAD
-		asFlag("prevent-active-revision-deletion", &nc.PreventActiveRevisionDeletion),
-=======
 		asFlag("kubernetes.podspec-nodeselector", &nc.PodSpecNodeSelector),
 		asFlag("kubernetes.podspec-tolerations", &nc.PodSpecTolerations),
->>>>>>> f043ccac
+		asFlag("prevent-active-revision-deletion", &nc.PreventActiveRevisionDeletion),
 		asFlag("responsive-revision-gc", &nc.ResponsiveRevisionGC)); err != nil {
 		return nil, err
 	}
@@ -86,21 +76,14 @@
 
 // Features specifies which features are allowed by the webhook.
 type Features struct {
-<<<<<<< HEAD
 	MultiContainer                Flag
+	PodSpecAffinity               Flag
 	PodSpecFieldRef               Flag
 	PodSpecDryRun                 Flag
+	PodSpecNodeSelector           Flag
+	PodSpecTolerations            Flag
 	PreventActiveRevisionDeletion Flag
 	ResponsiveRevisionGC          Flag
-=======
-	MultiContainer       Flag
-	PodSpecAffinity      Flag
-	PodSpecFieldRef      Flag
-	PodSpecDryRun        Flag
-	PodSpecNodeSelector  Flag
-	PodSpecTolerations   Flag
-	ResponsiveRevisionGC Flag
->>>>>>> f043ccac
 }
 
 // asFlag parses the value at key as a Flag into the target, if it exists.
