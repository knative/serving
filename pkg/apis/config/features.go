--- conflicted
+++ resolved
@@ -40,16 +40,10 @@
 
 func defaultFeaturesConfig() *Features {
 	return &Features{
-<<<<<<< HEAD
-		MultiContainer:  Disabled,
-		PodSpecFieldRef: Disabled,
-		PodSpecDryRun:   Enabled,
-=======
 		MultiContainer:       Disabled,
 		PodSpecFieldRef:      Disabled,
-		PodSpecDryRun:        Allowed,
+		PodSpecDryRun:        Enabled,
 		ResponsiveRevisionGC: Disabled,
->>>>>>> 84e5a756
 	}
 }
 
