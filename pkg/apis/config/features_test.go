--- conflicted
+++ resolved
@@ -59,14 +59,9 @@
 		name:    "features Enabled",
 		wantErr: false,
 		wantFeatures: defaultWith(&Features{
-<<<<<<< HEAD
-			MultiContainer: Allowed,
-			PodSpecDryRun:  Enabled,
-=======
 			MultiContainer:       Enabled,
 			PodSpecDryRun:        Enabled,
 			ResponsiveRevisionGC: Enabled,
->>>>>>> 84e5a756
 		}),
 		data: map[string]string{
 			"multi-container":           "Enabled",
