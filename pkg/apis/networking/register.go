--- conflicted
+++ resolved
@@ -44,7 +44,6 @@
 	// SKSLabelKey is the label key that SKS Controller attaches to the
 	// underlying resources it controls.
 	SKSLabelKey = GroupName + "/serverlessservice"
-<<<<<<< HEAD
 
 	// OriginSecretNameLabelKey is the label key attached to the secret used for terminating TLS connection
 	// to indicate the name of the origin secret that the TLS termination secret is copied from.
@@ -53,7 +52,6 @@
 	// OriginSecretNamespaceLabelKey is the label key attached to the secret used for terminating TLS connection
 	// to indicate the namespace of the origin secret that the TLS termination secret is copied from.
 	OriginSecretNamespaceLabelKey = GroupName + "/originSecretNamespace"
-=======
 )
 
 // Pseudo-constants
@@ -63,5 +61,4 @@
 
 	// DefaultRetryCount will be set if Attempts not specified.
 	DefaultRetryCount = 3
->>>>>>> 6bda2419
 )