/*
Copyright 2018 The Knative Authors

Licensed under the Apache License, Version 2.0 (the "License");
you may not use this file except in compliance with the License.
You may obtain a copy of the License at

    http://www.apache.org/licenses/LICENSE-2.0

Unless required by applicable law or agreed to in writing, software
distributed under the License is distributed on an "AS IS" BASIS,
WITHOUT WARRANTIES OR CONDITIONS OF ANY KIND, either express or implied.
See the License for the specific language governing permissions and
limitations under the License.
*/

package networking

import (
	"time"
)

const (
	// GroupName is the name for the networking API group.
	GroupName = "networking.internal.knative.dev"

	// IngressClassAnnotationKey is the annotation for the
	// explicit class of ClusterIngress that a particular resource has
	// opted into. For example,
	//
	//    networking.knative.dev/ingress.class: some-network-impl
	//
	// This uses a different domain because unlike the resource, it is
	// user-facing.
	//
	// The parent resource may use its own annotations to choose the
	// annotation value for the ClusterIngress it uses.  Based on such
	// value a different reconciliation logic may be used (for examples,
	// Istio-based ClusterIngress will reconcile into a VirtualService).
	IngressClassAnnotationKey = "networking.knative.dev/ingress.class"

	// IngressLabelKey is the label key attached to underlying network programming
	// resources to indicate which ClusterIngress triggered their creation.
	IngressLabelKey = GroupName + "/clusteringress"

	// SKSLabelKey is the label key that SKS Controller attaches to the
	// underlying resources it controls.
	SKSLabelKey = GroupName + "/serverlessservice"

	// ServiceTypeKey is the label key attached to a service specifying the type of service.
	// e.g. Public, Metrics
	ServiceTypeKey = GroupName + "/serviceType"

	// ServicePortNameHTTP1 is the name of the external port of the service for HTTP/1.1
	ServicePortNameHTTP1 = "http"
	// ServicePortNameH2C is the name of the external port of the service for HTTP/2
	ServicePortNameH2C = "http2"
)

// ServiceType is the enumeration type for the Kubernetes services
// that we have in our system, classified by usage purpose.
type ServiceType string

const (
	// ServiceTypePrivate is the label value for internal only services
	// for user applications.
	ServiceTypePrivate ServiceType = "Private"
	// ServiceTypePublic is the label value for externally reachable
	// services for user applications.
	ServiceTypePublic ServiceType = "Public"
	// ServiceTypeMetrics is the label value for Metrics services. Such services
	// are used for meric scraping.
	ServiceTypeMetrics ServiceType = "Metrics"
)

// Pseudo-constants
var (
	// DefaultTimeout will be set if timeout not specified.
	DefaultTimeout = 10 * time.Minute

	// DefaultRetryCount will be set if Attempts not specified.
	DefaultRetryCount = 3
)

<<<<<<< HEAD
// The ports we setup on our services.
const (
	// ServiceHTTPPort is the port that we setup our Serving and Activator K8s services for
	// HTTP/1 endpoints.
	ServiceHTTPPort = 80
	// ServiceHTTP2Port is the port that we setup our Serving and Activator K8s services for
	// HTTP/2 endpoints.
	ServiceHTTP2Port = 81

	// BackendHTTPPort is the backend, i.e. `targetPort` that we setup for HTTP services.
	BackendHTTPPort = 8012

	// BackendHTTP2Port is the backend, i.e. `targetPort` that we setup for HTTP services.
	BackendHTTP2Port = 8013
)
=======
// ServicePortName returns the port for the app level protocol.
func ServicePortName(proto ProtocolType) string {
	if proto == ProtocolH2C {
		return ServicePortNameH2C
	}
	return ServicePortNameHTTP1
}
>>>>>>> 37ade0b5
<|MERGE_RESOLUTION|>--- conflicted
+++ resolved
@@ -82,7 +82,6 @@
 	DefaultRetryCount = 3
 )
 
-<<<<<<< HEAD
 // The ports we setup on our services.
 const (
 	// ServiceHTTPPort is the port that we setup our Serving and Activator K8s services for
@@ -98,12 +97,11 @@
 	// BackendHTTP2Port is the backend, i.e. `targetPort` that we setup for HTTP services.
 	BackendHTTP2Port = 8013
 )
-=======
+
 // ServicePortName returns the port for the app level protocol.
 func ServicePortName(proto ProtocolType) string {
 	if proto == ProtocolH2C {
 		return ServicePortNameH2C
 	}
 	return ServicePortNameHTTP1
-}
->>>>>>> 37ade0b5
+}