--- conflicted
+++ resolved
@@ -50,7 +50,6 @@
 	// ServiceTypeKey is the label key attached to a service specifying the type of service.
 	// e.g. Public, Metrics
 	ServiceTypeKey = GroupName + "/serviceType"
-<<<<<<< HEAD
 
 	// OriginSecretNameLabelKey is the label key attached to the TLS secret to indicate
 	// the name of the origin secret that the TLS secret is copied from.
@@ -59,13 +58,6 @@
 	// OriginSecretNamespaceLabelKey is the label key attached to the TLS secret
 	// to indicate the namespace of the origin secret that the TLS secret is copied from.
 	OriginSecretNamespaceLabelKey = GroupName + "/originSecretNamespace"
-
-	// ServicePortNameHTTP1 is the name of the external port of the service for HTTP/1.1
-	ServicePortNameHTTP1 = "http"
-	// ServicePortNameH2C is the name of the external port of the service for HTTP/2
-	ServicePortNameH2C = "http2"
-=======
->>>>>>> f5dde758
 )
 
 // ServiceType is the enumeration type for the Kubernetes services
