--- conflicted
+++ resolved
@@ -92,19 +92,10 @@
 	ingressCondSet.Manage(is).MarkUnknown(IngressConditionReady, reason, message)
 }
 
-<<<<<<< HEAD
-// IsReady looks at the conditions and if the Status has a condition
-// IngressConditionReady returns true if ConditionStatus is True
-// and the Ingress resource has been observed.
-func (i *Ingress) IsReady() bool {
-	is := i.Status
-	return is.ObservedGeneration == i.Generation && ingressCondSet.Manage(&is).IsHappy()
-=======
 // IsReady returns true if the Status condition MetricConditionReady
 // is true and the latest spec has been observed.
 func (i *Ingress) IsReady() bool {
 	is := i.Status
 	return is.ObservedGeneration == i.Generation &&
 		is.GetCondition(IngressConditionReady).IsTrue()
->>>>>>> 84ec474d
 }