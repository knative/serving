/*
Copyright 2018 The Knative Authors

Licensed under the Apache License, Version 2.0 (the "License");
you may not use this file except in compliance with the License.
You may obtain a copy of the License at

    http://www.apache.org/licenses/LICENSE-2.0

Unless required by applicable law or agreed to in writing, software
distributed under the License is distributed on an "AS IS" BASIS,
WITHOUT WARRANTIES OR CONDITIONS OF ANY KIND, either express or implied.
See the License for the specific language governing permissions and
limitations under the License.
*/
package v1alpha1

import (
	"testing"

	duck "github.com/knative/pkg/apis/duck/v1alpha1"
	corev1 "k8s.io/api/core/v1"
	"k8s.io/apimachinery/pkg/runtime/schema"
)

func TestRouteGeneration(t *testing.T) {
	r := Route{}
	if a := r.GetGeneration(); a != 0 {
		t.Errorf("empty route generation should be 0 was: %d", a)
	}

	r.SetGeneration(5)
	if e, a := int64(5), r.GetGeneration(); e != a {
		t.Errorf("getgeneration mismatch expected: %d got: %d", e, a)
	}
}

func TestRouteIsReady(t *testing.T) {
	cases := []struct {
		name    string
		status  RouteStatus
		isReady bool
	}{{
		name:    "empty status should not be ready",
		status:  RouteStatus{},
		isReady: false,
	}, {
		name: "Different condition type should not be ready",
		status: RouteStatus{
			Conditions: duck.Conditions{{
				Type:   RouteConditionAllTrafficAssigned,
				Status: corev1.ConditionTrue,
			}},
		},
		isReady: false,
	}, {
		name: "False condition status should not be ready",
		status: RouteStatus{
			Conditions: duck.Conditions{{
				Type:   RouteConditionReady,
				Status: corev1.ConditionFalse,
			}},
		},
		isReady: false,
	}, {
		name: "Unknown condition status should not be ready",
		status: RouteStatus{
			Conditions: duck.Conditions{{
				Type:   RouteConditionReady,
				Status: corev1.ConditionUnknown,
			}},
		},
		isReady: false,
	}, {
		name: "Missing condition status should not be ready",
		status: RouteStatus{
			Conditions: duck.Conditions{{
				Type: RouteConditionReady,
			}},
		},
		isReady: false,
	}, {
		name: "True condition status should be ready",
		status: RouteStatus{
			Conditions: duck.Conditions{{
				Type:   RouteConditionReady,
				Status: corev1.ConditionTrue,
			}},
		},
		isReady: true,
	}, {
		name: "Multiple conditions with ready status should be ready",
		status: RouteStatus{
			Conditions: duck.Conditions{{
				Type:   RouteConditionAllTrafficAssigned,
				Status: corev1.ConditionTrue,
			}, {
				Type:   RouteConditionReady,
				Status: corev1.ConditionTrue,
			}},
		},
		isReady: true,
	}, {
		name: "Multiple conditions with ready status false should not be ready",
		status: RouteStatus{
			Conditions: duck.Conditions{{
				Type:   RouteConditionAllTrafficAssigned,
				Status: corev1.ConditionTrue,
			}, {
				Type:   RouteConditionReady,
				Status: corev1.ConditionFalse,
			}},
		},
		isReady: false,
	}}

	for _, tc := range cases {
		t.Run(tc.name, func(t *testing.T) {
			if e, a := tc.isReady, tc.status.IsReady(); e != a {
				t.Errorf("%q expected: %v got: %v", tc.name, e, a)
			}
		})
	}
}

<<<<<<< HEAD
=======
func TestRouteConditions(t *testing.T) {
	svc := &Route{}
	foo := &duck.Condition{
		Type:   "Foo",
		Status: "True",
	}
	bar := &duck.Condition{
		Type:   "Bar",
		Status: "True",
	}

	// Add a new condition.
	svc.Status.setCondition(foo)

	if got, want := len(svc.Status.Conditions), 1; got != want {
		t.Fatalf("Unexpected Condition length; got %d, want %d", got, want)
	}

	// Add nothing
	svc.Status.setCondition(nil)

	if got, want := len(svc.Status.Conditions), 1; got != want {
		t.Fatalf("Unexpected Condition length; got %d, want %d", got, want)
	}

	// Add a second condition.
	svc.Status.setCondition(bar)

	if got, want := len(svc.Status.Conditions), 2; got != want {
		t.Fatalf("Unexpected Condition length; got %d, want %d", got, want)
	}

	// Add nil condition.
	svc.Status.setCondition(nil)

	if got, want := len(svc.Status.Conditions), 2; got != want {
		t.Fatalf("Unexpected Condition length; got %d, want %d", got, want)
	}
}

>>>>>>> 699d3436
func TestTypicalRouteFlow(t *testing.T) {
	r := &Route{}
	r.Status.InitializeConditions()
	checkConditionOngoingRoute(r.Status, RouteConditionAllTrafficAssigned, t)
	checkConditionOngoingRoute(r.Status, RouteConditionReady, t)

	r.Status.MarkTrafficAssigned()
	checkConditionSucceededRoute(r.Status, RouteConditionAllTrafficAssigned, t)
	checkConditionSucceededRoute(r.Status, RouteConditionReady, t)

	// Verify that this doesn't reset our conditions.
	r.Status.InitializeConditions()
	checkConditionSucceededRoute(r.Status, RouteConditionAllTrafficAssigned, t)
	checkConditionSucceededRoute(r.Status, RouteConditionReady, t)
}

func TestTrafficNotAssignedFlow(t *testing.T) {
	r := &Route{}
	r.Status.InitializeConditions()
	checkConditionOngoingRoute(r.Status, RouteConditionAllTrafficAssigned, t)
	checkConditionOngoingRoute(r.Status, RouteConditionReady, t)

	r.Status.MarkMissingTrafficTarget("Revision", "does-not-exist")
	checkConditionFailedRoute(r.Status, RouteConditionAllTrafficAssigned, t)
	checkConditionFailedRoute(r.Status, RouteConditionReady, t)
}

func TestTargetConfigurationNotYetReadyFlow(t *testing.T) {
	r := &Route{}
	r.Status.InitializeConditions()
	checkConditionOngoingRoute(r.Status, RouteConditionAllTrafficAssigned, t)
	checkConditionOngoingRoute(r.Status, RouteConditionReady, t)

	r.Status.MarkConfigurationNotReady("i-have-no-ready-revision")
	checkConditionOngoingRoute(r.Status, RouteConditionAllTrafficAssigned, t)
	checkConditionOngoingRoute(r.Status, RouteConditionReady, t)
}

func TestUnknownErrorWhenConfiguringTraffic(t *testing.T) {
	r := &Route{}
	r.Status.InitializeConditions()
	checkConditionOngoingRoute(r.Status, RouteConditionAllTrafficAssigned, t)
	checkConditionOngoingRoute(r.Status, RouteConditionReady, t)

	r.Status.MarkUnknownTrafficError("unknown-error")
	checkConditionOngoingRoute(r.Status, RouteConditionAllTrafficAssigned, t)
	checkConditionOngoingRoute(r.Status, RouteConditionReady, t)
}

func TestTargetConfigurationFailedToBeReadyFlow(t *testing.T) {
	r := &Route{}
	r.Status.InitializeConditions()
	checkConditionOngoingRoute(r.Status, RouteConditionAllTrafficAssigned, t)
	checkConditionOngoingRoute(r.Status, RouteConditionReady, t)

	r.Status.MarkConfigurationFailed("permanently-failed")
	checkConditionFailedRoute(r.Status, RouteConditionAllTrafficAssigned, t)
	checkConditionFailedRoute(r.Status, RouteConditionReady, t)
}

func TestTargetRevisionNotYetReadyFlow(t *testing.T) {
	r := &Route{}
	r.Status.InitializeConditions()
	checkConditionOngoingRoute(r.Status, RouteConditionAllTrafficAssigned, t)
	checkConditionOngoingRoute(r.Status, RouteConditionReady, t)

	r.Status.MarkRevisionNotReady("not-yet-ready")
	checkConditionOngoingRoute(r.Status, RouteConditionAllTrafficAssigned, t)
	checkConditionOngoingRoute(r.Status, RouteConditionReady, t)
}

func TestTargetRevisionFailedToBeReadyFlow(t *testing.T) {
	r := &Route{}
	r.Status.InitializeConditions()
	checkConditionOngoingRoute(r.Status, RouteConditionAllTrafficAssigned, t)
	checkConditionOngoingRoute(r.Status, RouteConditionReady, t)

	r.Status.MarkRevisionFailed("cannot-find-image")
	checkConditionFailedRoute(r.Status, RouteConditionAllTrafficAssigned, t)
	checkConditionFailedRoute(r.Status, RouteConditionReady, t)
}

func checkConditionSucceededRoute(rs RouteStatus, rct duck.ConditionType, t *testing.T) {
	t.Helper()
	checkConditionRoute(rs, rct, corev1.ConditionTrue, t)
}

func checkConditionFailedRoute(rs RouteStatus, rct duck.ConditionType, t *testing.T) {
	t.Helper()
	checkConditionRoute(rs, rct, corev1.ConditionFalse, t)
}

func checkConditionOngoingRoute(rs RouteStatus, rct duck.ConditionType, t *testing.T) {
	t.Helper()
	checkConditionRoute(rs, rct, corev1.ConditionUnknown, t)
}

func checkConditionRoute(rs RouteStatus, rct duck.ConditionType, cs corev1.ConditionStatus, t *testing.T) {
	t.Helper()
	r := rs.GetCondition(rct)
	if r == nil {
		t.Fatalf("Get(%v) = nil, wanted %v=%v", rct, rct, cs)
	}
	if r.Status != cs {
		t.Fatalf("Get(%v) = %v, wanted %v", rct, r.Status, cs)
	}
}

func TestRouteGetGroupVersionKind(t *testing.T) {
	r := &Route{}
	want := schema.GroupVersionKind{
		Group:   "serving.knative.dev",
		Version: "v1alpha1",
		Kind:    "Route",
	}
	if got := r.GetGroupVersionKind(); got != want {
		t.Errorf("got: %v, want: %v", got, want)
	}
}<|MERGE_RESOLUTION|>--- conflicted
+++ resolved
@@ -18,7 +18,7 @@
 import (
 	"testing"
 
-	duck "github.com/knative/pkg/apis/duck/v1alpha1"
+	duckv1alpha1 "github.com/knative/pkg/apis/duck/v1alpha1"
 	corev1 "k8s.io/api/core/v1"
 	"k8s.io/apimachinery/pkg/runtime/schema"
 )
@@ -47,7 +47,7 @@
 	}, {
 		name: "Different condition type should not be ready",
 		status: RouteStatus{
-			Conditions: duck.Conditions{{
+			Conditions: duckv1alpha1.Conditions{{
 				Type:   RouteConditionAllTrafficAssigned,
 				Status: corev1.ConditionTrue,
 			}},
@@ -56,7 +56,7 @@
 	}, {
 		name: "False condition status should not be ready",
 		status: RouteStatus{
-			Conditions: duck.Conditions{{
+			Conditions: duckv1alpha1.Conditions{{
 				Type:   RouteConditionReady,
 				Status: corev1.ConditionFalse,
 			}},
@@ -65,7 +65,7 @@
 	}, {
 		name: "Unknown condition status should not be ready",
 		status: RouteStatus{
-			Conditions: duck.Conditions{{
+			Conditions: duckv1alpha1.Conditions{{
 				Type:   RouteConditionReady,
 				Status: corev1.ConditionUnknown,
 			}},
@@ -74,7 +74,7 @@
 	}, {
 		name: "Missing condition status should not be ready",
 		status: RouteStatus{
-			Conditions: duck.Conditions{{
+			Conditions: duckv1alpha1.Conditions{{
 				Type: RouteConditionReady,
 			}},
 		},
@@ -82,7 +82,7 @@
 	}, {
 		name: "True condition status should be ready",
 		status: RouteStatus{
-			Conditions: duck.Conditions{{
+			Conditions: duckv1alpha1.Conditions{{
 				Type:   RouteConditionReady,
 				Status: corev1.ConditionTrue,
 			}},
@@ -91,7 +91,7 @@
 	}, {
 		name: "Multiple conditions with ready status should be ready",
 		status: RouteStatus{
-			Conditions: duck.Conditions{{
+			Conditions: duckv1alpha1.Conditions{{
 				Type:   RouteConditionAllTrafficAssigned,
 				Status: corev1.ConditionTrue,
 			}, {
@@ -103,7 +103,7 @@
 	}, {
 		name: "Multiple conditions with ready status false should not be ready",
 		status: RouteStatus{
-			Conditions: duck.Conditions{{
+			Conditions: duckv1alpha1.Conditions{{
 				Type:   RouteConditionAllTrafficAssigned,
 				Status: corev1.ConditionTrue,
 			}, {
@@ -123,49 +123,6 @@
 	}
 }
 
-<<<<<<< HEAD
-=======
-func TestRouteConditions(t *testing.T) {
-	svc := &Route{}
-	foo := &duck.Condition{
-		Type:   "Foo",
-		Status: "True",
-	}
-	bar := &duck.Condition{
-		Type:   "Bar",
-		Status: "True",
-	}
-
-	// Add a new condition.
-	svc.Status.setCondition(foo)
-
-	if got, want := len(svc.Status.Conditions), 1; got != want {
-		t.Fatalf("Unexpected Condition length; got %d, want %d", got, want)
-	}
-
-	// Add nothing
-	svc.Status.setCondition(nil)
-
-	if got, want := len(svc.Status.Conditions), 1; got != want {
-		t.Fatalf("Unexpected Condition length; got %d, want %d", got, want)
-	}
-
-	// Add a second condition.
-	svc.Status.setCondition(bar)
-
-	if got, want := len(svc.Status.Conditions), 2; got != want {
-		t.Fatalf("Unexpected Condition length; got %d, want %d", got, want)
-	}
-
-	// Add nil condition.
-	svc.Status.setCondition(nil)
-
-	if got, want := len(svc.Status.Conditions), 2; got != want {
-		t.Fatalf("Unexpected Condition length; got %d, want %d", got, want)
-	}
-}
-
->>>>>>> 699d3436
 func TestTypicalRouteFlow(t *testing.T) {
 	r := &Route{}
 	r.Status.InitializeConditions()
@@ -248,22 +205,22 @@
 	checkConditionFailedRoute(r.Status, RouteConditionReady, t)
 }
 
-func checkConditionSucceededRoute(rs RouteStatus, rct duck.ConditionType, t *testing.T) {
+func checkConditionSucceededRoute(rs RouteStatus, rct duckv1alpha1.ConditionType, t *testing.T) {
 	t.Helper()
 	checkConditionRoute(rs, rct, corev1.ConditionTrue, t)
 }
 
-func checkConditionFailedRoute(rs RouteStatus, rct duck.ConditionType, t *testing.T) {
+func checkConditionFailedRoute(rs RouteStatus, rct duckv1alpha1.ConditionType, t *testing.T) {
 	t.Helper()
 	checkConditionRoute(rs, rct, corev1.ConditionFalse, t)
 }
 
-func checkConditionOngoingRoute(rs RouteStatus, rct duck.ConditionType, t *testing.T) {
+func checkConditionOngoingRoute(rs RouteStatus, rct duckv1alpha1.ConditionType, t *testing.T) {
 	t.Helper()
 	checkConditionRoute(rs, rct, corev1.ConditionUnknown, t)
 }
 
-func checkConditionRoute(rs RouteStatus, rct duck.ConditionType, cs corev1.ConditionStatus, t *testing.T) {
+func checkConditionRoute(rs RouteStatus, rct duckv1alpha1.ConditionType, cs corev1.ConditionStatus, t *testing.T) {
 	t.Helper()
 	r := rs.GetCondition(rct)
 	if r == nil {
