--- conflicted
+++ resolved
@@ -24,10 +24,7 @@
 	"k8s.io/apimachinery/pkg/runtime/schema"
 
 	"github.com/knative/pkg/apis"
-<<<<<<< HEAD
-=======
 	"github.com/knative/pkg/kmeta"
->>>>>>> 2e12a2dd
 	sapis "github.com/knative/serving/pkg/apis"
 )
 
@@ -60,12 +57,9 @@
 var _ apis.Validatable = (*Service)(nil)
 var _ apis.Defaultable = (*Service)(nil)
 
-<<<<<<< HEAD
-=======
 // Check that we can create OwnerReferences to a Service.
 var _ kmeta.OwnerRefable = (*Service)(nil)
 
->>>>>>> 2e12a2dd
 // Check that ServiceStatus may have it's conditions managed.
 var _ sapis.Conditions = (*ServiceStatus)(nil)
 
@@ -114,11 +108,7 @@
 const (
 	// ServiceConditionReady is set when the service is configured
 	// and has available backends ready to receive traffic.
-<<<<<<< HEAD
 	ServiceConditionReady = sapis.ConditionReady
-=======
-	ServiceConditionReady sapis.ConditionType = sapis.ConditionReady
->>>>>>> 2e12a2dd
 	// ServiceConditionRoutesReady is set when the service's underlying
 	// routes have reported readiness.
 	ServiceConditionRoutesReady sapis.ConditionType = "RoutesReady"
@@ -194,7 +184,10 @@
 	return json.Marshal(s.Spec)
 }
 
-<<<<<<< HEAD
+func (s *Service) GetGroupVersionKind() schema.GroupVersionKind {
+	return SchemeGroupVersion.WithKind("Service")
+}
+
 func (ss *ServiceStatus) IsReady() bool {
 	return serviceCondSet.Using(ss).IsHappy()
 }
@@ -203,20 +196,6 @@
 	return serviceCondSet.Using(ss).GetCondition(t)
 }
 
-=======
-func (s *Service) GetGroupVersionKind() schema.GroupVersionKind {
-	return SchemeGroupVersion.WithKind("Service")
-}
-
-func (ss *ServiceStatus) IsReady() bool {
-	return serviceCondSet.Using(ss).IsHappy()
-}
-
-func (ss *ServiceStatus) GetCondition(t sapis.ConditionType) *sapis.Condition {
-	return serviceCondSet.Using(ss).GetCondition(t)
-}
-
->>>>>>> 2e12a2dd
 // This is kept for unit test integration.
 func (ss *ServiceStatus) setCondition(new *sapis.Condition) {
 	if new != nil {
