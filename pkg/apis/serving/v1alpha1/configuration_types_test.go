/*
Copyright 2018 The Knative Authors

Licensed under the Apache License, Version 2.0 (the "License");
you may not use this file except in compliance with the License.
You may obtain a copy of the License at

    http://www.apache.org/licenses/LICENSE-2.0

Unless required by applicable law or agreed to in writing, software
distributed under the License is distributed on an "AS IS" BASIS,
WITHOUT WARRANTIES OR CONDITIONS OF ANY KIND, either express or implied.
See the License for the specific language governing permissions and
limitations under the License.
*/
package v1alpha1

import (
	"strings"
	"testing"

	duck "github.com/knative/pkg/apis/duck/v1alpha1"
	corev1 "k8s.io/api/core/v1"
	"k8s.io/apimachinery/pkg/runtime/schema"
)

func TestConfigurationGeneration(t *testing.T) {
	config := Configuration{}
	if e, a := int64(0), config.GetGeneration(); e != a {
		t.Errorf("empty revision generation should be 0 was: %d", a)
	}

	config.SetGeneration(5)
	if e, a := int64(5), config.GetGeneration(); e != a {
		t.Errorf("getgeneration mismatch expected: %d got: %d", e, a)
	}
}

func TestConfigurationIsReady(t *testing.T) {
	cases := []struct {
		name    string
		status  ConfigurationStatus
		isReady bool
	}{{
		name:    "empty status should not be ready",
		status:  ConfigurationStatus{},
		isReady: false,
	}, {
		name: "Different condition type should not be ready",
		status: ConfigurationStatus{
			Conditions: duck.Conditions{{
				Type:   "Foo",
				Status: corev1.ConditionTrue,
			}},
		},
		isReady: false,
	}, {
		name: "False condition status should not be ready",
		status: ConfigurationStatus{
			Conditions: duck.Conditions{{
				Type:   ConfigurationConditionReady,
				Status: corev1.ConditionFalse,
			}},
		},
		isReady: false,
	}, {
		name: "Unknown condition status should not be ready",
		status: ConfigurationStatus{
			Conditions: duck.Conditions{{
				Type:   ConfigurationConditionReady,
				Status: corev1.ConditionUnknown,
			}},
		},
		isReady: false,
	}, {
		name: "Missing condition status should not be ready",
		status: ConfigurationStatus{
			Conditions: duck.Conditions{{
				Type: ConfigurationConditionReady,
			}},
		},
		isReady: false,
	}, {
		name: "True condition status should be ready",
		status: ConfigurationStatus{
			Conditions: duck.Conditions{{
				Type:   ConfigurationConditionReady,
				Status: corev1.ConditionTrue,
			}},
		},
		isReady: true,
	}, {
		name: "Multiple conditions with ready status should be ready",
		status: ConfigurationStatus{
			Conditions: duck.Conditions{{
				Type:   "Foo",
				Status: corev1.ConditionTrue,
			}, {
				Type:   ConfigurationConditionReady,
				Status: corev1.ConditionTrue,
			}},
		},
		isReady: true,
	}, {
		name: "Multiple conditions with ready status false should not be ready",
		status: ConfigurationStatus{
			Conditions: duck.Conditions{{
				Type:   "Foo",
				Status: corev1.ConditionTrue,
			}, {
				Type:   ConfigurationConditionReady,
				Status: corev1.ConditionFalse,
			}},
		},
		isReady: false,
	}}

	for _, tc := range cases {
		if e, a := tc.isReady, tc.status.IsReady(); e != a {
			t.Errorf("%q expected: %v got: %v", tc.name, e, a)
		}
	}
}

<<<<<<< HEAD
=======
func TestConfigurationConditions(t *testing.T) {
	config := &Configuration{}
	foo := &duck.Condition{
		Type:   "Foo",
		Status: "True",
	}
	bar := &duck.Condition{
		Type:   "Bar",
		Status: "True",
	}

	// Add a new condition.
	config.Status.setCondition(foo)

	if got, want := len(config.Status.Conditions), 1; got != want {
		t.Fatalf("Unexpected Condition length; got %d, want %d", got, want)
	}

	// Add a second condition.
	config.Status.setCondition(bar)

	if got, want := len(config.Status.Conditions), 2; got != want {
		t.Fatalf("Unexpected Condition length; got %d, want %d", got, want)
	}

	// Add nil condition.
	config.Status.setCondition(nil)

	if got, want := len(config.Status.Conditions), 2; got != want {
		t.Fatalf("Unexpected Condition length; got %d, want %d", got, want)
	}
}

>>>>>>> 699d3436
func TestLatestReadyRevisionNameUpToDate(t *testing.T) {
	cases := []struct {
		name           string
		status         ConfigurationStatus
		isUpdateToDate bool
	}{{
		name: "Not ready status should not be up-to-date",
		status: ConfigurationStatus{
			Conditions: duck.Conditions{{
				Type:   ConfigurationConditionReady,
				Status: corev1.ConditionFalse,
			}},
		},
		isUpdateToDate: false,
	}, {
		name: "Missing LatestReadyRevisionName should not be up-to-date",
		status: ConfigurationStatus{
			Conditions: duck.Conditions{{
				Type:   ConfigurationConditionReady,
				Status: corev1.ConditionTrue,
			}},
			LatestCreatedRevisionName: "rev-1",
		},
		isUpdateToDate: false,
	}, {
		name: "Different revision names should not be up-to-date",
		status: ConfigurationStatus{
			Conditions: duck.Conditions{{
				Type:   ConfigurationConditionReady,
				Status: corev1.ConditionTrue,
			}},
			LatestCreatedRevisionName: "rev-2",
			LatestReadyRevisionName:   "rev-1",
		},
		isUpdateToDate: false,
	}, {
		name: "Same revision names and ready status should be up-to-date",
		status: ConfigurationStatus{
			Conditions: duck.Conditions{{
				Type:   ConfigurationConditionReady,
				Status: corev1.ConditionTrue,
			}},
			LatestCreatedRevisionName: "rev-1",
			LatestReadyRevisionName:   "rev-1",
		},
		isUpdateToDate: true,
	}}

	for _, tc := range cases {
		if e, a := tc.isUpdateToDate, tc.status.IsLatestReadyRevisionNameUpToDate(); e != a {
			t.Errorf("%q expected: %v got: %v", tc.name, e, a)
		}
	}
}

func TestTypicalFlow(t *testing.T) {
	r := &Configuration{}
	r.Status.InitializeConditions()
	checkConditionOngoingConfiguration(r.Status, ConfigurationConditionReady, t)

	r.Status.SetLatestCreatedRevisionName("foo")
	checkConditionOngoingConfiguration(r.Status, ConfigurationConditionReady, t)

	r.Status.SetLatestReadyRevisionName("foo")
	checkConditionSucceededConfiguration(r.Status, ConfigurationConditionReady, t)

	// Verify a second call to SetLatestCreatedRevisionName doesn't change the status from Ready
	// e.g. on a subsequent reconciliation.
	r.Status.SetLatestCreatedRevisionName("foo")
	checkConditionSucceededConfiguration(r.Status, ConfigurationConditionReady, t)

	r.Status.SetLatestCreatedRevisionName("bar")
	checkConditionOngoingConfiguration(r.Status, ConfigurationConditionReady, t)

	r.Status.SetLatestReadyRevisionName("bar")
	checkConditionSucceededConfiguration(r.Status, ConfigurationConditionReady, t)
}

func TestFailingFirstRevisionWithRecovery(t *testing.T) {
	r := &Configuration{}
	r.Status.InitializeConditions()
	checkConditionOngoingConfiguration(r.Status, ConfigurationConditionReady, t)

	r.Status.SetLatestCreatedRevisionName("foo")
	checkConditionOngoingConfiguration(r.Status, ConfigurationConditionReady, t)

	want := "the message"
	r.Status.MarkLatestCreatedFailed("foo", want)
	if c := checkConditionFailedConfiguration(r.Status, ConfigurationConditionReady, t); !strings.Contains(c.Message, want) {
		t.Errorf("MarkLatestCreatedFailed = %v, want substring %v", c.Message, want)
	}

	// When a new revision comes along the Ready condition becomes Unknown.
	r.Status.SetLatestCreatedRevisionName("bar")
	checkConditionOngoingConfiguration(r.Status, ConfigurationConditionReady, t)

	// When the new revision becomes ready, then Ready becomes true as well.
	r.Status.SetLatestReadyRevisionName("bar")
	checkConditionSucceededConfiguration(r.Status, ConfigurationConditionReady, t)
}

func TestFailingSecondRevision(t *testing.T) {
	r := &Configuration{}
	r.Status.InitializeConditions()
	checkConditionOngoingConfiguration(r.Status, ConfigurationConditionReady, t)

	r.Status.SetLatestCreatedRevisionName("foo")
	checkConditionOngoingConfiguration(r.Status, ConfigurationConditionReady, t)

	r.Status.SetLatestReadyRevisionName("foo")
	checkConditionSucceededConfiguration(r.Status, ConfigurationConditionReady, t)

	r.Status.SetLatestCreatedRevisionName("bar")
	checkConditionOngoingConfiguration(r.Status, ConfigurationConditionReady, t)

	// When the second revision fails, the Configuration becomes Failed.
	want := "the message"
	r.Status.MarkLatestCreatedFailed("bar", want)
	if c := checkConditionFailedConfiguration(r.Status, ConfigurationConditionReady, t); !strings.Contains(c.Message, want) {
		t.Errorf("MarkLatestCreatedFailed = %v, want substring %v", c.Message, want)
	}
}

func TestLatestRevisionDeletedThenFixed(t *testing.T) {
	r := &Configuration{}
	r.Status.InitializeConditions()
	checkConditionOngoingConfiguration(r.Status, ConfigurationConditionReady, t)

	r.Status.SetLatestCreatedRevisionName("foo")
	checkConditionOngoingConfiguration(r.Status, ConfigurationConditionReady, t)

	r.Status.SetLatestReadyRevisionName("foo")
	checkConditionSucceededConfiguration(r.Status, ConfigurationConditionReady, t)

	// When the latest revision is deleted, the Configuration became Failed.
	want := "was deleted"
	r.Status.MarkLatestReadyDeleted()
	if c := checkConditionFailedConfiguration(r.Status, ConfigurationConditionReady, t); !strings.Contains(c.Message, want) {
		t.Errorf("MarkLatestReadyDeleted = %v, want substring %v", c.Message, want)
	}

	// But creating new revision 'bar' and making it Ready will fix things.
	r.Status.SetLatestCreatedRevisionName("bar")
	checkConditionOngoingConfiguration(r.Status, ConfigurationConditionReady, t)

	r.Status.SetLatestReadyRevisionName("bar")
	checkConditionSucceededConfiguration(r.Status, ConfigurationConditionReady, t)
}

func checkConditionSucceededConfiguration(rs ConfigurationStatus, rct duck.ConditionType, t *testing.T) *duck.Condition {
	t.Helper()
	return checkConditionConfiguration(rs, rct, corev1.ConditionTrue, t)
}

func checkConditionFailedConfiguration(rs ConfigurationStatus, rct duck.ConditionType, t *testing.T) *duck.Condition {
	t.Helper()
	return checkConditionConfiguration(rs, rct, corev1.ConditionFalse, t)
}

func checkConditionOngoingConfiguration(rs ConfigurationStatus, rct duck.ConditionType, t *testing.T) *duck.Condition {
	t.Helper()
	return checkConditionConfiguration(rs, rct, corev1.ConditionUnknown, t)
}

func checkConditionConfiguration(rs ConfigurationStatus, rct duck.ConditionType, cs corev1.ConditionStatus, t *testing.T) *duck.Condition {
	t.Helper()
	r := rs.GetCondition(rct)
	if r == nil {
		t.Fatalf("Get(%v) = nil, wanted %v=%v", rct, rct, cs)
	}
	if r.Status != cs {
		t.Fatalf("Get(%v) = %v, wanted %v", rct, r.Status, cs)
	}
	return r
}

func TestConfigurationGetGroupVersionKind(t *testing.T) {
	c := &Configuration{}
	want := schema.GroupVersionKind{
		Group:   "serving.knative.dev",
		Version: "v1alpha1",
		Kind:    "Configuration",
	}
	if got := c.GetGroupVersionKind(); got != want {
		t.Errorf("got: %v, want: %v", got, want)
	}
}<|MERGE_RESOLUTION|>--- conflicted
+++ resolved
@@ -19,7 +19,7 @@
 	"strings"
 	"testing"
 
-	duck "github.com/knative/pkg/apis/duck/v1alpha1"
+	duckv1alpha1 "github.com/knative/pkg/apis/duck/v1alpha1"
 	corev1 "k8s.io/api/core/v1"
 	"k8s.io/apimachinery/pkg/runtime/schema"
 )
@@ -48,7 +48,7 @@
 	}, {
 		name: "Different condition type should not be ready",
 		status: ConfigurationStatus{
-			Conditions: duck.Conditions{{
+			Conditions: duckv1alpha1.Conditions{{
 				Type:   "Foo",
 				Status: corev1.ConditionTrue,
 			}},
@@ -57,7 +57,7 @@
 	}, {
 		name: "False condition status should not be ready",
 		status: ConfigurationStatus{
-			Conditions: duck.Conditions{{
+			Conditions: duckv1alpha1.Conditions{{
 				Type:   ConfigurationConditionReady,
 				Status: corev1.ConditionFalse,
 			}},
@@ -66,7 +66,7 @@
 	}, {
 		name: "Unknown condition status should not be ready",
 		status: ConfigurationStatus{
-			Conditions: duck.Conditions{{
+			Conditions: duckv1alpha1.Conditions{{
 				Type:   ConfigurationConditionReady,
 				Status: corev1.ConditionUnknown,
 			}},
@@ -75,7 +75,7 @@
 	}, {
 		name: "Missing condition status should not be ready",
 		status: ConfigurationStatus{
-			Conditions: duck.Conditions{{
+			Conditions: duckv1alpha1.Conditions{{
 				Type: ConfigurationConditionReady,
 			}},
 		},
@@ -83,7 +83,7 @@
 	}, {
 		name: "True condition status should be ready",
 		status: ConfigurationStatus{
-			Conditions: duck.Conditions{{
+			Conditions: duckv1alpha1.Conditions{{
 				Type:   ConfigurationConditionReady,
 				Status: corev1.ConditionTrue,
 			}},
@@ -92,7 +92,7 @@
 	}, {
 		name: "Multiple conditions with ready status should be ready",
 		status: ConfigurationStatus{
-			Conditions: duck.Conditions{{
+			Conditions: duckv1alpha1.Conditions{{
 				Type:   "Foo",
 				Status: corev1.ConditionTrue,
 			}, {
@@ -104,7 +104,7 @@
 	}, {
 		name: "Multiple conditions with ready status false should not be ready",
 		status: ConfigurationStatus{
-			Conditions: duck.Conditions{{
+			Conditions: duckv1alpha1.Conditions{{
 				Type:   "Foo",
 				Status: corev1.ConditionTrue,
 			}, {
@@ -122,42 +122,6 @@
 	}
 }
 
-<<<<<<< HEAD
-=======
-func TestConfigurationConditions(t *testing.T) {
-	config := &Configuration{}
-	foo := &duck.Condition{
-		Type:   "Foo",
-		Status: "True",
-	}
-	bar := &duck.Condition{
-		Type:   "Bar",
-		Status: "True",
-	}
-
-	// Add a new condition.
-	config.Status.setCondition(foo)
-
-	if got, want := len(config.Status.Conditions), 1; got != want {
-		t.Fatalf("Unexpected Condition length; got %d, want %d", got, want)
-	}
-
-	// Add a second condition.
-	config.Status.setCondition(bar)
-
-	if got, want := len(config.Status.Conditions), 2; got != want {
-		t.Fatalf("Unexpected Condition length; got %d, want %d", got, want)
-	}
-
-	// Add nil condition.
-	config.Status.setCondition(nil)
-
-	if got, want := len(config.Status.Conditions), 2; got != want {
-		t.Fatalf("Unexpected Condition length; got %d, want %d", got, want)
-	}
-}
-
->>>>>>> 699d3436
 func TestLatestReadyRevisionNameUpToDate(t *testing.T) {
 	cases := []struct {
 		name           string
@@ -166,7 +130,7 @@
 	}{{
 		name: "Not ready status should not be up-to-date",
 		status: ConfigurationStatus{
-			Conditions: duck.Conditions{{
+			Conditions: duckv1alpha1.Conditions{{
 				Type:   ConfigurationConditionReady,
 				Status: corev1.ConditionFalse,
 			}},
@@ -175,7 +139,7 @@
 	}, {
 		name: "Missing LatestReadyRevisionName should not be up-to-date",
 		status: ConfigurationStatus{
-			Conditions: duck.Conditions{{
+			Conditions: duckv1alpha1.Conditions{{
 				Type:   ConfigurationConditionReady,
 				Status: corev1.ConditionTrue,
 			}},
@@ -185,7 +149,7 @@
 	}, {
 		name: "Different revision names should not be up-to-date",
 		status: ConfigurationStatus{
-			Conditions: duck.Conditions{{
+			Conditions: duckv1alpha1.Conditions{{
 				Type:   ConfigurationConditionReady,
 				Status: corev1.ConditionTrue,
 			}},
@@ -196,7 +160,7 @@
 	}, {
 		name: "Same revision names and ready status should be up-to-date",
 		status: ConfigurationStatus{
-			Conditions: duck.Conditions{{
+			Conditions: duckv1alpha1.Conditions{{
 				Type:   ConfigurationConditionReady,
 				Status: corev1.ConditionTrue,
 			}},
@@ -307,22 +271,22 @@
 	checkConditionSucceededConfiguration(r.Status, ConfigurationConditionReady, t)
 }
 
-func checkConditionSucceededConfiguration(rs ConfigurationStatus, rct duck.ConditionType, t *testing.T) *duck.Condition {
+func checkConditionSucceededConfiguration(rs ConfigurationStatus, rct duckv1alpha1.ConditionType, t *testing.T) *duckv1alpha1.Condition {
 	t.Helper()
 	return checkConditionConfiguration(rs, rct, corev1.ConditionTrue, t)
 }
 
-func checkConditionFailedConfiguration(rs ConfigurationStatus, rct duck.ConditionType, t *testing.T) *duck.Condition {
+func checkConditionFailedConfiguration(rs ConfigurationStatus, rct duckv1alpha1.ConditionType, t *testing.T) *duckv1alpha1.Condition {
 	t.Helper()
 	return checkConditionConfiguration(rs, rct, corev1.ConditionFalse, t)
 }
 
-func checkConditionOngoingConfiguration(rs ConfigurationStatus, rct duck.ConditionType, t *testing.T) *duck.Condition {
+func checkConditionOngoingConfiguration(rs ConfigurationStatus, rct duckv1alpha1.ConditionType, t *testing.T) *duckv1alpha1.Condition {
 	t.Helper()
 	return checkConditionConfiguration(rs, rct, corev1.ConditionUnknown, t)
 }
 
-func checkConditionConfiguration(rs ConfigurationStatus, rct duck.ConditionType, cs corev1.ConditionStatus, t *testing.T) *duck.Condition {
+func checkConditionConfiguration(rs ConfigurationStatus, rct duckv1alpha1.ConditionType, cs corev1.ConditionStatus, t *testing.T) *duckv1alpha1.Condition {
 	t.Helper()
 	r := rs.GetCondition(rct)
 	if r == nil {
