--- conflicted
+++ resolved
@@ -216,7 +216,10 @@
 	// https://github.com/knative/serving/issues/627
 	// +optional
 	Container corev1.Container `json:"container,omitempty"`
-<<<<<<< HEAD
+
+	// TimeoutSeconds holds the max duration the instance is allowed for responding to a request.
+	// +optional
+	TimeoutSeconds int64 `json:"timeoutSeconds,omitempty"`
 
 	// NodeSelector is a selector which must be true for the revision's pod(s) to
 	// fit on a node.
@@ -229,13 +232,6 @@
 	// If specified, the revision's tolerations.
 	// +optional
 	Tolerations []corev1.Toleration `json:"tolerations,omitempty"`
-}
-=======
->>>>>>> 4adecfe8
-
-	// TimeoutSeconds holds the max duration the instance is allowed for responding to a request.
-	// +optional
-	TimeoutSeconds int64 `json:"timeoutSeconds,omitempty"`
 }
 
 const (
