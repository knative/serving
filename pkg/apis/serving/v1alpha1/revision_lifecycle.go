/*
Copyright 2019 The Knative Authors.

Licensed under the Apache License, Version 2.0 (the "License");
you may not use this file except in compliance with the License.
You may obtain a copy of the License at

    http://www.apache.org/licenses/LICENSE-2.0

Unless required by applicable law or agreed to in writing, software
distributed under the License is distributed on an "AS IS" BASIS,
WITHOUT WARRANTIES OR CONDITIONS OF ANY KIND, either express or implied.
See the License for the specific language governing permissions and
limitations under the License.
*/

package v1alpha1

import (
	"fmt"
	"strconv"
	"time"

	appsv1 "k8s.io/api/apps/v1"
	corev1 "k8s.io/api/core/v1"
	"k8s.io/apimachinery/pkg/runtime/schema"
	net "knative.dev/networking/pkg/apis/networking"
	"knative.dev/pkg/apis"
	av1alpha1 "knative.dev/serving/pkg/apis/autoscaling/v1alpha1"
	"knative.dev/serving/pkg/apis/config"
	"knative.dev/serving/pkg/apis/serving"
	v1 "knative.dev/serving/pkg/apis/serving/v1"
)

const (
	// UserPortName is the name that will be used for the Port on the
	// Deployment and Pod created by a Revision. This name will be set regardless of if
	// a user specifies a port or the default value is chosen.
	UserPortName = v1.UserPortName

	// DefaultUserPort is the default port value the QueueProxy will
	// use for connecting to the user container.
	DefaultUserPort = v1.DefaultUserPort

	// QueueAdminPortName specifies the port name for
	// health check and lifecycle hooks for queue-proxy.
	QueueAdminPortName = v1.QueueAdminPortName

	// AutoscalingQueueMetricsPortName specifies the port name to use for metrics
	// emitted by queue-proxy for autoscaler.
	AutoscalingQueueMetricsPortName = v1.AutoscalingQueueMetricsPortName

	// UserQueueMetricsPortName specifies the port name to use for metrics
	// emitted by queue-proxy for end user.
	UserQueueMetricsPortName = v1.UserQueueMetricsPortName

	AnnotationParseErrorTypeMissing = v1.AnnotationParseErrorTypeMissing
	AnnotationParseErrorTypeInvalid = v1.AnnotationParseErrorTypeInvalid
	LabelParserErrorTypeMissing     = v1.LabelParserErrorTypeMissing
	LabelParserErrorTypeInvalid     = v1.LabelParserErrorTypeInvalid
)

var revCondSet = apis.NewLivingConditionSet(
	RevisionConditionResourcesAvailable,
	RevisionConditionContainerHealthy,
)

// GetConditionSet retrieves the ConditionSet of the Revision. Implements the KRShaped interface.
func (*Revision) GetConditionSet() apis.ConditionSet {
	return revCondSet
}

func (r *Revision) GetGroupVersionKind() schema.GroupVersionKind {
	return SchemeGroupVersion.WithKind("Revision")
}

// GetContainer returns a pointer to the relevant corev1.Container field.
// It is never nil and should be exactly the specified container if len(containers) == 1 or
// if there are multiple containers it returns the container which has Ports
// as guaranteed by validation.
func (rs *RevisionSpec) GetContainer() *corev1.Container {
	if rs.DeprecatedContainer != nil {
		return rs.DeprecatedContainer
	}
	switch {
	case len(rs.Containers) == 1:
		return &rs.Containers[0]
	case len(rs.Containers) > 1:
		for i := range rs.Containers {
			if len(rs.Containers[i].Ports) != 0 {
				return &rs.Containers[i]
			}
		}
	}
	// Should be unreachable post-validation, but is here to ease testing.
	return &corev1.Container{}
}

// GetContainerConcurrency returns the container concurrency. If
// container concurrency is not set, the default value will be returned.
// We use the original default (0) here for backwards compatibility.
// Previous versions of Knative equated unspecified and zero, so to avoid
// changing the value used by Revisions with unspecified values when a different
// default is configured, we use the original default instead of the configured
// default to remain safe across upgrades.
func (rs *RevisionSpec) GetContainerConcurrency() int64 {
	if rs.ContainerConcurrency == nil {
		return config.DefaultContainerConcurrency
	}
	return *rs.ContainerConcurrency
}

// GetProtocol returns the app level network protocol.
func (r *Revision) GetProtocol() net.ProtocolType {
	ports := r.Spec.GetContainer().Ports
	if len(ports) > 0 && ports[0].Name == string(net.ProtocolH2C) {
		return net.ProtocolH2C
	}

	return net.ProtocolHTTP1
}

// IsReady looks at the conditions and if the Status has a condition
// RevisionConditionReady returns true if ConditionStatus is True
func (rs *RevisionStatus) IsReady() bool {
	return revCondSet.Manage(rs).IsHappy()
}

// IsActivationRequired returns true if activation is required.
func (rs *RevisionStatus) IsActivationRequired() bool {
	if c := revCondSet.Manage(rs).GetCondition(RevisionConditionActive); c != nil {
		return c.Status != corev1.ConditionTrue
	}
	return false
}

func (rs *RevisionStatus) GetCondition(t apis.ConditionType) *apis.Condition {
	return revCondSet.Manage(rs).GetCondition(t)
}

func (rs *RevisionStatus) InitializeConditions() {
	revCondSet.Manage(rs).InitializeConditions()
}

// MarkResourceNotConvertible adds a Warning-severity condition to the resource noting that
// it cannot be converted to a higher version.
func (rs *RevisionStatus) MarkResourceNotConvertible(err *CannotConvertError) {
	revCondSet.Manage(rs).SetCondition(apis.Condition{
		Type:     ConditionTypeConvertible,
		Status:   corev1.ConditionFalse,
		Severity: apis.ConditionSeverityWarning,
		Reason:   err.Field,
		Message:  err.Message,
	})
}

const (
	// NotOwned defines the reason for marking revision availability status as
	// false due to resource ownership issues.
	NotOwned = v1.ReasonNotOwned

	// Deploying defines the reason for marking revision availability status as
	// unknown if the revision is still deploying.
	Deploying = v1.ReasonDeploying

	// ProgressDeadlineExceeded defines the reason for marking revision availability
	// status as false if progress has exceeded the deadline.
	ProgressDeadlineExceeded = v1.ReasonProgressDeadlineExceeded

	// ContainerMissing defines the reason for marking container healthiness status
	// as false if the a container image for the revision is missing.
	ContainerMissing = v1.ReasonContainerMissing
)

// MarkResourcesAvailableTrue marks ResourcesAvailable status on revision as True
func (rs *RevisionStatus) MarkResourcesAvailableTrue() {
	revCondSet.Manage(rs).MarkTrue(RevisionConditionResourcesAvailable)
}

// MarkResourcesAvailableFalse marks ResourcesAvailable status on revision as False
func (rs *RevisionStatus) MarkResourcesAvailableFalse(reason, message string) {
	revCondSet.Manage(rs).MarkFalse(RevisionConditionResourcesAvailable, reason, message)
}

// MarkResourcesAvailableUnknown marks ResourcesAvailable status on revision as Unknown
func (rs *RevisionStatus) MarkResourcesAvailableUnknown(reason, message string) {
	revCondSet.Manage(rs).MarkUnknown(RevisionConditionResourcesAvailable, reason, message)
}

// MarkContainerHealthyTrue marks ContainerHealthy status on revision as True
func (rs *RevisionStatus) MarkContainerHealthyTrue() {
	revCondSet.Manage(rs).MarkTrue(RevisionConditionContainerHealthy)
}

// MarkContainerHealthyFalse marks ContainerHealthy status on revision as False
func (rs *RevisionStatus) MarkContainerHealthyFalse(reason, message string) {
	revCondSet.Manage(rs).MarkFalse(RevisionConditionContainerHealthy, reason, message)
}

// MarkContainerHealthyUnknown marks ContainerHealthy status on revision as Unknown
func (rs *RevisionStatus) MarkContainerHealthyUnknown(reason, message string) {
	revCondSet.Manage(rs).MarkUnknown(RevisionConditionContainerHealthy, reason, message)
}

// MarkActiveTrue marks Active status on revision as True
func (rs *RevisionStatus) MarkActiveTrue() {
	revCondSet.Manage(rs).MarkTrue(RevisionConditionActive)
}

// MarkActiveFalse marks Active status on revision as False
func (rs *RevisionStatus) MarkActiveFalse(reason, message string) {
	revCondSet.Manage(rs).MarkFalse(RevisionConditionActive, reason, message)
}

// MarkActiveUnknown marks Active status on revision as Unknown
func (rs *RevisionStatus) MarkActiveUnknown(reason, message string) {
	revCondSet.Manage(rs).MarkUnknown(RevisionConditionActive, reason, message)
}

// PropagateAutoscalerStatus propagates autoscaler's status to the revision's status.
func (rs *RevisionStatus) PropagateAutoscalerStatus(ps *av1alpha1.PodAutoscalerStatus) {
	// Propagate the service name from the PA.
	rs.ServiceName = ps.ServiceName

	// Reflect the PA status in our own.
	cond := ps.GetCondition(av1alpha1.PodAutoscalerConditionReady)
	if cond == nil {
		rs.MarkActiveUnknown("Deploying", "")
		return
	}

	switch cond.Status {
	case corev1.ConditionUnknown:
		rs.MarkActiveUnknown(cond.Reason, cond.Message)
	case corev1.ConditionFalse:
		rs.MarkActiveFalse(cond.Reason, cond.Message)
	case corev1.ConditionTrue:
		rs.MarkActiveTrue()

		// Precondition for PA being active is SKS being active and
		// that entices that |service.endpoints| > 0.
		rs.MarkResourcesAvailableTrue()
		rs.MarkContainerHealthyTrue()
	}
}

// RevisionContainerMissingMessage constructs the status message if a given image
// cannot be pulled correctly.
func RevisionContainerMissingMessage(image string, message string) string {
	return fmt.Sprintf("Unable to fetch image %q: %s", image, message)
}

// RevisionContainerExitingMessage constructs the status message if a container
// fails to come up.
func RevisionContainerExitingMessage(message string) string {
	return "Container failed with: " + message
}

// ResourceNotOwnedMessage constructs the status message if ownership on the
// resource is not right.
func ResourceNotOwnedMessage(kind, name string) string {
	return fmt.Sprintf("There is an existing %s %q that we do not own.", kind, name)
}

// ExitCodeReason constructs the status message from an exit code
func ExitCodeReason(exitCode int32) string {
	return fmt.Sprintf("ExitCode%d", exitCode)
}

// +k8s:deepcopy-gen=false
type AnnotationParseError struct {
	Type  string
	Value string
	Err   error
}

// +k8s:deepcopy-gen=false
type LastPinnedParseError AnnotationParseError

func (e LastPinnedParseError) Error() string {
	return fmt.Sprintf("%v lastPinned value: %q", e.Type, e.Value)
}

func RevisionLastPinnedString(t time.Time) string {
	return fmt.Sprintf("%d", t.Unix())
}

func (r *Revision) SetLastPinned(t time.Time) {
	if r.Annotations == nil {
		r.Annotations = make(map[string]string, 1)
	}

	r.Annotations[serving.RevisionLastPinnedAnnotationKey] = RevisionLastPinnedString(t)
}

func (r *Revision) GetLastPinned() (time.Time, error) {
	if r.Annotations == nil {
		return time.Time{}, LastPinnedParseError{
			Type: AnnotationParseErrorTypeMissing,
		}
	}

	str, ok := r.Annotations[serving.RevisionLastPinnedAnnotationKey]
	if !ok {
		// If a revision is past the create delay without an annotation it is stale
		return time.Time{}, LastPinnedParseError{
			Type: AnnotationParseErrorTypeMissing,
		}
	}

	secs, err := strconv.ParseInt(str, 10, 64)
	if err != nil {
		return time.Time{}, LastPinnedParseError{
			Type:  AnnotationParseErrorTypeInvalid,
			Value: str,
			Err:   err,
		}
	}

	return time.Unix(secs, 0), nil
}

<<<<<<< HEAD
// IsReachable returns whether or not the revision can be reached by a route.
func (r *Revision) IsReachable() bool {
	return r.Labels[serving.RouteLabelKey] != ""
}

=======
>>>>>>> 628bea76
// PropagateDeploymentStatus takes the Deployment status and applies its values
// to the Revision status.
func (rs *RevisionStatus) PropagateDeploymentStatus(original *appsv1.DeploymentStatus) {
	ds := serving.TransformDeploymentStatus(original)
	cond := ds.GetCondition(serving.DeploymentConditionReady)
	if cond == nil {
		return
	}

	switch cond.Status {
	case corev1.ConditionTrue:
		rs.MarkResourcesAvailableTrue()
	case corev1.ConditionFalse:
		rs.MarkResourcesAvailableFalse(cond.Reason, cond.Message)
	case corev1.ConditionUnknown:
		rs.MarkResourcesAvailableUnknown(cond.Reason, cond.Message)
	}
}<|MERGE_RESOLUTION|>--- conflicted
+++ resolved
@@ -320,14 +320,6 @@
 	return time.Unix(secs, 0), nil
 }
 
-<<<<<<< HEAD
-// IsReachable returns whether or not the revision can be reached by a route.
-func (r *Revision) IsReachable() bool {
-	return r.Labels[serving.RouteLabelKey] != ""
-}
-
-=======
->>>>>>> 628bea76
 // PropagateDeploymentStatus takes the Deployment status and applies its values
 // to the Revision status.
 func (rs *RevisionStatus) PropagateDeploymentStatus(original *appsv1.DeploymentStatus) {
