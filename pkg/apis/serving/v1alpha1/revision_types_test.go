--- conflicted
+++ resolved
@@ -24,7 +24,7 @@
 	"github.com/google/go-cmp/cmp"
 	"github.com/google/go-cmp/cmp/cmpopts"
 	buildv1alpha1 "github.com/knative/build/pkg/apis/build/v1alpha1"
-	duck "github.com/knative/pkg/apis/duck/v1alpha1"
+	duckv1alpha1 "github.com/knative/pkg/apis/duck/v1alpha1"
 )
 
 func TestGeneration(t *testing.T) {
@@ -52,7 +52,7 @@
 	}, {
 		name: "Ready status should not be inactive",
 		status: RevisionStatus{
-			Conditions: duck.Conditions{{
+			Conditions: duckv1alpha1.Conditions{{
 				Type:   RevisionConditionReady,
 				Status: corev1.ConditionTrue,
 			}},
@@ -61,7 +61,7 @@
 	}, {
 		name: "Inactive status should be inactive",
 		status: RevisionStatus{
-			Conditions: duck.Conditions{{
+			Conditions: duckv1alpha1.Conditions{{
 				Type:   RevisionConditionActive,
 				Status: corev1.ConditionFalse,
 			}},
@@ -70,7 +70,7 @@
 	}, {
 		name: "Updating status should be inactive",
 		status: RevisionStatus{
-			Conditions: duck.Conditions{{
+			Conditions: duckv1alpha1.Conditions{{
 				Type:   RevisionConditionReady,
 				Status: corev1.ConditionUnknown,
 				Reason: "Updating",
@@ -84,7 +84,7 @@
 	}, {
 		name: "NotReady status without reason should not be inactive",
 		status: RevisionStatus{
-			Conditions: duck.Conditions{{
+			Conditions: duckv1alpha1.Conditions{{
 				Type:   RevisionConditionReady,
 				Status: corev1.ConditionFalse,
 			}},
@@ -93,7 +93,7 @@
 	}, {
 		name: "Ready/Unknown status without reason should not be inactive",
 		status: RevisionStatus{
-			Conditions: duck.Conditions{{
+			Conditions: duckv1alpha1.Conditions{{
 				Type:   RevisionConditionReady,
 				Status: corev1.ConditionUnknown,
 			}},
@@ -122,7 +122,7 @@
 	}, {
 		name: "Ready status should be routable",
 		status: RevisionStatus{
-			Conditions: duck.Conditions{{
+			Conditions: duckv1alpha1.Conditions{{
 				Type:   RevisionConditionReady,
 				Status: corev1.ConditionTrue,
 			}},
@@ -131,7 +131,7 @@
 	}, {
 		name: "Inactive status should be routable",
 		status: RevisionStatus{
-			Conditions: duck.Conditions{{
+			Conditions: duckv1alpha1.Conditions{{
 				Type:   RevisionConditionActive,
 				Status: corev1.ConditionFalse,
 			}, {
@@ -143,7 +143,7 @@
 	}, {
 		name: "NotReady status without reason should not be routable",
 		status: RevisionStatus{
-			Conditions: duck.Conditions{{
+			Conditions: duckv1alpha1.Conditions{{
 				Type:   RevisionConditionReady,
 				Status: corev1.ConditionFalse,
 			}},
@@ -152,7 +152,7 @@
 	}, {
 		name: "Ready/Unknown status without reason should not be routable",
 		status: RevisionStatus{
-			Conditions: duck.Conditions{{
+			Conditions: duckv1alpha1.Conditions{{
 				Type:   RevisionConditionReady,
 				Status: corev1.ConditionUnknown,
 			}},
@@ -181,7 +181,7 @@
 	}, {
 		name: "Different condition type should not be ready",
 		status: RevisionStatus{
-			Conditions: duck.Conditions{{
+			Conditions: duckv1alpha1.Conditions{{
 				Type:   RevisionConditionBuildSucceeded,
 				Status: corev1.ConditionTrue,
 			}},
@@ -190,7 +190,7 @@
 	}, {
 		name: "False condition status should not be ready",
 		status: RevisionStatus{
-			Conditions: duck.Conditions{{
+			Conditions: duckv1alpha1.Conditions{{
 				Type:   RevisionConditionReady,
 				Status: corev1.ConditionFalse,
 			}},
@@ -199,7 +199,7 @@
 	}, {
 		name: "Unknown condition status should not be ready",
 		status: RevisionStatus{
-			Conditions: duck.Conditions{{
+			Conditions: duckv1alpha1.Conditions{{
 				Type:   RevisionConditionReady,
 				Status: corev1.ConditionUnknown,
 			}},
@@ -208,7 +208,7 @@
 	}, {
 		name: "Missing condition status should not be ready",
 		status: RevisionStatus{
-			Conditions: duck.Conditions{{
+			Conditions: duckv1alpha1.Conditions{{
 				Type: RevisionConditionReady,
 			}},
 		},
@@ -216,7 +216,7 @@
 	}, {
 		name: "True condition status should be ready",
 		status: RevisionStatus{
-			Conditions: duck.Conditions{{
+			Conditions: duckv1alpha1.Conditions{{
 				Type:   RevisionConditionReady,
 				Status: corev1.ConditionTrue,
 			}},
@@ -225,7 +225,7 @@
 	}, {
 		name: "Multiple conditions with ready status should be ready",
 		status: RevisionStatus{
-			Conditions: duck.Conditions{{
+			Conditions: duckv1alpha1.Conditions{{
 				Type:   RevisionConditionBuildSucceeded,
 				Status: corev1.ConditionTrue,
 			}, {
@@ -237,7 +237,7 @@
 	}, {
 		name: "Multiple conditions with ready status false should not be ready",
 		status: RevisionStatus{
-			Conditions: duck.Conditions{{
+			Conditions: duckv1alpha1.Conditions{{
 				Type:   RevisionConditionBuildSucceeded,
 				Status: corev1.ConditionTrue,
 			}, {
@@ -263,7 +263,7 @@
 		t.Errorf("empty RevisionStatus returned %v when expected nil", a)
 	}
 
-	rc := &duck.Condition{
+	rc := &duckv1alpha1.Condition{
 		Type:   RevisionConditionBuildSucceeded,
 		Status: corev1.ConditionTrue,
 	}
@@ -275,7 +275,7 @@
 		}},
 	})
 
-	if diff := cmp.Diff(rc, rs.GetCondition(RevisionConditionBuildSucceeded), cmpopts.IgnoreFields(duck.Condition{}, "LastTransitionTime")); diff != "" {
+	if diff := cmp.Diff(rc, rs.GetCondition(RevisionConditionBuildSucceeded), cmpopts.IgnoreFields(duckv1alpha1.Condition{}, "LastTransitionTime")); diff != "" {
 		t.Errorf("GetCondition refs diff (-want +got): %v", diff)
 	}
 	if a := rs.GetCondition(RevisionConditionReady); a != nil {
@@ -283,49 +283,6 @@
 	}
 }
 
-<<<<<<< HEAD
-=======
-func TestRevisionConditions(t *testing.T) {
-	rev := &Revision{}
-	foo := &duck.Condition{
-		Type:   "Foo",
-		Status: "True",
-	}
-	bar := &duck.Condition{
-		Type:   "Bar",
-		Status: "True",
-	}
-
-	// Add a new condition.
-	rev.Status.setCondition(foo)
-
-	if got, want := len(rev.Status.Conditions), 1; got != want {
-		t.Fatalf("Unexpected Condition length; got %d, want %d", got, want)
-	}
-
-	// Add nothing
-	rev.Status.setCondition(nil)
-
-	if got, want := len(rev.Status.Conditions), 1; got != want {
-		t.Fatalf("Unexpected Condition length; got %d, want %d", got, want)
-	}
-
-	// Add a second condition.
-	rev.Status.setCondition(bar)
-
-	if got, want := len(rev.Status.Conditions), 2; got != want {
-		t.Fatalf("Unexpected Condition length; got %d, want %d", got, want)
-	}
-
-	// Add nil condition.
-	rev.Status.setCondition(nil)
-
-	if got, want := len(rev.Status.Conditions), 2; got != want {
-		t.Fatalf("Unexpected Condition length; got %d, want %d", got, want)
-	}
-}
-
->>>>>>> 699d3436
 func TestTypicalFlowWithBuild(t *testing.T) {
 	r := &Revision{}
 	r.Status.InitializeConditions()
@@ -581,22 +538,22 @@
 	checkConditionSucceededRevision(r.Status, RevisionConditionReady, t)
 }
 
-func checkConditionSucceededRevision(rs RevisionStatus, rct duck.ConditionType, t *testing.T) *duck.Condition {
+func checkConditionSucceededRevision(rs RevisionStatus, rct duckv1alpha1.ConditionType, t *testing.T) *duckv1alpha1.Condition {
 	t.Helper()
 	return checkConditionRevision(rs, rct, corev1.ConditionTrue, t)
 }
 
-func checkConditionFailedRevision(rs RevisionStatus, rct duck.ConditionType, t *testing.T) *duck.Condition {
+func checkConditionFailedRevision(rs RevisionStatus, rct duckv1alpha1.ConditionType, t *testing.T) *duckv1alpha1.Condition {
 	t.Helper()
 	return checkConditionRevision(rs, rct, corev1.ConditionFalse, t)
 }
 
-func checkConditionOngoingRevision(rs RevisionStatus, rct duck.ConditionType, t *testing.T) *duck.Condition {
+func checkConditionOngoingRevision(rs RevisionStatus, rct duckv1alpha1.ConditionType, t *testing.T) *duckv1alpha1.Condition {
 	t.Helper()
 	return checkConditionRevision(rs, rct, corev1.ConditionUnknown, t)
 }
 
-func checkConditionRevision(rs RevisionStatus, rct duck.ConditionType, cs corev1.ConditionStatus, t *testing.T) *duck.Condition {
+func checkConditionRevision(rs RevisionStatus, rct duckv1alpha1.ConditionType, cs corev1.ConditionStatus, t *testing.T) *duckv1alpha1.Condition {
 	t.Helper()
 	r := rs.GetCondition(rct)
 	if r == nil {
