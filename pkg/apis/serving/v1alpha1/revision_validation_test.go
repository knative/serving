--- conflicted
+++ resolved
@@ -543,25 +543,11 @@
 		},
 		want: apis.ErrDisallowedFields("container.name"),
 	}, {
-<<<<<<< HEAD
-		name: "bad nodeSelector",
-=======
 		name: "exceed max timeout",
->>>>>>> 4adecfe8
 		rs: &RevisionSpec{
 			Container: corev1.Container{
 				Image: "helloworld",
 			},
-<<<<<<< HEAD
-			NodeSelector: map[string]string{"foo*bar": "bat"},
-		},
-		want: &apis.FieldError{
-			Message: `invalid key name "foo*bar"`,
-			Paths:   []string{"nodeSelector.foo*bar"},
-		},
-	}, {
-		name: "bad toleration",
-=======
 			TimeoutSeconds: 6000,
 		},
 		want: apis.ErrOutOfBoundsValue("6000s", "0s",
@@ -569,12 +555,34 @@
 			"timeoutSeconds"),
 	}, {
 		name: "negative timeout",
->>>>>>> 4adecfe8
 		rs: &RevisionSpec{
 			Container: corev1.Container{
 				Image: "helloworld",
 			},
-<<<<<<< HEAD
+			TimeoutSeconds: -30,
+		},
+		want: apis.ErrOutOfBoundsValue("-30s", "0s",
+			fmt.Sprintf("%ds", int(netv1alpha1.DefaultTimeout.Seconds())),
+			"timeoutSeconds"),
+	}, {
+		name: "bad nodeSelector",
+		rs: &RevisionSpec{
+			Container: corev1.Container{
+				Image: "helloworld",
+			},
+			NodeSelector: map[string]string{"foo*bar": "bat"},
+		},
+		want: &apis.FieldError{
+			Message: "invalid key name \"foo*bar\"",
+			Paths:   []string{"nodeSelector.foo*bar"},
+			Details: `name part must consist of alphanumeric characters, '-', '_' or '.', and must start and end with an alphanumeric character (e.g. 'MyName',  or 'my.name',  or '123-abc', regex used for validation is '([A-Za-z0-9][-A-Za-z0-9_.]*)?[A-Za-z0-9]')`,
+		},
+	}, {
+		name: "bad toleration",
+		rs: &RevisionSpec{
+			Container: corev1.Container{
+				Image: "helloworld",
+			},
 			Tolerations: []corev1.Toleration{
 				{
 					Key: "foo*bar",
@@ -582,38 +590,17 @@
 			},
 		},
 		want: &apis.FieldError{
-			Message: `invalid value "foo*bar"`,
+			Message: `invalid key name "foo*bar"`,
 			Paths:   []string{"tolerations[0].key"},
-		},
-=======
-			TimeoutSeconds: -30,
-		},
-		want: apis.ErrOutOfBoundsValue("-30s", "0s",
-			fmt.Sprintf("%ds", int(netv1alpha1.DefaultTimeout.Seconds())),
-			"timeoutSeconds"),
->>>>>>> 4adecfe8
+			Details: `name part must consist of alphanumeric characters, '-', '_' or '.', and must start and end with an alphanumeric character (e.g. 'MyName',  or 'my.name',  or '123-abc', regex used for validation is '([A-Za-z0-9][-A-Za-z0-9_.]*)?[A-Za-z0-9]')`,
+		},
 	}}
 
 	for _, test := range tests {
 		t.Run(test.name, func(t *testing.T) {
 			got := test.rs.Validate()
-<<<<<<< HEAD
-			if (got == nil && test.want != nil) ||
-				(got != nil && test.want == nil) {
-				if diff := cmp.Diff(test.want, got); diff != "" {
-					t.Errorf("Validate (-want, +got) = %v", diff)
-				}
-			} else if got != nil && test.want != nil {
-				if diff := cmp.Diff(test.want.Message, got.Message); diff != "" {
-					t.Errorf("Validate Message (-want, +got) = %v", diff)
-				}
-				if diff := cmp.Diff(test.want.Paths, got.Paths); diff != "" {
-					t.Errorf("Validate Paths (-want, +got) = %v", diff)
-				}
-=======
 			if diff := cmp.Diff(test.want.Error(), got.Error()); diff != "" {
 				t.Errorf("Validate (-want, +got) = %v", diff)
->>>>>>> 4adecfe8
 			}
 		})
 	}
@@ -992,7 +979,7 @@
 				Key: "foo*bar",
 			},
 			want: &apis.FieldError{
-				Message: `invalid value "foo*bar"`,
+				Message: `invalid key name "foo*bar"`,
 				Paths:   []string{"key"},
 			},
 		},
