--- conflicted
+++ resolved
@@ -120,18 +120,7 @@
 		return apis.ErrMissingField(apis.CurrentField)
 	}
 
-<<<<<<< HEAD
 	errs := apis.CheckDeprecated(ctx, rs)
-=======
-	errs := CheckDeprecated(ctx, map[string]interface{}{
-		"generation":       rs.DeprecatedGeneration,
-		"servingState":     rs.DeprecatedServingState,
-		"concurrencyModel": rs.DeprecatedConcurrencyModel,
-		"buildName":        rs.DeprecatedBuildName,
-		// TODO(#3816): "container": rs.Container,
-		// TODO(#3816): "buildRef": rs.BuildRef,
-	})
->>>>>>> 4f8af6cf
 
 	switch {
 	case len(rs.PodSpec.Containers) > 0 && rs.Container != nil:
