--- conflicted
+++ resolved
@@ -18,28 +18,17 @@
 
 import (
 	"fmt"
-<<<<<<< HEAD
+	"strconv"
 	"strings"
-
-	"github.com/google/go-cmp/cmp"
-	"github.com/google/go-cmp/cmp/cmpopts"
-=======
-	"strconv"
 
 	"github.com/google/go-containerregistry/pkg/name"
 	"github.com/knative/pkg/apis"
 	"github.com/knative/pkg/kmp"
 	networkingv1alpha1 "github.com/knative/serving/pkg/apis/networking/v1alpha1"
->>>>>>> 4adecfe8
 	corev1 "k8s.io/api/core/v1"
 	"k8s.io/apimachinery/pkg/api/equality"
 	"k8s.io/apimachinery/pkg/util/intstr"
 	"k8s.io/apimachinery/pkg/util/validation"
-<<<<<<< HEAD
-
-	"github.com/knative/pkg/apis"
-=======
->>>>>>> 4adecfe8
 )
 
 // Validate ensures Revision is properly configured.
@@ -70,21 +59,18 @@
 	if err := validateTimeoutSeconds(rs.TimeoutSeconds); err != nil {
 		errs = errs.Also(err)
 	}
-<<<<<<< HEAD
+
 	if err := validateNodeSelector(rs.NodeSelector); err != nil {
-		return err.ViaField("nodeSelector")
-	}
+		errs = errs.Also(err.ViaField("nodeSelector"))
+	}
+
 	for i, toleration := range rs.Tolerations {
 		if err := validateToleration(toleration); err != nil {
-			return err.ViaField(
-				fmt.Sprintf("tolerations[%d]", i),
-			)
-		}
-	}
-	return rs.ConcurrencyModel.Validate().ViaField("concurrencyModel")
-=======
+			errs = errs.Also(err.ViaField(fmt.Sprintf("tolerations[%d]", i)))
+		}
+	}
+
 	return errs
->>>>>>> 4adecfe8
 }
 
 func validateTimeoutSeconds(timeoutSeconds int64) *apis.FieldError {
@@ -332,19 +318,14 @@
 
 func validateNodeSelector(nodeSelector map[string]string) *apis.FieldError {
 	for key, value := range nodeSelector {
-		if errStrs :=
-			validation.IsQualifiedName(key); len(errStrs) > 0 {
-			return apis.ErrInvalidKeyName(
-				key,
-				key,
-				strings.Join(errStrs, "; "),
-			)
-		}
-		if errStrs :=
-			validation.IsValidLabelValue(value); len(errStrs) != 0 {
+		if verrs := validation.IsQualifiedName(key); len(verrs) > 0 {
+			return apis.ErrInvalidKeyName(key, key, verrs...)
+		}
+		if verrs :=
+			validation.IsValidLabelValue(value); len(verrs) != 0 {
 			return &apis.FieldError{
 				Message: fmt.Sprintf("invalid value %q", value),
-				Details: strings.Join(errStrs, "; "),
+				Details: strings.Join(verrs, ", "),
 				Paths:   []string{key},
 			}
 		}
@@ -358,13 +339,8 @@
 // unversioned resources.
 func validateToleration(toleration corev1.Toleration) *apis.FieldError {
 	if toleration.Key != "" {
-		if errStrs :=
-			validation.IsQualifiedName(toleration.Key); len(errStrs) > 0 {
-			return &apis.FieldError{
-				Message: fmt.Sprintf("invalid value %q", toleration.Key),
-				Details: strings.Join(errStrs, "; "),
-				Paths:   []string{"key"},
-			}
+		if verrs := validation.IsQualifiedName(toleration.Key); len(verrs) > 0 {
+			return apis.ErrInvalidKeyName(toleration.Key, "key", verrs...)
 		}
 	}
 	// empty toleration key with Exists operator means match all taints
