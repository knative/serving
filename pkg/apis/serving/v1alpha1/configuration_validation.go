/*
Copyright 2018 The Knative Authors

Licensed under the Apache License, Version 2.0 (the "License");
you may not use this file except in compliance with the License.
You may obtain a copy of the License at

    http://www.apache.org/licenses/LICENSE-2.0

Unless required by applicable law or agreed to in writing, software
distributed under the License is distributed on an "AS IS" BASIS,
WITHOUT WARRANTIES OR CONDITIONS OF ANY KIND, either express or implied.
See the License for the specific language governing permissions and
limitations under the License.
*/

package v1alpha1

import (
	"context"

	"k8s.io/apimachinery/pkg/api/equality"
	"k8s.io/apimachinery/pkg/apis/meta/v1/unstructured"

	buildv1alpha1 "github.com/knative/build/pkg/apis/build/v1alpha1"
	"github.com/knative/pkg/apis"
	"github.com/knative/serving/pkg/apis/serving"
)

// Validate makes sure that Configuration is properly configured.
func (c *Configuration) Validate(ctx context.Context) *apis.FieldError {
	errs := serving.ValidateObjectMetadata(c.GetObjectMeta()).ViaField("metadata")
	ctx = apis.WithinParent(ctx, c.ObjectMeta)
	errs = errs.Also(c.Spec.Validate(apis.WithinSpec(ctx)).ViaField("spec"))

	if apis.IsInUpdate(ctx) {
		original := apis.GetBaseline(ctx).(*Configuration)

		err := c.Spec.GetTemplate().VerifyNameChange(ctx,
			original.Spec.GetTemplate())
		errs = errs.Also(err.ViaField("spec.revisionTemplate"))
	}

	return errs
}

// Validate makes sure that ConfigurationSpec is properly configured.
func (cs *ConfigurationSpec) Validate(ctx context.Context) *apis.FieldError {
	if equality.Semantic.DeepEqual(cs, &ConfigurationSpec{}) {
		return apis.ErrMissingField(apis.CurrentField)
	}

<<<<<<< HEAD
	errs := apis.CheckDeprecated(ctx, cs)
=======
	errs := CheckDeprecated(ctx, map[string]interface{}{
		"generation": cs.DeprecatedGeneration,
		// TODO(#3816): "revisionTemplate": cs.RevisionTemplate,
	})
>>>>>>> 4f8af6cf

	if cs.Build == nil {
		// No build was specified.
	} else if err := cs.Build.As(&buildv1alpha1.BuildSpec{}); err == nil {
		// It is a BuildSpec, this is the legacy path.
	} else if err = cs.Build.As(&unstructured.Unstructured{}); err == nil {
		// It is an unstructured.Unstructured.
	} else {
		errs = errs.Also(apis.ErrInvalidValue(err, "build"))
	}

	var templateField string
	switch {
	case cs.RevisionTemplate != nil && cs.Template != nil:
		return apis.ErrMultipleOneOf("revisionTemplate", "template")
	case cs.RevisionTemplate != nil:
		templateField = "revisionTemplate"
	case cs.Template != nil:
		templateField = "template"
		// Disallow the use of deprecated fields under "template".
		ctx = apis.DisallowDeprecated(ctx)
	default:
		return apis.ErrMissingOneOf("revisionTemplate", "template")
	}

	return errs.Also(cs.GetTemplate().Validate(ctx).ViaField(templateField))
}<|MERGE_RESOLUTION|>--- conflicted
+++ resolved
@@ -50,14 +50,7 @@
 		return apis.ErrMissingField(apis.CurrentField)
 	}
 
-<<<<<<< HEAD
 	errs := apis.CheckDeprecated(ctx, cs)
-=======
-	errs := CheckDeprecated(ctx, map[string]interface{}{
-		"generation": cs.DeprecatedGeneration,
-		// TODO(#3816): "revisionTemplate": cs.RevisionTemplate,
-	})
->>>>>>> 4f8af6cf
 
 	if cs.Build == nil {
 		// No build was specified.
