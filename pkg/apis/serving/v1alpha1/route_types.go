--- conflicted
+++ resolved
@@ -23,7 +23,7 @@
 	"k8s.io/apimachinery/pkg/runtime/schema"
 
 	"github.com/knative/pkg/apis"
-	duck "github.com/knative/pkg/apis/duck/v1alpha1"
+	duckv1alpha1 "github.com/knative/pkg/apis/duck/v1alpha1"
 	"github.com/knative/pkg/kmeta"
 )
 
@@ -58,7 +58,7 @@
 var _ kmeta.OwnerRefable = (*Route)(nil)
 
 // Check that RouteStatus may have its conditions managed.
-var _ duck.ConditionsAccessor = (*RouteStatus)(nil)
+var _ duckv1alpha1.ConditionsAccessor = (*RouteStatus)(nil)
 
 // TrafficTarget holds a single entry of the routing table for a Route.
 type TrafficTarget struct {
@@ -103,15 +103,15 @@
 const (
 	// RouteConditionReady is set when the service is configured
 	// and has available backends ready to receive traffic.
-	RouteConditionReady = duck.ConditionReady
+	RouteConditionReady = duckv1alpha1.ConditionReady
 
 	// RouteConditionAllTrafficAssigned is set to False when the
 	// service is not configured properly or has no available
 	// backends ready to receive traffic.
-	RouteConditionAllTrafficAssigned duck.ConditionType = "AllTrafficAssigned"
+	RouteConditionAllTrafficAssigned duckv1alpha1.ConditionType = "AllTrafficAssigned"
 )
 
-var routeCondSet = duck.NewLivingConditionSet(RouteConditionAllTrafficAssigned)
+var routeCondSet = duckv1alpha1.NewLivingConditionSet(RouteConditionAllTrafficAssigned)
 
 // RouteStatus communicates the observed state of the Route (from the controller).
 type RouteStatus struct {
@@ -137,7 +137,7 @@
 	// reconciliation processes that bring the "spec" inline with the observed
 	// state of the world.
 	// +optional
-	Conditions duck.Conditions `json:"conditions,omitempty"`
+	Conditions duckv1alpha1.Conditions `json:"conditions,omitempty"`
 
 	// ObservedGeneration is the 'Generation' of the Configuration that
 	// was last processed by the controller. The observed generation is updated
@@ -176,20 +176,10 @@
 	return routeCondSet.Manage(rs).IsHappy()
 }
 
-func (rs *RouteStatus) GetCondition(t duck.ConditionType) *duck.Condition {
+func (rs *RouteStatus) GetCondition(t duckv1alpha1.ConditionType) *duckv1alpha1.Condition {
 	return routeCondSet.Manage(rs).GetCondition(t)
 }
 
-<<<<<<< HEAD
-=======
-// This is kept for unit test integration
-func (rs *RouteStatus) setCondition(new *duck.Condition) {
-	if new != nil {
-		routeCondSet.Manage(rs).SetCondition(*new)
-	}
-}
-
->>>>>>> 699d3436
 func (rs *RouteStatus) InitializeConditions() {
 	routeCondSet.Manage(rs).InitializeConditions()
 }
@@ -233,13 +223,13 @@
 }
 
 // GetConditions returns the Conditions array. This enables generic handling of
-// conditions by implementing the duck.Conditions interface.
-func (rs *RouteStatus) GetConditions() duck.Conditions {
+// conditions by implementing the duckv1alpha1.Conditions interface.
+func (rs *RouteStatus) GetConditions() duckv1alpha1.Conditions {
 	return rs.Conditions
 }
 
 // SetConditions sets the Conditions array. This enables generic handling of
-// conditions by implementing the duck.Conditions interface.
-func (rs *RouteStatus) SetConditions(conditions duck.Conditions) {
+// conditions by implementing the duckv1alpha1.Conditions interface.
+func (rs *RouteStatus) SetConditions(conditions duckv1alpha1.Conditions) {
 	rs.Conditions = conditions
 }