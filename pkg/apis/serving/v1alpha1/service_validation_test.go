/*
Copyright 2018 The Knative Authors

Licensed under the Apache License, Version 2.0 (the "License");
you may not use this file except in compliance with the License.
You may obtain a copy of the License at

    http://www.apache.org/licenses/LICENSE-2.0

Unless required by applicable law or agreed to in writing, software
distributed under the License is distributed on an "AS IS" BASIS,
WITHOUT WARRANTIES OR CONDITIONS OF ANY KIND, either express or implied.
See the License for the specific language governing permissions and
limitations under the License.
*/

package v1alpha1

import (
	"strings"
	"testing"

	"github.com/google/go-cmp/cmp"
	corev1 "k8s.io/api/core/v1"
	metav1 "k8s.io/apimachinery/pkg/apis/meta/v1"

	"github.com/knative/pkg/apis"
)

func TestServiceValidation(t *testing.T) {
	tests := []struct {
		name string
		s    *Service
		want *apis.FieldError
	}{{
		name: "valid runLatest",
		s: &Service{
			Spec: ServiceSpec{
				RunLatest: &RunLatestType{
					Configuration: ConfigurationSpec{
						RevisionTemplate: RevisionTemplateSpec{
							Spec: RevisionSpec{
								Container: corev1.Container{
									Image: "hellworld",
								},
							},
						},
					},
				},
			},
		},
		want: nil,
	}, {
		name: "valid pinned",
		s: &Service{
			Spec: ServiceSpec{
				Pinned: &PinnedType{
					RevisionName: "asdf",
					Configuration: ConfigurationSpec{
						RevisionTemplate: RevisionTemplateSpec{
							Spec: RevisionSpec{
								Container: corev1.Container{
									Image: "hellworld",
								},
							},
						},
					},
				},
			},
		},
		want: nil,
	}, {
		name: "invalid both types",
		s: &Service{
			Spec: ServiceSpec{
				RunLatest: &RunLatestType{
					Configuration: ConfigurationSpec{
						RevisionTemplate: RevisionTemplateSpec{
							Spec: RevisionSpec{
								Container: corev1.Container{
									Image: "hellworld",
								},
							},
						},
					},
				},
				Pinned: &PinnedType{
					RevisionName: "asdf",
					Configuration: ConfigurationSpec{
						RevisionTemplate: RevisionTemplateSpec{
							Spec: RevisionSpec{
								Container: corev1.Container{
									Image: "hellworld",
								},
							},
						},
					},
				},
			},
		},
		want: &apis.FieldError{
			Message: "expected exactly one, got both",
<<<<<<< HEAD
			Paths: []string{
				"spec.pinned",
				"spec.runLatest",
			},
=======
			Paths:   []string{"spec.pinned", "spec.runLatest"},
>>>>>>> bd59aa27
		},
	}, {
		name: "invalid neither type",
		s:    &Service{},
		want: &apis.FieldError{
			Message: "expected exactly one, got neither",
<<<<<<< HEAD
			Paths: []string{
				"spec.pinned",
				"spec.runLatest",
			},
=======
			Paths:   []string{"spec.pinned", "spec.runLatest"},
>>>>>>> bd59aa27
		},
	}, {
		name: "invalid runLatest",
		s: &Service{
			Spec: ServiceSpec{
				RunLatest: &RunLatestType{
					Configuration: ConfigurationSpec{
						RevisionTemplate: RevisionTemplateSpec{
							Spec: RevisionSpec{
								Container: corev1.Container{
									Name:  "foo",
									Image: "hellworld",
								},
							},
						},
					},
				},
			},
		},
		want: apis.ErrDisallowedFields("spec.runLatest.configuration.revisionTemplate.spec.container.name"),
	}, {
		name: "invalid pinned",
		s: &Service{
			Spec: ServiceSpec{
				Pinned: &PinnedType{
					RevisionName: "asdf",
					Configuration: ConfigurationSpec{
						RevisionTemplate: RevisionTemplateSpec{
							Spec: RevisionSpec{
								Container: corev1.Container{
									Name:  "foo",
									Image: "hellworld",
								},
							},
						},
					},
				},
			},
		},
		want: apis.ErrDisallowedFields("spec.pinned.configuration.revisionTemplate.spec.container.name"),
	}, {
		name: "invalid name - dots",
		s: &Service{
			ObjectMeta: metav1.ObjectMeta{
				Name: "do.not.use.dots",
			},
			Spec: ServiceSpec{
				RunLatest: &RunLatestType{
					Configuration: ConfigurationSpec{
						RevisionTemplate: RevisionTemplateSpec{
							Spec: RevisionSpec{
								Container: corev1.Container{
									Image: "hellworld",
								},
							},
						},
					},
				},
			},
		},
		want: &apis.FieldError{Message: "Invalid resource name: special character . must not be present", Paths: []string{"metadata.name"}},
	}, {
		name: "invalid name - too long",
		s: &Service{
			ObjectMeta: metav1.ObjectMeta{
				Name: strings.Repeat("a", 65),
			},
			Spec: ServiceSpec{
				RunLatest: &RunLatestType{
					Configuration: ConfigurationSpec{
						RevisionTemplate: RevisionTemplateSpec{
							Spec: RevisionSpec{
								Container: corev1.Container{
									Image: "hellworld",
								},
							},
						},
					},
				},
			},
		},
		want: &apis.FieldError{Message: "Invalid resource name: length must be no more than 63 characters", Paths: []string{"metadata.name"}},
	}}

	for _, test := range tests {
		t.Run(test.name, func(t *testing.T) {
			got := test.s.Validate()
			if diff := cmp.Diff(test.want.Error(), got.Error()); diff != "" {
				t.Errorf("validateContainer (-want, +got) = %v", diff)
			}
		})
	}
}

func TestRunLatestTypeValidation(t *testing.T) {
	tests := []struct {
		name string
		rlt  *RunLatestType
		want *apis.FieldError
	}{{
		name: "valid",
		rlt: &RunLatestType{
			Configuration: ConfigurationSpec{
				RevisionTemplate: RevisionTemplateSpec{
					Spec: RevisionSpec{
						Container: corev1.Container{
							Image: "hellworld",
						},
					},
				},
			},
		},
		want: nil,
	}, {
		name: "propagate revision failures",
		rlt: &RunLatestType{
			Configuration: ConfigurationSpec{
				RevisionTemplate: RevisionTemplateSpec{
					Spec: RevisionSpec{
						Container: corev1.Container{
							Name:  "stuart",
							Image: "hellworld",
						},
					},
				},
			},
		},
		want: apis.ErrDisallowedFields("configuration.revisionTemplate.spec.container.name"),
	}}

	for _, test := range tests {
		t.Run(test.name, func(t *testing.T) {
			got := test.rlt.Validate()
			if diff := cmp.Diff(test.want.Error(), got.Error()); diff != "" {
				t.Errorf("validateContainer (-want, +got) = %v", diff)
			}
		})
	}
}

func TestPinnedTypeValidation(t *testing.T) {
	tests := []struct {
		name string
		pt   *PinnedType
		want *apis.FieldError
	}{{
		name: "valid",
		pt: &PinnedType{
			RevisionName: "foo",
			Configuration: ConfigurationSpec{
				RevisionTemplate: RevisionTemplateSpec{
					Spec: RevisionSpec{
						Container: corev1.Container{
							Image: "hellworld",
						},
					},
				},
			},
		},
		want: nil,
	}, {
		name: "missing revision name",
		pt: &PinnedType{
			Configuration: ConfigurationSpec{
				RevisionTemplate: RevisionTemplateSpec{
					Spec: RevisionSpec{
						Container: corev1.Container{
							Image: "hellworld",
						},
					},
				},
			},
		},
		want: apis.ErrMissingField("revisionName"),
	}, {
		name: "propagate revision failures",
		pt: &PinnedType{
			RevisionName: "foo",
			Configuration: ConfigurationSpec{
				RevisionTemplate: RevisionTemplateSpec{
					Spec: RevisionSpec{
						Container: corev1.Container{
							Name:  "stuart",
							Image: "hellworld",
						},
					},
				},
			},
		},
		want: apis.ErrDisallowedFields("configuration.revisionTemplate.spec.container.name"),
	}}

	for _, test := range tests {
		t.Run(test.name, func(t *testing.T) {
			got := test.pt.Validate()
			if diff := cmp.Diff(test.want.Error(), got.Error()); diff != "" {
				t.Errorf("validateContainer (-want, +got) = %v", diff)
			}
		})
	}
}<|MERGE_RESOLUTION|>--- conflicted
+++ resolved
@@ -100,28 +100,14 @@
 		},
 		want: &apis.FieldError{
 			Message: "expected exactly one, got both",
-<<<<<<< HEAD
-			Paths: []string{
-				"spec.pinned",
-				"spec.runLatest",
-			},
-=======
 			Paths:   []string{"spec.pinned", "spec.runLatest"},
->>>>>>> bd59aa27
 		},
 	}, {
 		name: "invalid neither type",
 		s:    &Service{},
 		want: &apis.FieldError{
 			Message: "expected exactly one, got neither",
-<<<<<<< HEAD
-			Paths: []string{
-				"spec.pinned",
-				"spec.runLatest",
-			},
-=======
 			Paths:   []string{"spec.pinned", "spec.runLatest"},
->>>>>>> bd59aa27
 		},
 	}, {
 		name: "invalid runLatest",
