/*
Copyright 2018 The Knative Authors.

Licensed under the Apache License, Version 2.0 (the "License");
you may not use this file except in compliance with the License.
You may obtain a copy of the License at

    http://www.apache.org/licenses/LICENSE-2.0

Unless required by applicable law or agreed to in writing, software
distributed under the License is distributed on an "AS IS" BASIS,
WITHOUT WARRANTIES OR CONDITIONS OF ANY KIND, either express or implied.
See the License for the specific language governing permissions and
limitations under the License.
*/

package v1alpha1

import (
	"encoding/json"

	build "github.com/knative/build/pkg/apis/build/v1alpha1"

	metav1 "k8s.io/apimachinery/pkg/apis/meta/v1"
	"k8s.io/apimachinery/pkg/runtime/schema"

	"github.com/knative/pkg/apis"
	duck "github.com/knative/pkg/apis/duck/v1alpha1"
	"github.com/knative/pkg/kmeta"
)

// +genclient
// +k8s:deepcopy-gen:interfaces=k8s.io/apimachinery/pkg/runtime.Object

// Configuration represents the "floating HEAD" of a linear history of Revisions,
// and optionally how the containers those revisions reference are built.
// Users create new Revisions by updating the Configuration's spec.
// The "latest created" revision's name is available under status, as is the
// "latest ready" revision's name.
// See also: https://github.com/knative/serving/blob/master/docs/spec/overview.md#configuration
type Configuration struct {
	metav1.TypeMeta `json:",inline"`
	// +optional
	metav1.ObjectMeta `json:"metadata,omitempty"`

	// Spec holds the desired state of the Configuration (from the client).
	// +optional
	Spec ConfigurationSpec `json:"spec,omitempty"`

	// Status communicates the observed state of the Configuration (from the controller).
	// +optional
	Status ConfigurationStatus `json:"status,omitempty"`
}

// Check that Configuration may be validated and defaulted.
var _ apis.Validatable = (*Configuration)(nil)
var _ apis.Defaultable = (*Configuration)(nil)

// Check that we can create OwnerReferences to a Configuration.
var _ kmeta.OwnerRefable = (*Configuration)(nil)

// Check that ConfigurationStatus may have its conditions managed.
var _ duck.ConditionsAccessor = (*ConfigurationStatus)(nil)

// ConfigurationSpec holds the desired state of the Configuration (from the client).
type ConfigurationSpec struct {
	// TODO: Generation does not work correctly with CRD. They are scrubbed
	// by the APIserver (https://github.com/kubernetes/kubernetes/issues/58778)
	// So, we add Generation here. Once that gets fixed, remove this and use
	// ObjectMeta.Generation instead.
	// +optional
	Generation int64 `json:"generation,omitempty"`

	// Build optionally holds the specification for the build to
	// perform to produce the Revision's container image.
	// +optional
	Build *build.BuildSpec `json:"build,omitempty"`

	// RevisionTemplate holds the latest specification for the Revision to
	// be stamped out. If a Build specification is provided, then the
	// RevisionTemplate's BuildName field will be populated with the name of
	// the Build object created to produce the container for the Revision.
	// +optional
	RevisionTemplate RevisionTemplateSpec `json:"revisionTemplate"`
}

const (
	// ConfigurationConditionReady is set when the configuration's latest
	// underlying revision has reported readiness.
	ConfigurationConditionReady = duck.ConditionReady
)

var confCondSet = duck.NewLivingConditionSet()

// ConfigurationStatus communicates the observed state of the Configuration (from the controller).
type ConfigurationStatus struct {
	// Conditions communicates information about ongoing/complete
	// reconciliation processes that bring the "spec" inline with the observed
	// state of the world.
	// +optional
	Conditions duck.Conditions `json:"conditions,omitempty"`

	// LatestReadyRevisionName holds the name of the latest Revision stamped out
	// from this Configuration that has had its "Ready" condition become "True".
	// +optional
	LatestReadyRevisionName string `json:"latestReadyRevisionName,omitempty"`

	// LatestCreatedRevisionName is the last revision that was created from this
	// Configuration. It might not be ready yet, for that use LatestReadyRevisionName.
	// +optional
	LatestCreatedRevisionName string `json:"latestCreatedRevisionName,omitempty"`

	// ObservedGeneration is the 'Generation' of the Configuration that
	// was last processed by the controller. The observed generation is updated
	// even if the controller failed to process the spec and create the Revision.
	// +optional
	ObservedGeneration int64 `json:"observedGeneration,omitempty"`
}

// +k8s:deepcopy-gen:interfaces=k8s.io/apimachinery/pkg/runtime.Object

// ConfigurationList is a list of Configuration resources
type ConfigurationList struct {
	metav1.TypeMeta `json:",inline"`
	metav1.ListMeta `json:"metadata"`

	Items []Configuration `json:"items"`
}

func (r *Configuration) GetGeneration() int64 {
	return r.Spec.Generation
}

func (r *Configuration) SetGeneration(generation int64) {
	r.Spec.Generation = generation
}

func (r *Configuration) GetSpecJSON() ([]byte, error) {
	return json.Marshal(r.Spec)
}

func (r *Configuration) GetGroupVersionKind() schema.GroupVersionKind {
	return SchemeGroupVersion.WithKind("Configuration")
}

// IsReady looks at the conditions to see if they are happy.
func (cs *ConfigurationStatus) IsReady() bool {
	return confCondSet.Manage(cs).IsHappy()
}

// IsLatestReadyRevisionNameUpToDate returns true if the Configuration is ready
// and LatestCreateRevisionName is equal to LatestReadyRevisionName. Otherwise
// it returns false.
func (cs *ConfigurationStatus) IsLatestReadyRevisionNameUpToDate() bool {
	return cs.IsReady() &&
		cs.LatestCreatedRevisionName == cs.LatestReadyRevisionName
}

func (cs *ConfigurationStatus) GetCondition(t duck.ConditionType) *duck.Condition {
	return confCondSet.Manage(cs).GetCondition(t)
}

<<<<<<< HEAD
=======
// This is kept for unit test integration.
func (cs *ConfigurationStatus) setCondition(new *duck.Condition) {
	if new != nil {
		confCondSet.Manage(cs).SetCondition(*new)
	}
}

>>>>>>> 699d3436
func (cs *ConfigurationStatus) InitializeConditions() {
	confCondSet.Manage(cs).InitializeConditions()
}

func (cs *ConfigurationStatus) SetLatestCreatedRevisionName(name string) {
	cs.LatestCreatedRevisionName = name
	if cs.LatestReadyRevisionName != name {
		confCondSet.Manage(cs).MarkUnknown(
			ConfigurationConditionReady,
			"",
			"")
	}
}

func (cs *ConfigurationStatus) SetLatestReadyRevisionName(name string) {
	cs.LatestReadyRevisionName = name
	confCondSet.Manage(cs).MarkTrue(ConfigurationConditionReady)
}

func (cs *ConfigurationStatus) MarkLatestCreatedFailed(name, message string) {
	confCondSet.Manage(cs).MarkFalse(
		ConfigurationConditionReady,
		"RevisionFailed",
		"Revision %q failed with message: %q.", name, message)
}

func (cs *ConfigurationStatus) MarkRevisionCreationFailed(message string) {
	confCondSet.Manage(cs).MarkFalse(
		ConfigurationConditionReady,
		"RevisionFailed",
		"Revision creation failed with message: %q.", message)
}

func (cs *ConfigurationStatus) MarkLatestReadyDeleted() {
	confCondSet.Manage(cs).MarkFalse(
		ConfigurationConditionReady,
		"RevisionDeleted",
		"Revision %q was deleted.", cs.LatestReadyRevisionName)
}

// GetConditions returns the Conditions array. This enables generic handling of
// conditions by implementing the duck.Conditions interface.
func (cs *ConfigurationStatus) GetConditions() duck.Conditions {
	return cs.Conditions
}

// SetConditions sets the Conditions array. This enables generic handling of
// conditions by implementing the duck.Conditions interface.
func (cs *ConfigurationStatus) SetConditions(conditions duck.Conditions) {
	cs.Conditions = conditions
}<|MERGE_RESOLUTION|>--- conflicted
+++ resolved
@@ -25,7 +25,7 @@
 	"k8s.io/apimachinery/pkg/runtime/schema"
 
 	"github.com/knative/pkg/apis"
-	duck "github.com/knative/pkg/apis/duck/v1alpha1"
+	duckv1alpha1 "github.com/knative/pkg/apis/duck/v1alpha1"
 	"github.com/knative/pkg/kmeta"
 )
 
@@ -60,7 +60,7 @@
 var _ kmeta.OwnerRefable = (*Configuration)(nil)
 
 // Check that ConfigurationStatus may have its conditions managed.
-var _ duck.ConditionsAccessor = (*ConfigurationStatus)(nil)
+var _ duckv1alpha1.ConditionsAccessor = (*ConfigurationStatus)(nil)
 
 // ConfigurationSpec holds the desired state of the Configuration (from the client).
 type ConfigurationSpec struct {
@@ -87,10 +87,10 @@
 const (
 	// ConfigurationConditionReady is set when the configuration's latest
 	// underlying revision has reported readiness.
-	ConfigurationConditionReady = duck.ConditionReady
+	ConfigurationConditionReady = duckv1alpha1.ConditionReady
 )
 
-var confCondSet = duck.NewLivingConditionSet()
+var confCondSet = duckv1alpha1.NewLivingConditionSet()
 
 // ConfigurationStatus communicates the observed state of the Configuration (from the controller).
 type ConfigurationStatus struct {
@@ -98,7 +98,7 @@
 	// reconciliation processes that bring the "spec" inline with the observed
 	// state of the world.
 	// +optional
-	Conditions duck.Conditions `json:"conditions,omitempty"`
+	Conditions duckv1alpha1.Conditions `json:"conditions,omitempty"`
 
 	// LatestReadyRevisionName holds the name of the latest Revision stamped out
 	// from this Configuration that has had its "Ready" condition become "True".
@@ -156,20 +156,10 @@
 		cs.LatestCreatedRevisionName == cs.LatestReadyRevisionName
 }
 
-func (cs *ConfigurationStatus) GetCondition(t duck.ConditionType) *duck.Condition {
+func (cs *ConfigurationStatus) GetCondition(t duckv1alpha1.ConditionType) *duckv1alpha1.Condition {
 	return confCondSet.Manage(cs).GetCondition(t)
 }
 
-<<<<<<< HEAD
-=======
-// This is kept for unit test integration.
-func (cs *ConfigurationStatus) setCondition(new *duck.Condition) {
-	if new != nil {
-		confCondSet.Manage(cs).SetCondition(*new)
-	}
-}
-
->>>>>>> 699d3436
 func (cs *ConfigurationStatus) InitializeConditions() {
 	confCondSet.Manage(cs).InitializeConditions()
 }
@@ -211,13 +201,13 @@
 }
 
 // GetConditions returns the Conditions array. This enables generic handling of
-// conditions by implementing the duck.Conditions interface.
-func (cs *ConfigurationStatus) GetConditions() duck.Conditions {
+// conditions by implementing the duckv1alpha1.Conditions interface.
+func (cs *ConfigurationStatus) GetConditions() duckv1alpha1.Conditions {
 	return cs.Conditions
 }
 
 // SetConditions sets the Conditions array. This enables generic handling of
-// conditions by implementing the duck.Conditions interface.
-func (cs *ConfigurationStatus) SetConditions(conditions duck.Conditions) {
+// conditions by implementing the duckv1alpha1.Conditions interface.
+func (cs *ConfigurationStatus) SetConditions(conditions duckv1alpha1.Conditions) {
 	cs.Conditions = conditions
 }