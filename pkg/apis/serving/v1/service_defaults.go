--- conflicted
+++ resolved
@@ -30,11 +30,7 @@
 	var prevSpec *ServiceSpec
 	if prev, ok := apis.GetBaseline(ctx).(*Service); ok && prev != nil {
 		prevSpec = &prev.Spec
-<<<<<<< HEAD
-		ctx = WithConfigurationSpec(ctx, &prev.Spec.ConfigurationSpec)
-=======
 		ctx = WithPreviousConfigurationSpec(ctx, &prev.Spec.ConfigurationSpec)
->>>>>>> 8722a633
 	}
 
 	s.Spec.SetDefaults(apis.WithinSpec(ctx))
