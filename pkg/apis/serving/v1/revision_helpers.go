/*
Copyright 2020 The Knative Authors

Licensed under the Apache License, Version 2.0 (the "License");
you may not use this file except in compliance with the License.
You may obtain a copy of the License at

    http://www.apache.org/licenses/LICENSE-2.0

Unless required by applicable law or agreed to in writing, software
distributed under the License is distributed on an "AS IS" BASIS,
WITHOUT WARRANTIES OR CONDITIONS OF ANY KIND, either express or implied.
See the License for the specific language governing permissions and
limitations under the License.
*/

package v1

import (
	"time"

	corev1 "k8s.io/api/core/v1"
	"k8s.io/apimachinery/pkg/util/clock"
	net "knative.dev/networking/pkg/apis/networking"
	"knative.dev/pkg/kmeta"
	"knative.dev/serving/pkg/apis/serving"
)

const (
	// DefaultUserPort is the system default port value exposed on the user-container.
	DefaultUserPort = 8080

	// UserPortName is the name that will be used for the Port on the
	// Deployment and Pod created by a Revision. This name will be set regardless of if
	// a user specifies a port or the default value is chosen.
	UserPortName = "user-port"

	// QueueAdminPortName specifies the port name for
	// health check and lifecycle hooks for queue-proxy.
	QueueAdminPortName = "http-queueadm"

	// AutoscalingQueueMetricsPortName specifies the port name to use for metrics
	// emitted by queue-proxy for autoscaler.
	AutoscalingQueueMetricsPortName = "http-autometric"

	// UserQueueMetricsPortName specifies the port name to use for metrics
	// emitted by queue-proxy for end user.
	UserQueueMetricsPortName = "http-usermetric"
)

// RoutingState represents states of a revision with regards to serving a route.
type RoutingState string

const (
	// RoutingStateUnset is the empty value for routing state, this state is unexpected.
	RoutingStateUnset RoutingState = ""

	// RoutingStatePending is a state after a revision is created, but before
	// its routing state has been determined. It is treated like active for the purposes
	// of revision garbage collection.
	RoutingStatePending RoutingState = "pending"

	// RoutingStateActive is a state for a revision which is actively referenced by a Route.
	RoutingStateActive RoutingState = "active"

	// RoutingStateReserve is a state for a revision which is no longer referenced by a Route,
	// and is scaled down, but may be rapidly pinned to a route to be made active again.
	RoutingStateReserve RoutingState = "reserve"
)

// GetContainer returns a pointer to the relevant corev1.Container field.
// It is never nil and should be exactly the specified container if len(containers) == 1 or
// if there are multiple containers it returns the container which has Ports
// as guaranteed by validation.
func (rs *RevisionSpec) GetContainer() *corev1.Container {
	switch {
	case len(rs.Containers) == 1:
		return &rs.Containers[0]
	case len(rs.Containers) > 1:
		for i := range rs.Containers {
			if len(rs.Containers[i].Ports) != 0 {
				return &rs.Containers[i]
			}
		}
	}
	// Should be unreachable post-validation, but here to ease testing.
	return &corev1.Container{}
}

// SetRoutingState sets the routingState label on this Revision and updates the
// routingStateModified annotation.
func (r *Revision) SetRoutingState(state RoutingState, clock clock.PassiveClock) {
	stateStr := string(state)
	if t := r.Annotations[serving.RoutingStateModifiedAnnotationKey]; t != "" &&
		r.Labels[serving.RoutingStateLabelKey] == stateStr {
		return // Don't update timestamp if no change.
	}

	r.Labels = kmeta.UnionMaps(r.Labels,
		map[string]string{serving.RoutingStateLabelKey: stateStr})

	r.Annotations = kmeta.UnionMaps(r.Annotations,
		map[string]string{
			serving.RoutingStateModifiedAnnotationKey: RoutingStateModifiedString(clock.Now()),
		})
}

// RoutingStateModifiedString gives a formatted now timestamp.
<<<<<<< HEAD
func RoutingStateModifiedString(t time.Time) string {
	return t.UTC().Format(time.RFC3339)
=======
func RoutingStateModifiedString(clock clock.PassiveClock) string {
	return clock.Now().UTC().Format(time.RFC3339)
>>>>>>> be2c8906
}

// GetRoutingState retrieves the RoutingState label.
func (r *Revision) GetRoutingState() RoutingState {
	return RoutingState(r.Labels[serving.RoutingStateLabelKey])
}

// GetRoutingStateModified retrieves the RoutingStateModified annotation.
func (r *Revision) GetRoutingStateModified() time.Time {
	val := r.Annotations[serving.RoutingStateModifiedAnnotationKey]
	if val == "" {
		return time.Time{}
	}
	parsed, err := time.Parse(time.RFC3339, val)
	if err != nil {
		return time.Time{}
	}
	return parsed
}

// IsReachable returns whether or not the revision can be reached by a route.
func (r *Revision) IsReachable() bool {
	return RoutingState(r.Labels[serving.RoutingStateLabelKey]) == RoutingStateActive
}

// GetProtocol returns the app level network protocol.
func (r *Revision) GetProtocol() net.ProtocolType {
	ports := r.Spec.GetContainer().Ports
	if len(ports) > 0 && ports[0].Name == string(net.ProtocolH2C) {
		return net.ProtocolH2C
	}

	return net.ProtocolHTTP1
}

// IsActivationRequired returns true if activation is required.
func (rs *RevisionStatus) IsActivationRequired() bool {
	c := revisionCondSet.Manage(rs).GetCondition(RevisionConditionActive)
	return c != nil && c.Status != corev1.ConditionTrue
}<|MERGE_RESOLUTION|>--- conflicted
+++ resolved
@@ -106,13 +106,8 @@
 }
 
 // RoutingStateModifiedString gives a formatted now timestamp.
-<<<<<<< HEAD
 func RoutingStateModifiedString(t time.Time) string {
 	return t.UTC().Format(time.RFC3339)
-=======
-func RoutingStateModifiedString(clock clock.PassiveClock) string {
-	return clock.Now().UTC().Format(time.RFC3339)
->>>>>>> be2c8906
 }
 
 // GetRoutingState retrieves the RoutingState label.
