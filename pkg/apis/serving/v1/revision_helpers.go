/*
Copyright 2020 The Knative Authors

Licensed under the Apache License, Version 2.0 (the "License");
you may not use this file except in compliance with the License.
You may obtain a copy of the License at

    http://www.apache.org/licenses/LICENSE-2.0

Unless required by applicable law or agreed to in writing, software
distributed under the License is distributed on an "AS IS" BASIS,
WITHOUT WARRANTIES OR CONDITIONS OF ANY KIND, either express or implied.
See the License for the specific language governing permissions and
limitations under the License.
*/
package v1

import (
	"fmt"
	"strconv"
	"time"

	corev1 "k8s.io/api/core/v1"
	"k8s.io/apimachinery/pkg/util/clock"
	net "knative.dev/networking/pkg/apis/networking"
	"knative.dev/pkg/kmeta"
	"knative.dev/serving/pkg/apis/serving"
)

const (
	// DefaultUserPort is the system default port value exposed on the user-container.
	DefaultUserPort = 8080

	// UserPortName is the name that will be used for the Port on the
	// Deployment and Pod created by a Revision. This name will be set regardless of if
	// a user specifies a port or the default value is chosen.
	UserPortName = "user-port"

	// QueueAdminPortName specifies the port name for
	// health check and lifecycle hooks for queue-proxy.
	QueueAdminPortName string = "http-queueadm"

	// AutoscalingQueueMetricsPortName specifies the port name to use for metrics
	// emitted by queue-proxy for autoscaler.
	AutoscalingQueueMetricsPortName = "http-autometric"

	// UserQueueMetricsPortName specifies the port name to use for metrics
	// emitted by queue-proxy for end user.
	UserQueueMetricsPortName = "http-usermetric"

	AnnotationParseErrorTypeMissing = "Missing"
	AnnotationParseErrorTypeInvalid = "Invalid"
	LabelParserErrorTypeMissing     = "Missing"
	LabelParserErrorTypeInvalid     = "Invalid"
)

const (
	// RoutingStateUnset is the empty value for routing state, this state is unexpected.
	RoutingStateUnset RoutingState = ""

	// RoutingStatePending is a state after a revision is created, but before
	// its routing state has been determined. It is treated like active for the purposes
	// of revision garbage collection.
	RoutingStatePending RoutingState = "pending"

	// RoutingStateActive is a state for a revision which are actively referenced by a Route.
	RoutingStateActive RoutingState = "active"

	// RoutingStateReserve is a state for a revision which is no longer referenced by a Route,
	// and is scaled down, but may be rapidly pinned to a route to be made active again.
	RoutingStateReserve RoutingState = "reserve"
)

type (
	// RoutingState represents states of a revision with regards to serving a route.
	RoutingState string

	// +k8s:deepcopy-gen=false
	AnnotationParseError struct {
		Type  string
		Value string
		Err   error
	}

	// +k8s:deepcopy-gen=false
	LastPinnedParseError AnnotationParseError
)

func (e LastPinnedParseError) Error() string {
	return fmt.Sprintf("%v lastPinned value: %q", e.Type, e.Value)
}

// GetContainer returns a pointer to the relevant corev1.Container field.
// It is never nil and should be exactly the specified container if len(containers) == 1 or
// if there are multiple containers it returns the container which has Ports
// as guaranteed by validation.
func (rs *RevisionSpec) GetContainer() *corev1.Container {
	switch {
	case len(rs.Containers) == 1:
		return &rs.Containers[0]
	case len(rs.Containers) > 1:
		for i := range rs.Containers {
			if len(rs.Containers[i].Ports) != 0 {
				return &rs.Containers[i]
			}
		}
	}
	// Should be unreachable post-validation, but here to ease testing.
	return &corev1.Container{}
}

// SetRoutingState sets the routingState label on this Revision and updates the
// routingStateModified annotation.
func (r *Revision) SetRoutingState(state RoutingState, clock clock.Clock) {
	stateStr := string(state)
	if t := r.Annotations[serving.RoutingStateModifiedAnnotationKey]; t != "" &&
		r.Labels[serving.RoutingStateLabelKey] == stateStr {
		return // Don't update timestamp if no change.
	}

	r.Labels = kmeta.UnionMaps(r.Labels,
		map[string]string{serving.RoutingStateLabelKey: stateStr})

	r.Annotations = kmeta.UnionMaps(r.Annotations,
		map[string]string{
			serving.RoutingStateModifiedAnnotationKey: RoutingStateModifiedString(clock),
		})
}

// RoutingStateModifiedString gives a formatted now timestamp.
func RoutingStateModifiedString(clock clock.Clock) string {
	return clock.Now().UTC().Format(time.RFC3339)
}

// GetRoutingState retrieves the RoutingState label.
func (r *Revision) GetRoutingState() RoutingState {
	return RoutingState(r.Labels[serving.RoutingStateLabelKey])
}

// GetRoutingStateModified retrieves the RoutingStateModified annotation.
func (r *Revision) GetRoutingStateModified() time.Time {
	val := r.Annotations[serving.RoutingStateModifiedAnnotationKey]
	if val == "" {
		return time.Time{}
	}
	parsed, err := time.Parse(time.RFC3339, val)
	if err != nil {
		return time.Time{}
	}
	return parsed
}

// IsReachable returns whether or not the revision can be reached by a route.
func (r *Revision) IsReachable() bool {
<<<<<<< HEAD
	return r.Labels[serving.RouteLabelKey] != ""
=======
	return r.Labels[serving.RouteLabelKey] != "" ||
		RoutingState(r.Labels[serving.RoutingStateLabelKey]) == RoutingStateActive
>>>>>>> 628bea76
}

// GetProtocol returns the app level network protocol.
func (r *Revision) GetProtocol() (p net.ProtocolType) {
	p = net.ProtocolHTTP1

	ports := r.Spec.GetContainer().Ports
	if len(ports) == 0 {
		return
	}

	if ports[0].Name == string(net.ProtocolH2C) {
		p = net.ProtocolH2C
	}

	return
}

// SetLastPinned sets the revision's last pinned annotations
// to be the specified time.
func (r *Revision) SetLastPinned(t time.Time) {
	if r.Annotations == nil {
		r.Annotations = make(map[string]string, 1)
	}

	r.Annotations[serving.RevisionLastPinnedAnnotationKey] = RevisionLastPinnedString(t)
}

// GetLastPinned returns the time the revision was last pinned.
func (r *Revision) GetLastPinned() (time.Time, error) {
	if r.Annotations == nil {
		return time.Time{}, LastPinnedParseError{
			Type: AnnotationParseErrorTypeMissing,
		}
	}

	str, ok := r.Annotations[serving.RevisionLastPinnedAnnotationKey]
	if !ok {
		// If a revision is past the create delay without an annotation it is stale.
		return time.Time{}, LastPinnedParseError{
			Type: AnnotationParseErrorTypeMissing,
		}
	}

	secs, err := strconv.ParseInt(str, 10, 64)
	if err != nil {
		return time.Time{}, LastPinnedParseError{
			Type:  AnnotationParseErrorTypeInvalid,
			Value: str,
			Err:   err,
		}
	}

	return time.Unix(secs, 0), nil
}

// IsActivationRequired returns true if activation is required.
func (rs *RevisionStatus) IsActivationRequired() bool {
	if c := revisionCondSet.Manage(rs).GetCondition(RevisionConditionActive); c != nil {
		return c.Status != corev1.ConditionTrue
	}
	return false
}

// RevisionLastPinnedString returns a string representation of the specified time.
func RevisionLastPinnedString(t time.Time) string {
	return fmt.Sprintf("%d", t.Unix())
}<|MERGE_RESOLUTION|>--- conflicted
+++ resolved
@@ -152,12 +152,8 @@
 
 // IsReachable returns whether or not the revision can be reached by a route.
 func (r *Revision) IsReachable() bool {
-<<<<<<< HEAD
-	return r.Labels[serving.RouteLabelKey] != ""
-=======
 	return r.Labels[serving.RouteLabelKey] != "" ||
 		RoutingState(r.Labels[serving.RoutingStateLabelKey]) == RoutingStateActive
->>>>>>> 628bea76
 }
 
 // GetProtocol returns the app level network protocol.
