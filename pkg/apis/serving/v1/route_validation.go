--- conflicted
+++ resolved
@@ -64,11 +64,7 @@
 		}
 		if msgs := validation.IsDNS1035Label(tt.Tag); len(msgs) > 0 {
 			errs = errs.Also(apis.ErrInvalidArrayValue(
-<<<<<<< HEAD
 				fmt.Sprintf("not a DNS 1035 label: %v", msgs),
-=======
-				fmt.Sprint("not a DNS 1035 label: ", msgs),
->>>>>>> 0c4f1a95
 				"tag", i))
 		}
 		if idx, ok := trafficMap[tt.Tag]; ok {
