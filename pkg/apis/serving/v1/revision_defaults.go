/*
Copyright 2019 The Knative Authors

Licensed under the Apache License, Version 2.0 (the "License");
you may not use this file except in compliance with the License.
You may obtain a copy of the License at

    http://www.apache.org/licenses/LICENSE-2.0

Unless required by applicable law or agreed to in writing, software
distributed under the License is distributed on an "AS IS" BASIS,
WITHOUT WARRANTIES OR CONDITIONS OF ANY KIND, either express or implied.
See the License for the specific language governing permissions and
limitations under the License.
*/

package v1

import (
	"context"

	"github.com/google/uuid"

	corev1 "k8s.io/api/core/v1"
	"knative.dev/pkg/apis"
	"knative.dev/pkg/kmeta"
	"knative.dev/pkg/ptr"
	"knative.dev/serving/pkg/apis/config"
)

// SetDefaults implements apis.Defaultable
func (r *Revision) SetDefaults(ctx context.Context) {
	r.Spec.SetDefaults(apis.WithinSpec(ctx))
}

// SetDefaults implements apis.Defaultable
func (rts *RevisionTemplateSpec) SetDefaults(ctx context.Context) {
	rts.Spec.SetDefaults(apis.WithinSpec(ctx))
}

// SetDefaults implements apis.Defaultable
func (rs *RevisionSpec) SetDefaults(ctx context.Context) {
	cfg := config.FromContextOrDefaults(ctx)

	// Default TimeoutSeconds based on our configmap
	if rs.TimeoutSeconds == nil || *rs.TimeoutSeconds == 0 {
		rs.TimeoutSeconds = ptr.Int64(cfg.Defaults.RevisionTimeoutSeconds)
	}

	// Default ContainerConcurrency based on our configmap
	if rs.ContainerConcurrency == nil {
		rs.ContainerConcurrency = ptr.Int64(cfg.Defaults.ContainerConcurrency)
	}

	for idx := range rs.PodSpec.Containers {
		if rs.PodSpec.Containers[idx].Name == "" {
			if len(rs.PodSpec.Containers) > 1 {
				rs.PodSpec.Containers[idx].Name = kmeta.ChildName(cfg.Defaults.UserContainerName(ctx), "-"+uuid.New().String())
			} else {
				rs.PodSpec.Containers[idx].Name = cfg.Defaults.UserContainerName(ctx)
			}
		}

		rs.applyDefault(&rs.PodSpec.Containers[idx], cfg)
	}
}

func (rs *RevisionSpec) applyDefault(container *corev1.Container, cfg *config.Config) {
	if container.Resources.Requests == nil {
		container.Resources.Requests = corev1.ResourceList{}
	}
	if _, ok := container.Resources.Requests[corev1.ResourceCPU]; !ok {
		if rc := cfg.Defaults.RevisionCPURequest; rc != nil {
			container.Resources.Requests[corev1.ResourceCPU] = *rc
		}
	}
	if _, ok := container.Resources.Requests[corev1.ResourceMemory]; !ok {
		if rm := cfg.Defaults.RevisionMemoryRequest; rm != nil {
			container.Resources.Requests[corev1.ResourceMemory] = *rm
		}
	}

	if container.Resources.Limits == nil {
		container.Resources.Limits = corev1.ResourceList{}
	}
	if _, ok := container.Resources.Limits[corev1.ResourceCPU]; !ok {
		if rc := cfg.Defaults.RevisionCPULimit; rc != nil {
			container.Resources.Limits[corev1.ResourceCPU] = *rc
		}
	}
	if _, ok := container.Resources.Limits[corev1.ResourceMemory]; !ok {
		if rm := cfg.Defaults.RevisionMemoryLimit; rm != nil {
			container.Resources.Limits[corev1.ResourceMemory] = *rm
		}
	}

<<<<<<< HEAD
		if rs.PodSpec.Containers[idx].ReadinessProbe.SuccessThreshold == 0 {
			rs.PodSpec.Containers[idx].ReadinessProbe.SuccessThreshold = 1
		}
		if rs.PodSpec.Containers[idx].ReadinessProbe.PeriodSeconds != 0 {
			if rs.PodSpec.Containers[idx].ReadinessProbe.FailureThreshold == 0 {
				rs.PodSpec.Containers[idx].ReadinessProbe.FailureThreshold = 3
			}

			if rs.PodSpec.Containers[idx].ReadinessProbe.TimeoutSeconds == 0 {
				rs.PodSpec.Containers[idx].ReadinessProbe.TimeoutSeconds = 1
			}
		}
		vms := rs.PodSpec.Containers[idx].VolumeMounts
		for i := range vms {
			vms[i].ReadOnly = true
		}
=======
	// If there are multiple containers then default probes will be applied to the container where user specified PORT
	// default probes will not be applied for non serving containers
	if len(rs.PodSpec.Containers) == 1 || len(container.Ports) != 0 {
		rs.applyProbes(container)
	}

	vms := container.VolumeMounts
	for i := range vms {
		vms[i].ReadOnly = true
>>>>>>> 99226ebd
	}
}

func (*RevisionSpec) applyProbes(container *corev1.Container) {
	if container.ReadinessProbe == nil {
		container.ReadinessProbe = &corev1.Probe{}
	}
	if container.ReadinessProbe.TCPSocket == nil &&
		container.ReadinessProbe.HTTPGet == nil &&
		container.ReadinessProbe.Exec == nil {
		container.ReadinessProbe.TCPSocket = &corev1.TCPSocketAction{}
	}

	if container.ReadinessProbe.SuccessThreshold == 0 {
		container.ReadinessProbe.SuccessThreshold = 1
	}

}<|MERGE_RESOLUTION|>--- conflicted
+++ resolved
@@ -93,25 +93,18 @@
 			container.Resources.Limits[corev1.ResourceMemory] = *rm
 		}
 	}
+	if rs.PodSpec.Containers[idx].ReadinessProbe.SuccessThreshold == 0 {
+		rs.PodSpec.Containers[idx].ReadinessProbe.SuccessThreshold = 1
+	}
+	if rs.PodSpec.Containers[idx].ReadinessProbe.PeriodSeconds != 0 {
+		if rs.PodSpec.Containers[idx].ReadinessProbe.FailureThreshold == 0 {
+			rs.PodSpec.Containers[idx].ReadinessProbe.FailureThreshold = 3
+		}
 
-<<<<<<< HEAD
-		if rs.PodSpec.Containers[idx].ReadinessProbe.SuccessThreshold == 0 {
-			rs.PodSpec.Containers[idx].ReadinessProbe.SuccessThreshold = 1
+		if rs.PodSpec.Containers[idx].ReadinessProbe.TimeoutSeconds == 0 {
+			rs.PodSpec.Containers[idx].ReadinessProbe.TimeoutSeconds = 1
 		}
-		if rs.PodSpec.Containers[idx].ReadinessProbe.PeriodSeconds != 0 {
-			if rs.PodSpec.Containers[idx].ReadinessProbe.FailureThreshold == 0 {
-				rs.PodSpec.Containers[idx].ReadinessProbe.FailureThreshold = 3
-			}
-
-			if rs.PodSpec.Containers[idx].ReadinessProbe.TimeoutSeconds == 0 {
-				rs.PodSpec.Containers[idx].ReadinessProbe.TimeoutSeconds = 1
-			}
-		}
-		vms := rs.PodSpec.Containers[idx].VolumeMounts
-		for i := range vms {
-			vms[i].ReadOnly = true
-		}
-=======
+	}
 	// If there are multiple containers then default probes will be applied to the container where user specified PORT
 	// default probes will not be applied for non serving containers
 	if len(rs.PodSpec.Containers) == 1 || len(container.Ports) != 0 {
@@ -121,7 +114,6 @@
 	vms := container.VolumeMounts
 	for i := range vms {
 		vms[i].ReadOnly = true
->>>>>>> 99226ebd
 	}
 }
 
