--- conflicted
+++ resolved
@@ -18,10 +18,6 @@
 
 import (
 	"k8s.io/apimachinery/pkg/runtime/schema"
-<<<<<<< HEAD
-
-=======
->>>>>>> 59ae7d0f
 	"knative.dev/pkg/apis"
 	v1 "knative.dev/serving/pkg/apis/serving/v1"
 )
@@ -45,16 +41,6 @@
 // and the revision resource has been observed.
 func (r *Revision) IsReady() bool {
 	rs := r.Status
-<<<<<<< HEAD
-	return rs.ObservedGeneration == r.Generation && revisionCondSet.Manage(&rs).IsHappy()
-}
-
-// IsFailed returns true if the resource has observed the latest generation and ready is false.
-func (r *Revision) IsFailed() bool {
-	rs := r.Status
-	return rs.ObservedGeneration == r.Generation &&
-		routeCondSet.Manage(&rs).GetTopLevelCondition().IsFalse()
-=======
 	return rs.ObservedGeneration == r.Generation &&
 		rs.GetCondition(RevisionConditionReady).IsTrue()
 }
@@ -65,5 +51,4 @@
 	rs := r.Status
 	return rs.ObservedGeneration == r.Generation &&
 		rs.GetCondition(RevisionConditionReady).IsFalse()
->>>>>>> 59ae7d0f
 }