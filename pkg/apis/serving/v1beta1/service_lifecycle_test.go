/*
Copyright 2019 The Knative Authors

Licensed under the Apache License, Version 2.0 (the "License");
you may not use this file except in compliance with the License.
You may obtain a copy of the License at

    http://www.apache.org/licenses/LICENSE-2.0

Unless required by applicable law or agreed to in writing, software
distributed under the License is distributed on an "AS IS" BASIS,
WITHOUT WARRANTIES OR CONDITIONS OF ANY KIND, either express or implied.
See the License for the specific language governing permissions and
limitations under the License.
*/
package v1beta1

import (
	"testing"

	corev1 "k8s.io/api/core/v1"
	"k8s.io/apimachinery/pkg/runtime/schema"
	"knative.dev/pkg/apis/duck"
	duckv1 "knative.dev/pkg/apis/duck/v1"
	v1 "knative.dev/serving/pkg/apis/serving/v1"
)

func TestServiceDuckTypes(t *testing.T) {
	tests := []struct {
		name string
		t    duck.Implementable
	}{{
		name: "conditions",
		t:    &duckv1.Conditions{},
	}}

	for _, test := range tests {
		t.Run(test.name, func(t *testing.T) {
			err := duck.VerifyType(&Service{}, test.t)
			if err != nil {
				t.Errorf("VerifyType(Service, %T) = %v", test.t, err)
			}
		})
	}
}

func TestServiceGetGroupVersionKind(t *testing.T) {
	r := &Service{}
	want := schema.GroupVersionKind{
		Group:   "serving.knative.dev",
		Version: "v1beta1",
		Kind:    "Service",
	}
	if got := r.GetGroupVersionKind(); got != want {
		t.Errorf("got: %v, want: %v", got, want)
	}
}

func TestServiceIsReady(t *testing.T) {
	cases := []struct {
		name    string
		status  v1.ServiceStatus
		isReady bool
	}{{
		name:    "empty status should not be ready",
		status:  v1.ServiceStatus{},
		isReady: false,
	}, {
		name: "Different condition type should not be ready",
		status: v1.ServiceStatus{
			Status: duckv1.Status{
				Conditions: duckv1.Conditions{{
					Type:   "Foo",
					Status: corev1.ConditionTrue,
				}},
			},
		},
		isReady: false,
	}, {
		name: "False condition status should not be ready",
		status: v1.ServiceStatus{
			Status: duckv1.Status{
				Conditions: duckv1.Conditions{{
					Type:   ServiceConditionReady,
					Status: corev1.ConditionFalse,
				}},
			},
		},
		isReady: false,
	}, {
		name: "Unknown condition status should not be ready",
		status: v1.ServiceStatus{
			Status: duckv1.Status{
				Conditions: duckv1.Conditions{{
					Type:   ServiceConditionReady,
					Status: corev1.ConditionUnknown,
				}},
			},
		},
		isReady: false,
	}, {
		name: "Missing condition status should not be ready",
		status: v1.ServiceStatus{
			Status: duckv1.Status{
				Conditions: duckv1.Conditions{{
					Type: ServiceConditionReady,
				}},
			},
		},
		isReady: false,
	}, {
		name: "True condition status should be ready",
		status: v1.ServiceStatus{
			Status: duckv1.Status{
				Conditions: duckv1.Conditions{{
					Type:   ServiceConditionReady,
					Status: corev1.ConditionTrue,
				}},
			},
		},
		isReady: true,
	}, {
		name: "Multiple conditions with ready status should be ready",
		status: v1.ServiceStatus{
			Status: duckv1.Status{
				Conditions: duckv1.Conditions{{
					Type:   "Foo",
					Status: corev1.ConditionTrue,
				}, {
					Type:   ServiceConditionReady,
					Status: corev1.ConditionTrue,
				}},
			},
		},
		isReady: true,
	}, {
		name: "Multiple conditions with ready status false should not be ready",
		status: v1.ServiceStatus{
			Status: duckv1.Status{
				Conditions: duckv1.Conditions{{
					Type:   "Foo",
					Status: corev1.ConditionTrue,
				}, {
					Type:   ServiceConditionReady,
					Status: corev1.ConditionFalse,
				}},
			},
		},
		isReady: false,
	}}

	for _, tc := range cases {
		s := Service{Status: tc.status}
		if e, a := tc.isReady, s.IsReady(); e != a {
			t.Errorf("%q expected: %v got: %v", tc.name, e, a)
		}
	}
<<<<<<< HEAD
=======
}

func TestServiceIsFailed(t *testing.T) {
	cases := []struct {
		name     string
		status   v1.ServiceStatus
		isFailed bool
	}{{
		name:     "empty status should not be failed",
		status:   v1.ServiceStatus{},
		isFailed: false,
	}, {
		name: "False condition status should be failed",
		status: v1.ServiceStatus{
			Status: duckv1.Status{
				Conditions: duckv1.Conditions{{
					Type:   ServiceConditionReady,
					Status: corev1.ConditionFalse,
				}},
			},
		},
		isFailed: true,
	}, {
		name: "Unknown condition status should not be failed",
		status: v1.ServiceStatus{
			Status: duckv1.Status{

				Conditions: duckv1.Conditions{{
					Type:   ServiceConditionReady,
					Status: corev1.ConditionUnknown,
				}},
			},
		},
		isFailed: false,
	}, {
		name: "Missing condition status should not be failed",
		status: v1.ServiceStatus{
			Status: duckv1.Status{
				Conditions: duckv1.Conditions{{
					Type: ServiceConditionReady,
				}},
			},
		},
		isFailed: false,
	}, {
		name: "True condition status should not be failed",
		status: v1.ServiceStatus{
			Status: duckv1.Status{
				Conditions: duckv1.Conditions{{
					Type:   ServiceConditionReady,
					Status: corev1.ConditionTrue,
				}},
			},
		},
		isFailed: false,
	}}

	for _, tc := range cases {
		t.Run(tc.name, func(t *testing.T) {
			r := Service{Status: tc.status}
			if e, a := tc.isFailed, r.IsFailed(); e != a {
				t.Errorf("%q expected: %v got: %v", tc.name, e, a)
			}
		})
	}
>>>>>>> 59ae7d0f
}<|MERGE_RESOLUTION|>--- conflicted
+++ resolved
@@ -155,8 +155,6 @@
 			t.Errorf("%q expected: %v got: %v", tc.name, e, a)
 		}
 	}
-<<<<<<< HEAD
-=======
 }
 
 func TestServiceIsFailed(t *testing.T) {
@@ -222,5 +220,4 @@
 			}
 		})
 	}
->>>>>>> 59ae7d0f
 }