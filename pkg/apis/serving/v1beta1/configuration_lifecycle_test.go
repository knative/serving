/*
Copyright 2019 The Knative Authors

Licensed under the Apache License, Version 2.0 (the "License");
you may not use this file except in compliance with the License.
You may obtain a copy of the License at

    http://www.apache.org/licenses/LICENSE-2.0

Unless required by applicable law or agreed to in writing, software
distributed under the License is distributed on an "AS IS" BASIS,
WITHOUT WARRANTIES OR CONDITIONS OF ANY KIND, either express or implied.
See the License for the specific language governing permissions and
limitations under the License.
*/
package v1beta1

import (
	"testing"

	corev1 "k8s.io/api/core/v1"
	"k8s.io/apimachinery/pkg/runtime/schema"
	"knative.dev/pkg/apis/duck"
	duckv1 "knative.dev/pkg/apis/duck/v1"
	v1 "knative.dev/serving/pkg/apis/serving/v1"
)

func TestConfigurationDuckTypes(t *testing.T) {
	tests := []struct {
		name string
		t    duck.Implementable
	}{{
		name: "conditions",
		t:    &duckv1.Conditions{},
	}}

	for _, test := range tests {
		t.Run(test.name, func(t *testing.T) {
			err := duck.VerifyType(&Configuration{}, test.t)
			if err != nil {
				t.Errorf("VerifyType(Configuration, %T) = %v", test.t, err)
			}
		})
	}
}

func TestConfigurationGetGroupVersionKind(t *testing.T) {
	r := &Configuration{}
	want := schema.GroupVersionKind{
		Group:   "serving.knative.dev",
		Version: "v1beta1",
		Kind:    "Configuration",
	}
	if got := r.GetGroupVersionKind(); got != want {
		t.Errorf("got: %v, want: %v", got, want)
	}
}

func TestConfigurationIsReady(t *testing.T) {
	cases := []struct {
		name    string
		status  v1.ConfigurationStatus
		isReady bool
	}{{
		name:    "empty status should not be ready",
		status:  v1.ConfigurationStatus{},
		isReady: false,
	}, {
		name: "Different condition type should not be ready",
		status: v1.ConfigurationStatus{
			Status: duckv1.Status{
				Conditions: duckv1.Conditions{{
					Type:   "Foo",
					Status: corev1.ConditionTrue,
				}},
			},
		},
		isReady: false,
	}, {
		name: "False condition status should not be ready",
		status: v1.ConfigurationStatus{
			Status: duckv1.Status{
				Conditions: duckv1.Conditions{{
					Type:   ConfigurationConditionReady,
					Status: corev1.ConditionFalse,
				}},
			},
		},
		isReady: false,
	}, {
		name: "Unknown condition status should not be ready",
		status: v1.ConfigurationStatus{
			Status: duckv1.Status{
				Conditions: duckv1.Conditions{{
					Type:   ConfigurationConditionReady,
					Status: corev1.ConditionUnknown,
				}},
			},
		},
		isReady: false,
	}, {
		name: "Missing condition status should not be ready",
		status: v1.ConfigurationStatus{
			Status: duckv1.Status{
				Conditions: duckv1.Conditions{{
					Type: ConfigurationConditionReady,
				}},
			},
		},
		isReady: false,
	}, {
		name: "True condition status should be ready",
		status: v1.ConfigurationStatus{
			Status: duckv1.Status{
				Conditions: duckv1.Conditions{{
					Type:   ConfigurationConditionReady,
					Status: corev1.ConditionTrue,
				}},
			},
		},
		isReady: true,
	}, {
		name: "Multiple conditions with ready status should be ready",
		status: v1.ConfigurationStatus{
			Status: duckv1.Status{
				Conditions: duckv1.Conditions{{
					Type:   "Foo",
					Status: corev1.ConditionTrue,
				}, {
					Type:   ConfigurationConditionReady,
					Status: corev1.ConditionTrue,
				}},
			},
		},
		isReady: true,
	}, {
		name: "Multiple conditions with ready status false should not be ready",
		status: v1.ConfigurationStatus{
			Status: duckv1.Status{
				Conditions: duckv1.Conditions{{
					Type:   "Foo",
					Status: corev1.ConditionTrue,
				}, {
					Type:   ConfigurationConditionReady,
					Status: corev1.ConditionFalse,
				}},
			},
		},
		isReady: false,
	}}

	for _, tc := range cases {
		t.Run(tc.name, func(t *testing.T) {
			c := Configuration{Status: tc.status}
			if e, a := tc.isReady, c.IsReady(); e != a {
				t.Errorf("%q expected: %v got: %v", tc.name, e, a)
			}
		})
	}
<<<<<<< HEAD
=======
}

func TestConfigurationIsFailed(t *testing.T) {
	cases := []struct {
		name     string
		status   v1.ConfigurationStatus
		isFailed bool
	}{{
		name:     "empty status should not be failed",
		status:   v1.ConfigurationStatus{},
		isFailed: false,
	}, {
		name: "False condition status should be failed",
		status: v1.ConfigurationStatus{
			Status: duckv1.Status{
				Conditions: duckv1.Conditions{{
					Type:   ConfigurationConditionReady,
					Status: corev1.ConditionFalse,
				}},
			},
		},
		isFailed: true,
	}, {
		name: "Unknown condition status should not be failed",
		status: v1.ConfigurationStatus{
			Status: duckv1.Status{

				Conditions: duckv1.Conditions{{
					Type:   ConfigurationConditionReady,
					Status: corev1.ConditionUnknown,
				}},
			},
		},
		isFailed: false,
	}, {
		name: "Missing condition status should not be failed",
		status: v1.ConfigurationStatus{
			Status: duckv1.Status{
				Conditions: duckv1.Conditions{{
					Type: ConfigurationConditionReady,
				}},
			},
		},
		isFailed: false,
	}, {
		name: "True condition status should not be failed",
		status: v1.ConfigurationStatus{
			Status: duckv1.Status{
				Conditions: duckv1.Conditions{{
					Type:   ConfigurationConditionReady,
					Status: corev1.ConditionTrue,
				}},
			},
		},
		isFailed: false,
	}}

	for _, tc := range cases {
		t.Run(tc.name, func(t *testing.T) {
			r := Configuration{Status: tc.status}
			if e, a := tc.isFailed, r.IsFailed(); e != a {
				t.Errorf("%q expected: %v got: %v", tc.name, e, a)
			}
		})
	}
>>>>>>> 59ae7d0f
}<|MERGE_RESOLUTION|>--- conflicted
+++ resolved
@@ -157,8 +157,6 @@
 			}
 		})
 	}
-<<<<<<< HEAD
-=======
 }
 
 func TestConfigurationIsFailed(t *testing.T) {
@@ -224,5 +222,4 @@
 			}
 		})
 	}
->>>>>>> 59ae7d0f
 }