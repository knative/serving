--- conflicted
+++ resolved
@@ -152,16 +152,8 @@
 // the specified status for at least the specified duration. Otherwise it returns false,
 // including when the status is undetermined (Active condition is not found.)
 func (pas *PodAutoscalerStatus) inStatusFor(status corev1.ConditionStatus, dur time.Duration) bool {
-<<<<<<< HEAD
-	if cond := pas.GetCondition(PodAutoscalerConditionActive); cond != nil && cond.Status == status {
-		fmt.Printf("#### TimeNow: %v LTT: %v, diff: %v\n", time.Now(), cond.LastTransitionTime.Inner, time.Now().Sub(cond.LastTransitionTime.Inner.Time))
-		return time.Now().After(cond.LastTransitionTime.Inner.Add(dur))
-	}
-	return false
-=======
 	cond := pas.GetCondition(PodAutoscalerConditionActive)
 	return cond != nil && cond.Status == status && time.Now().After(cond.LastTransitionTime.Inner.Add(dur))
->>>>>>> 4f8af6cf
 }
 
 func (pas *PodAutoscalerStatus) duck() *duckv1beta1.Status {
