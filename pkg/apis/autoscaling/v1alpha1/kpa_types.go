--- conflicted
+++ resolved
@@ -25,7 +25,7 @@
 	metav1 "k8s.io/apimachinery/pkg/apis/meta/v1"
 
 	"github.com/knative/pkg/apis"
-	duck "github.com/knative/pkg/apis/duck/v1alpha1"
+	duckv1alpha1 "github.com/knative/pkg/apis/duck/v1alpha1"
 	servingv1alpha1 "github.com/knative/serving/pkg/apis/serving/v1alpha1"
 )
 
@@ -56,7 +56,7 @@
 var _ apis.Immutable = (*PodAutoscaler)(nil)
 
 // Check that ConfigurationStatus may have its conditions managed.
-var _ duck.ConditionsAccessor = (*PodAutoscalerStatus)(nil)
+var _ duckv1alpha1.ConditionsAccessor = (*PodAutoscalerStatus)(nil)
 
 // PodAutoscalerSpec holds the desired state of the PodAutoscaler (from the client).
 type PodAutoscalerSpec struct {
@@ -99,12 +99,12 @@
 const (
 	// PodAutoscalerConditionReady is set when the revision is starting to materialize
 	// runtime resources, and becomes true when those resources are ready.
-	PodAutoscalerConditionReady = duck.ConditionReady
+	PodAutoscalerConditionReady = duckv1alpha1.ConditionReady
 	// PodAutoscalerConditionActive is set when the PodAutoscaler's ScaleTargetRef is receiving traffic.
-	PodAutoscalerConditionActive duck.ConditionType = "Active"
+	PodAutoscalerConditionActive duckv1alpha1.ConditionType = "Active"
 )
 
-var podCondSet = duck.NewLivingConditionSet(PodAutoscalerConditionActive)
+var podCondSet = duckv1alpha1.NewLivingConditionSet(PodAutoscalerConditionActive)
 
 // PodAutoscalerStatus communicates the observed state of the PodAutoscaler (from the controller).
 type PodAutoscalerStatus struct {
@@ -112,7 +112,7 @@
 	// reconciliation processes that bring the "spec" inline with the observed
 	// state of the world.
 	// +optional
-	Conditions duck.Conditions `json:"conditions,omitempty"`
+	Conditions duckv1alpha1.Conditions `json:"conditions,omitempty"`
 }
 
 // +k8s:deepcopy-gen:interfaces=k8s.io/apimachinery/pkg/runtime.Object
@@ -143,25 +143,8 @@
 	return podCondSet.Manage(rs).IsHappy()
 }
 
-<<<<<<< HEAD
-func (rs *PodAutoscalerStatus) GetCondition(t sapis.ConditionType) *sapis.Condition {
+func (rs *PodAutoscalerStatus) GetCondition(t duckv1alpha1.ConditionType) *duckv1alpha1.Condition {
 	return podCondSet.Manage(rs).GetCondition(t)
-=======
-func (rs *PodAutoscalerStatus) GetCondition(t duck.ConditionType) *duck.Condition {
-	for _, cond := range rs.Conditions {
-		if cond.Type == t {
-			return &cond
-		}
-	}
-	return nil
-}
-
-// This is kept for unit test integration.
-func (rs *PodAutoscalerStatus) setCondition(new *duck.Condition) {
-	if new != nil {
-		podCondSet.Manage(rs).SetCondition(*new)
-	}
->>>>>>> 699d3436
 }
 
 func (rs *PodAutoscalerStatus) InitializeConditions() {
@@ -195,13 +178,13 @@
 }
 
 // GetConditions returns the Conditions array. This enables generic handling of
-// conditions by implementing the duck.Conditions interface.
-func (rs *PodAutoscalerStatus) GetConditions() duck.Conditions {
+// conditions by implementing the duckv1alpha1.Conditions interface.
+func (rs *PodAutoscalerStatus) GetConditions() duckv1alpha1.Conditions {
 	return rs.Conditions
 }
 
 // SetConditions sets the Conditions array. This enables generic handling of
-// conditions by implementing the duck.Conditions interface.
-func (rs *PodAutoscalerStatus) SetConditions(conditions duck.Conditions) {
+// conditions by implementing the duckv1alpha1.Conditions interface.
+func (rs *PodAutoscalerStatus) SetConditions(conditions duckv1alpha1.Conditions) {
 	rs.Conditions = conditions
 }