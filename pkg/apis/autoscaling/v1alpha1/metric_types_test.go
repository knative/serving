/*
Copyright 2020 The Knative Authors

Licensed under the Apache License, Version 2.0 (the "License");
you may not use this file except in compliance with the License.
You may obtain a copy of the License at

    http://www.apache.org/licenses/LICENSE-2.0

Unless required by applicable law or agreed to in writing, software
distributed under the License is distributed on an "AS IS" BASIS,
WITHOUT WARRANTIES OR CONDITIONS OF ANY KIND, either express or implied.
See the License for the specific language governing permissions and
limitations under the License.
*/
package v1alpha1

import (
	"testing"
)

func TestMetricGetStatus(t *testing.T) {
	r := &Metric{
		Status: MetricStatus{},
	}

	if got, want := r.GetStatus(), &r.Status.Status; got != want {
		t.Errorf("GetStatus=%v, want=%v", got, want)
<<<<<<< HEAD
	}
}

func TestMetricGetObjectMeta(t *testing.T) {
	r := &Metric{
		TypeMeta: metav1.TypeMeta{},
	}

	if got, want := r.GetTypeMeta(), &r.TypeMeta; got != want {
		t.Errorf("GetTypeMeta=%v, want=%v", got, want)
=======
>>>>>>> d58d1355
	}
}<|MERGE_RESOLUTION|>--- conflicted
+++ resolved
@@ -26,18 +26,5 @@
 
 	if got, want := r.GetStatus(), &r.Status.Status; got != want {
 		t.Errorf("GetStatus=%v, want=%v", got, want)
-<<<<<<< HEAD
-	}
-}
-
-func TestMetricGetObjectMeta(t *testing.T) {
-	r := &Metric{
-		TypeMeta: metav1.TypeMeta{},
-	}
-
-	if got, want := r.GetTypeMeta(), &r.TypeMeta; got != want {
-		t.Errorf("GetTypeMeta=%v, want=%v", got, want)
-=======
->>>>>>> d58d1355
 	}
 }