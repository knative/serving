--- conflicted
+++ resolved
@@ -116,17 +116,10 @@
 
 	// Make an Endpoints with 2 pods.
 	createEndpoints(addIps(makeEndpoints(), 2))
-<<<<<<< HEAD
-	// Scrape will set a timestamp bigger than this.
-	now := time.Now()
+
 	got, err := scraper.Scrape()
 	if err != nil {
-		t.Fatalf("got error from scraper.Scrape() = %v", err)
-=======
-	got, err := scraper.Scrape()
-	if err != nil {
 		t.Fatalf("unexpected error from scraper.Scrape(): %v", err)
->>>>>>> 3f078469
 	}
 
 	if got.Key != testKPAKey {
