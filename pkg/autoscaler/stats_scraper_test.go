--- conflicted
+++ resolved
@@ -46,12 +46,6 @@
 			RequestCount:                     7,
 			ProxiedRequestCount:              6,
 		},
-		&Stat{
-			AverageConcurrentRequests:        5.0,
-			AverageProxiedConcurrentRequests: 4.0,
-			RequestCount:                     7,
-			ProxiedRequestCount:              6,
-		},
 	}
 )
 
@@ -74,51 +68,39 @@
 	invalidMetric := getTestMetric()
 	invalidMetric.Labels = map[string]string{}
 	client := newTestScrapeClient(testStats, []error{nil})
-	samClient := &fakeSampleClient{}
 	lister := kubeInformer.Core().V1().Endpoints().Lister()
 	testCases := []struct {
 		name        string
 		metric      *Metric
 		client      scrapeClient
-		samClient   SampleClient
 		lister      corev1listers.EndpointsLister
 		expectedErr string
 	}{{
 		name:        "Empty Decider",
 		client:      client,
-		samClient:   samClient,
 		lister:      lister,
 		expectedErr: "metric must not be nil",
 	}, {
 		name:        "Missing revision label in Decider",
 		metric:      invalidMetric,
 		client:      client,
-		samClient:   samClient,
 		lister:      lister,
 		expectedErr: "no Revision label found for Metric test-revision",
 	}, {
 		name:        "Empty scrape client",
 		metric:      metric,
-		samClient:   samClient,
 		lister:      lister,
 		expectedErr: "scrape client must not be nil",
 	}, {
 		name:        "Empty lister",
 		metric:      metric,
-		samClient:   samClient,
 		client:      client,
 		expectedErr: "endpoints lister must not be nil",
-	}, {
-		name:        "Empty sample client",
-		metric:      metric,
-		client:      client,
-		lister:      lister,
-		expectedErr: "sample client must not be nil",
 	}}
 
 	for _, test := range testCases {
 		t.Run(test.name, func(t *testing.T) {
-			if _, err := newServiceScraperWithClient(test.metric, test.lister, test.client, test.samClient); err != nil {
+			if _, err := newServiceScraperWithClient(test.metric, test.lister, test.client); err != nil {
 				got := err.Error()
 				want := test.expectedErr
 				if got != want {
@@ -170,7 +152,6 @@
 	if got.Stat.AverageProxiedConcurrentRequests != 8.0 {
 		t.Errorf("StatMessage.Stat.AverageProxiedConcurrentRequests=%v, want %v",
 			got.Stat.AverageProxiedConcurrentRequests, 8.0)
-<<<<<<< HEAD
 	}
 	// int32((4 + 6 + 4) / 3.0) * 3 = 12
 	if got.Stat.ProxiedRequestCount != 12 {
@@ -235,72 +216,6 @@
 		}
 	} else {
 		t.Error("Expected an error from scraper.Scrape() but got none")
-=======
-	}
-	// int32((4 + 6 + 4) / 3.0) * 3 = 12
-	if got.Stat.ProxiedRequestCount != 12 {
-		t.Errorf("StatMessage.Stat.ProxiedCount=%v, want %v", got.Stat.ProxiedRequestCount, 12)
-	}
-}
-
-func TestScrape_ReportStat_ReachSampleSuccessRate(t *testing.T) {
-	errTest := errors.New("test")
-	client := newTestScrapeClient(testStats, []error{nil, nil, nil, nil, errTest})
-	scraper, err := serviceScraperForTest(client)
-	if err != nil {
-		t.Fatalf("newServiceScraperWithClient=%v, want no error", err)
-	}
-
-	// Make an Endpoints with 5 pods. 80% success rate.
-	createEndpoints(addIps(makeEndpoints(), 5))
-
-	got, err := scraper.Scrape()
-	if err != nil {
-		t.Fatalf("unexpected error from scraper.Scrape(): %v", err)
-	}
-	// Only 4 samples.
-	// (3.0 + 5.0 + 3.0 + 5.0) / 4.0 * 5
-	if got.Stat.AverageConcurrentRequests != 20.0 {
-		t.Errorf("StatMessage.Stat.AverageConcurrentRequests=%v, want %v",
-			got.Stat.AverageConcurrentRequests, 20.0)
-	}
-}
-
-func TestScrape_ReportError_LowerThanSampleSuccessRate(t *testing.T) {
-	errTest := errors.New("test")
-	client := newTestScrapeClient(testStats, []error{nil, errTest})
-	scraper, err := serviceScraperForTest(client)
-	if err != nil {
-		t.Fatalf("newServiceScraperWithClient=%v, want no error", err)
-	}
-
-	// Make an Endpoints with 2 pods. 50% success rate.
-	createEndpoints(addIps(makeEndpoints(), 2))
-
-	_, err = scraper.Scrape()
-	if err == nil {
-		t.Errorf("Expected error from scraper.Scrape(), got nil")
->>>>>>> 819761e8
-	}
-}
-
-func TestScrape_PopulateErrorFromScrapeClient(t *testing.T) {
-	errMsg := "test"
-	client := newTestScrapeClient(testStats, []error{errors.New(errMsg)})
-	scraper, err := serviceScraperForTest(client)
-	if err != nil {
-		t.Fatalf("newServiceScraperWithClient=%v, want no error", err)
-	}
-
-	// Make an Endpoints with 1 pod.
-	createEndpoints(addIps(makeEndpoints(), 1))
-
-	if _, err := scraper.Scrape(); err != nil {
-		if got, want := err.Error(), errMsg; got != want {
-			t.Errorf("Got error message: %v. Want: %v", got, want)
-		}
-	} else {
-		t.Error("Expected an error from scraper.Scrape() but got none")
 	}
 }
 
@@ -325,11 +240,7 @@
 
 func serviceScraperForTest(sClient scrapeClient) (*ServiceScraper, error) {
 	metric := getTestMetric()
-<<<<<<< HEAD
-	return newServiceScraperWithClient(metric, kubeInformer.Core().V1().Endpoints().Lister(), sClient, fullPopulation)
-=======
-	return newServiceScraperWithClient(metric, kubeInformer.Core().V1().Endpoints().Lister(), sClient, &fakeSampleClient{})
->>>>>>> 819761e8
+	return newServiceScraperWithClient(metric, kubeInformer.Core().V1().Endpoints().Lister(), sClient)
 }
 
 func getTestMetric() *Metric {
@@ -363,15 +274,4 @@
 	err := c.errs[c.i%len(c.errs)]
 	c.i++
 	return ans, err
-}
-
-<<<<<<< HEAD
-func fullPopulation(population int) int {
-=======
-type fakeSampleClient struct{}
-
-// SampleSize return the given population as sample size.
-func (c *fakeSampleClient) SampleSize(population int) int {
->>>>>>> 819761e8
-	return population
 }