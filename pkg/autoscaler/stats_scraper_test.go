--- conflicted
+++ resolved
@@ -70,15 +70,9 @@
 }
 
 func TestNewServiceScraperWithClient_ErrorCases(t *testing.T) {
-<<<<<<< HEAD
-	metric := testMetric()
-	invalidMetric := testMetric()
-	invalidMetric.Labels = map[string]string{}
-=======
 	decider := getTestDecider()
 	invalidDecider := getTestDecider()
 	invalidDecider.Labels = map[string]string{}
->>>>>>> 8a6c8f92
 	client := newTestClient(nil, nil)
 	lister := kubeInformer.Core().V1().Endpoints().Lister()
 	testCases := []struct {
@@ -265,21 +259,12 @@
 }
 
 func serviceScraperForTest(httpClient *http.Client) (*ServiceScraper, error) {
-<<<<<<< HEAD
-	metric := testMetric()
-	return newServiceScraperWithClient(&metric, kubeInformer.Core().V1().Endpoints().Lister(), httpClient)
-}
-
-func testMetric() Metric {
-	return Metric{
-=======
 	metric := getTestDecider()
 	return newServiceScraperWithClient(&metric, kubeInformer.Core().V1().Endpoints().Lister(), httpClient)
 }
 
 func getTestDecider() Decider {
 	return Decider{
->>>>>>> 8a6c8f92
 		ObjectMeta: metav1.ObjectMeta{
 			Namespace: testNamespace,
 			Name:      testRevision,
