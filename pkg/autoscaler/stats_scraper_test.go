/*
Copyright 2019 The Knative Authors

Licensed under the Apache License, Version 2.0 (the "License");
you may not use this file except in compliance with the License.
You may obtain a copy of the License at

    http://www.apache.org/licenses/LICENSE-2.0

Unless required by applicable law or agreed to in writing, software
distributed under the License is distributed on an "AS IS" BASIS,
WITHOUT WARRANTIES OR CONDITIONS OF ANY KIND, either express or implied.
See the License for the specific language governing permissions and
limitations under the License.
*/

package autoscaler

import (
	"testing"

	"github.com/knative/serving/pkg/apis/serving"
	"github.com/pkg/errors"
	metav1 "k8s.io/apimachinery/pkg/apis/meta/v1"
	corev1listers "k8s.io/client-go/listers/core/v1"
)

const (
	testRevision  = "test-revision"
	testService   = "test-revision-metrics"
	testNamespace = "test-namespace"
	testKPAKey    = "test-namespace/test-revision"
)

var (
<<<<<<< HEAD
	testStats = []*Stat{
		&Stat{
			AverageConcurrentRequests:        3.0,
			AverageProxiedConcurrentRequests: 2.0,
			RequestCount:                     5,
			ProxiedRequestCount:              4,
		},
		&Stat{
			AverageConcurrentRequests:        5.0,
			AverageProxiedConcurrentRequests: 4.0,
			RequestCount:                     7,
			ProxiedRequestCount:              6,
		},
	}
)

func TestNewServiceScraperWithClient_HappyCase(t *testing.T) {
	client := newTestScrapeClient(testStats, []error{nil})
=======
	testStats = []*Stat{{
		AverageConcurrentRequests:        3.0,
		AverageProxiedConcurrentRequests: 2.0,
		RequestCount:                     5,
		ProxiedRequestCount:              4,
	}}
)

func TestNewServiceScraperWithClient_HappyCase(t *testing.T) {
	client := newTestScrapeClient(testStats, nil)
>>>>>>> f1a6ee3c
	if scraper, err := serviceScraperForTest(client); err != nil {
		t.Fatalf("newServiceScraperWithClient=%v, want no error", err)
	} else {
		if scraper.url != testURL {
			t.Errorf("scraper.url=%v, want %v", scraper.url, testURL)
		}
		if scraper.metricKey != testKPAKey {
			t.Errorf("scraper.metricKey=%v, want %v", scraper.metricKey, testKPAKey)
		}
	}
}

func TestNewServiceScraperWithClient_ErrorCases(t *testing.T) {
	metric := getTestMetric()
	invalidMetric := getTestMetric()
	invalidMetric.Labels = map[string]string{}
<<<<<<< HEAD
	client := newTestScrapeClient(testStats, []error{nil})
	samClient := &fakeSampleClient{}
=======
	client := newTestScrapeClient(testStats, nil)
>>>>>>> f1a6ee3c
	lister := kubeInformer.Core().V1().Endpoints().Lister()
	testCases := []struct {
		name        string
		metric      *Metric
		client      scrapeClient
<<<<<<< HEAD
		samClient   SampleClient
=======
>>>>>>> f1a6ee3c
		lister      corev1listers.EndpointsLister
		expectedErr string
	}{{
		name:        "Empty Decider",
		client:      client,
		samClient:   samClient,
		lister:      lister,
		expectedErr: "metric must not be nil",
	}, {
		name:        "Missing revision label in Decider",
		metric:      invalidMetric,
		client:      client,
		samClient:   samClient,
		lister:      lister,
		expectedErr: "no Revision label found for Metric test-revision",
	}, {
		name:        "Empty scrape client",
		metric:      metric,
		samClient:   samClient,
		lister:      lister,
		expectedErr: "scrape client must not be nil",
	}, {
		name:        "Empty lister",
		metric:      metric,
		samClient:   samClient,
		client:      client,
		expectedErr: "endpoints lister must not be nil",
	}, {
		name:        "Empty sample client",
		metric:      metric,
		client:      client,
		lister:      lister,
		expectedErr: "sample client must not be nil",
	}}

	for _, test := range testCases {
		t.Run(test.name, func(t *testing.T) {
<<<<<<< HEAD
			if _, err := newServiceScraperWithClient(test.metric, test.lister, test.client, test.samClient); err != nil {
=======
			if _, err := newServiceScraperWithClient(test.metric, test.lister, test.client); err != nil {
>>>>>>> f1a6ee3c
				got := err.Error()
				want := test.expectedErr
				if got != want {
					t.Errorf("Got error message: %v. Want: %v", got, want)
				}
			} else {
				t.Errorf("Expected error from CreateNewServiceScraper, got nil")
			}
		})
<<<<<<< HEAD
	}
}

func TestScrape_HappyCase(t *testing.T) {
	client := newTestScrapeClient(testStats, []error{nil})
	scraper, err := serviceScraperForTest(client)
	if err != nil {
		t.Fatalf("newServiceScraperWithClient=%v, want no error", err)
	}

	// Make an Endpoints with 3 pods.
	createEndpoints(addIps(makeEndpoints(), 3))

	// Scrape will set a timestamp bigger than this.
	now := time.Now()
	got, err := scraper.Scrape()
	if err != nil {
		t.Fatalf("unexpected error from scraper.Scrape(): %v", err)
	}

	if got.Key != testKPAKey {
		t.Errorf("StatMessage.Key=%v, want %v", got.Key, testKPAKey)
	}
	if got.Stat.Time.Before(now) {
		t.Errorf("stat.Time=%v, want bigger than %v", got.Stat.Time, now)
	}
	if got.Stat.PodName != scraperPodName {
		t.Errorf("StatMessage.Stat.PodName=%v, want %v", got.Stat.PodName, scraperPodName)
	}
	// (3.0 + 5.0 + 3.0) / 3.0 * 3
	if got.Stat.AverageConcurrentRequests != 11.0 {
		t.Errorf("StatMessage.Stat.AverageConcurrentRequests=%v, want %v",
			got.Stat.AverageConcurrentRequests, 11.0)
	}
	// int32((5 + 7 + 5) / 3.0) * 3 = 15
	if got.Stat.RequestCount != 15 {
		t.Errorf("StatMessage.Stat.RequestCount=%v, want %v", got.Stat.RequestCount, 15)
	}
	// (2.0 + 4.0 + 2.0) / 3.0 * 3
	if got.Stat.AverageProxiedConcurrentRequests != 8.0 {
		t.Errorf("StatMessage.Stat.AverageProxiedConcurrentRequests=%v, want %v",
			got.Stat.AverageProxiedConcurrentRequests, 8.0)
	}
	// int32((4 + 6 + 4) / 3.0) * 3 = 12
	if got.Stat.ProxiedRequestCount != 12 {
		t.Errorf("StatMessage.Stat.ProxiedCount=%v, want %v", got.Stat.ProxiedRequestCount, 12)
	}
}

func TestScrape_ReportStat_ReachSampleSuccessRate(t *testing.T) {
	errTest := errors.New("test")
	client := newTestScrapeClient(testStats, []error{nil, nil, nil, nil, errTest})
	scraper, err := serviceScraperForTest(client)
	if err != nil {
		t.Fatalf("newServiceScraperWithClient=%v, want no error", err)
	}

	// Make an Endpoints with 5 pods. 80% success rate.
	createEndpoints(addIps(makeEndpoints(), 5))

	got, err := scraper.Scrape()
	if err != nil {
		t.Fatalf("unexpected error from scraper.Scrape(): %v", err)
	}
	// Only 4 samples.
	// (3.0 + 5.0 + 3.0 + 5.0) / 4.0 * 5
	if got.Stat.AverageConcurrentRequests != 20.0 {
		t.Errorf("StatMessage.Stat.AverageConcurrentRequests=%v, want %v",
			got.Stat.AverageConcurrentRequests, 20.0)
	}
}

func TestScrape_ReportError_LowerThanSampleSuccessRate(t *testing.T) {
	errTest := errors.New("test")
	client := newTestScrapeClient(testStats, []error{nil, errTest})
=======
	}
}

func TestScrape_HappyCase(t *testing.T) {
	client := newTestScrapeClient(testStats, nil)
>>>>>>> f1a6ee3c
	scraper, err := serviceScraperForTest(client)
	if err != nil {
		t.Fatalf("newServiceScraperWithClient=%v, want no error", err)
	}

	// Make an Endpoints with 2 pods. 50% success rate.
	createEndpoints(addIps(makeEndpoints(), 2))
<<<<<<< HEAD

	_, err = scraper.Scrape()
	if err == nil {
		t.Errorf("Expected error from scraper.Scrape(), got nil")
	}
}

func TestScrape_PopulateErrorFromScrapeClient(t *testing.T) {
	errMsg := "test"
	client := newTestScrapeClient(testStats, []error{errors.New(errMsg)})
	scraper, err := serviceScraperForTest(client)
	if err != nil {
		t.Fatalf("newServiceScraperWithClient=%v, want no error", err)
=======
	got, err := scraper.Scrape()
	if err != nil {
		t.Fatalf("unexpected error from scraper.Scrape(): %v", err)
	}

	if got.Key != testKPAKey {
		t.Errorf("StatMessage.Key=%v, want %v", got.Key, testKPAKey)
	}
	if got.Stat.PodName != scraperPodName {
		t.Errorf("StatMessage.Stat.PodName=%v, want %v", got.Stat.PodName, scraperPodName)
	}
	// 2 pods times 3.0
	if got.Stat.AverageConcurrentRequests != 6.0 {
		t.Errorf("StatMessage.Stat.AverageConcurrentRequests=%v, want %v",
			got.Stat.AverageConcurrentRequests, 6.0)
	}
	// 2 pods times 5
	if got.Stat.RequestCount != 10 {
		t.Errorf("StatMessage.Stat.RequestCount=%v, want %v", got.Stat.RequestCount, 10)
	}
	// 2 pods times 2.0
	if got.Stat.AverageProxiedConcurrentRequests != 4.0 {
		t.Errorf("StatMessage.Stat.AverageProxiedConcurrentRequests=%v, want %v",
			got.Stat.AverageProxiedConcurrentRequests, 4.0)
>>>>>>> f1a6ee3c
	}

	// Make an Endpoints with 1 pod.
	createEndpoints(addIps(makeEndpoints(), 1))

	if _, err := scraper.Scrape(); err != nil {
		if got, want := err.Error(), errMsg; got != want {
			t.Errorf("Got error message: %v. Want: %v", got, want)
		}
	} else {
		t.Error("Expected an error from scraper.Scrape() but got none")
	}
}

func TestScrape_PopulateErrorFromScrapeClient(t *testing.T) {
	errMsg := "test"
	client := newTestScrapeClient(testStats, errors.New(errMsg))
	scraper, err := serviceScraperForTest(client)
	if err != nil {
		t.Fatalf("newServiceScraperWithClient=%v, want no error", err)
	}

	// Make an Endpoints with 2 pods.
	createEndpoints(addIps(makeEndpoints(), 2))

	if _, err := scraper.Scrape(); err != nil {
		if got, want := err.Error(), errMsg; got != want {
			t.Errorf("Got error message: %v. Want: %v", got, want)
		}
	} else {
		t.Error("Expected an error from scraper.Scrape() but got none")
	}

}

func TestScrape_DoNotScrapeIfNoPodsFound(t *testing.T) {
	client := newTestScrapeClient(testStats, nil)
	scraper, err := serviceScraperForTest(client)
	if err != nil {
		t.Fatalf("newServiceScraperWithClient=%v, want no error", err)
	}

	// Override the Endpoints with 0 pods.
	createEndpoints(addIps(makeEndpoints(), 0))

	stat, err := scraper.Scrape()
	if err != nil {
<<<<<<< HEAD
		t.Fatalf("got error from scraper.Scrape() = %v", err)
=======
		t.Errorf("Error calling Scrape: %v", err)
>>>>>>> f1a6ee3c
	}
	if stat != nil {
		t.Error("Received unexpected StatMessage.")
	}
}

func serviceScraperForTest(sClient scrapeClient) (*ServiceScraper, error) {
	metric := getTestMetric()
<<<<<<< HEAD
	return newServiceScraperWithClient(metric, kubeInformer.Core().V1().Endpoints().Lister(), sClient, &fakeSampleClient{})
=======
	return newServiceScraperWithClient(metric, kubeInformer.Core().V1().Endpoints().Lister(), sClient)
>>>>>>> f1a6ee3c
}

func getTestMetric() *Metric {
	return &Metric{
		ObjectMeta: metav1.ObjectMeta{
			Namespace: testNamespace,
			Name:      testRevision,
			Labels: map[string]string{
				serving.RevisionLabelKey: testRevision,
			},
		},
	}
}

<<<<<<< HEAD
func newTestScrapeClient(stats []*Stat, errs []error) scrapeClient {
	return &fakeScrapeClient{
		stats: stats,
		errs:  errs,
=======
func newTestScrapeClient(stats []*Stat, err error) scrapeClient {
	return &fakeScrapeClient{
		stats: stats,
		err:   err,
>>>>>>> f1a6ee3c
	}
}

type fakeScrapeClient struct {
	i     int
	stats []*Stat
<<<<<<< HEAD
	errs  []error
}

// Scrape return the next item in the stats and error array of fakeScrapeClient.
func (c *fakeScrapeClient) Scrape(url string) (*Stat, error) {
	ans := c.stats[c.i%len(c.stats)]
	err := c.errs[c.i%len(c.errs)]
	c.i++
	return ans, err
}

type fakeSampleClient struct{}

// SampleSize return the given population as sample size.
func (c *fakeSampleClient) SampleSize(population int) int {
	return population
=======
	err   error
}

// Scrape return the next item in the stats array of fakeScrapeClient.
func (c *fakeScrapeClient) Scrape(url string) (*Stat, error) {
	ans := c.stats[c.i]
	c.i = (c.i + 1) % len(c.stats)
	return ans, c.err
>>>>>>> f1a6ee3c
}<|MERGE_RESOLUTION|>--- conflicted
+++ resolved
@@ -18,6 +18,7 @@
 
 import (
 	"testing"
+	"time"
 
 	"github.com/knative/serving/pkg/apis/serving"
 	"github.com/pkg/errors"
@@ -33,15 +34,13 @@
 )
 
 var (
-<<<<<<< HEAD
 	testStats = []*Stat{
-		&Stat{
+		{
 			AverageConcurrentRequests:        3.0,
 			AverageProxiedConcurrentRequests: 2.0,
 			RequestCount:                     5,
 			ProxiedRequestCount:              4,
-		},
-		&Stat{
+		}, {
 			AverageConcurrentRequests:        5.0,
 			AverageProxiedConcurrentRequests: 4.0,
 			RequestCount:                     7,
@@ -52,18 +51,6 @@
 
 func TestNewServiceScraperWithClient_HappyCase(t *testing.T) {
 	client := newTestScrapeClient(testStats, []error{nil})
-=======
-	testStats = []*Stat{{
-		AverageConcurrentRequests:        3.0,
-		AverageProxiedConcurrentRequests: 2.0,
-		RequestCount:                     5,
-		ProxiedRequestCount:              4,
-	}}
-)
-
-func TestNewServiceScraperWithClient_HappyCase(t *testing.T) {
-	client := newTestScrapeClient(testStats, nil)
->>>>>>> f1a6ee3c
 	if scraper, err := serviceScraperForTest(client); err != nil {
 		t.Fatalf("newServiceScraperWithClient=%v, want no error", err)
 	} else {
@@ -80,21 +67,14 @@
 	metric := getTestMetric()
 	invalidMetric := getTestMetric()
 	invalidMetric.Labels = map[string]string{}
-<<<<<<< HEAD
 	client := newTestScrapeClient(testStats, []error{nil})
 	samClient := &fakeSampleClient{}
-=======
-	client := newTestScrapeClient(testStats, nil)
->>>>>>> f1a6ee3c
 	lister := kubeInformer.Core().V1().Endpoints().Lister()
 	testCases := []struct {
 		name        string
 		metric      *Metric
 		client      scrapeClient
-<<<<<<< HEAD
 		samClient   SampleClient
-=======
->>>>>>> f1a6ee3c
 		lister      corev1listers.EndpointsLister
 		expectedErr string
 	}{{
@@ -132,11 +112,7 @@
 
 	for _, test := range testCases {
 		t.Run(test.name, func(t *testing.T) {
-<<<<<<< HEAD
 			if _, err := newServiceScraperWithClient(test.metric, test.lister, test.client, test.samClient); err != nil {
-=======
-			if _, err := newServiceScraperWithClient(test.metric, test.lister, test.client); err != nil {
->>>>>>> f1a6ee3c
 				got := err.Error()
 				want := test.expectedErr
 				if got != want {
@@ -146,7 +122,6 @@
 				t.Errorf("Expected error from CreateNewServiceScraper, got nil")
 			}
 		})
-<<<<<<< HEAD
 	}
 }
 
@@ -222,13 +197,6 @@
 func TestScrape_ReportError_LowerThanSampleSuccessRate(t *testing.T) {
 	errTest := errors.New("test")
 	client := newTestScrapeClient(testStats, []error{nil, errTest})
-=======
-	}
-}
-
-func TestScrape_HappyCase(t *testing.T) {
-	client := newTestScrapeClient(testStats, nil)
->>>>>>> f1a6ee3c
 	scraper, err := serviceScraperForTest(client)
 	if err != nil {
 		t.Fatalf("newServiceScraperWithClient=%v, want no error", err)
@@ -236,7 +204,6 @@
 
 	// Make an Endpoints with 2 pods. 50% success rate.
 	createEndpoints(addIps(makeEndpoints(), 2))
-<<<<<<< HEAD
 
 	_, err = scraper.Scrape()
 	if err == nil {
@@ -250,32 +217,6 @@
 	scraper, err := serviceScraperForTest(client)
 	if err != nil {
 		t.Fatalf("newServiceScraperWithClient=%v, want no error", err)
-=======
-	got, err := scraper.Scrape()
-	if err != nil {
-		t.Fatalf("unexpected error from scraper.Scrape(): %v", err)
-	}
-
-	if got.Key != testKPAKey {
-		t.Errorf("StatMessage.Key=%v, want %v", got.Key, testKPAKey)
-	}
-	if got.Stat.PodName != scraperPodName {
-		t.Errorf("StatMessage.Stat.PodName=%v, want %v", got.Stat.PodName, scraperPodName)
-	}
-	// 2 pods times 3.0
-	if got.Stat.AverageConcurrentRequests != 6.0 {
-		t.Errorf("StatMessage.Stat.AverageConcurrentRequests=%v, want %v",
-			got.Stat.AverageConcurrentRequests, 6.0)
-	}
-	// 2 pods times 5
-	if got.Stat.RequestCount != 10 {
-		t.Errorf("StatMessage.Stat.RequestCount=%v, want %v", got.Stat.RequestCount, 10)
-	}
-	// 2 pods times 2.0
-	if got.Stat.AverageProxiedConcurrentRequests != 4.0 {
-		t.Errorf("StatMessage.Stat.AverageProxiedConcurrentRequests=%v, want %v",
-			got.Stat.AverageProxiedConcurrentRequests, 4.0)
->>>>>>> f1a6ee3c
 	}
 
 	// Make an Endpoints with 1 pod.
@@ -323,11 +264,7 @@
 
 	stat, err := scraper.Scrape()
 	if err != nil {
-<<<<<<< HEAD
 		t.Fatalf("got error from scraper.Scrape() = %v", err)
-=======
-		t.Errorf("Error calling Scrape: %v", err)
->>>>>>> f1a6ee3c
 	}
 	if stat != nil {
 		t.Error("Received unexpected StatMessage.")
@@ -336,11 +273,7 @@
 
 func serviceScraperForTest(sClient scrapeClient) (*ServiceScraper, error) {
 	metric := getTestMetric()
-<<<<<<< HEAD
 	return newServiceScraperWithClient(metric, kubeInformer.Core().V1().Endpoints().Lister(), sClient, &fakeSampleClient{})
-=======
-	return newServiceScraperWithClient(metric, kubeInformer.Core().V1().Endpoints().Lister(), sClient)
->>>>>>> f1a6ee3c
 }
 
 func getTestMetric() *Metric {
@@ -355,24 +288,16 @@
 	}
 }
 
-<<<<<<< HEAD
 func newTestScrapeClient(stats []*Stat, errs []error) scrapeClient {
 	return &fakeScrapeClient{
 		stats: stats,
 		errs:  errs,
-=======
-func newTestScrapeClient(stats []*Stat, err error) scrapeClient {
-	return &fakeScrapeClient{
-		stats: stats,
-		err:   err,
->>>>>>> f1a6ee3c
 	}
 }
 
 type fakeScrapeClient struct {
 	i     int
 	stats []*Stat
-<<<<<<< HEAD
 	errs  []error
 }
 
@@ -389,14 +314,4 @@
 // SampleSize return the given population as sample size.
 func (c *fakeSampleClient) SampleSize(population int) int {
 	return population
-=======
-	err   error
-}
-
-// Scrape return the next item in the stats array of fakeScrapeClient.
-func (c *fakeScrapeClient) Scrape(url string) (*Stat, error) {
-	ans := c.stats[c.i]
-	c.i = (c.i + 1) % len(c.stats)
-	return ans, c.err
->>>>>>> f1a6ee3c
 }