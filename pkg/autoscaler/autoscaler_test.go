--- conflicted
+++ resolved
@@ -315,13 +315,8 @@
 		linearSeries{
 			startConcurrency: 10,
 			endConcurrency:   10,
-<<<<<<< HEAD
-			durationSeconds:  30,
-			podCount:         10,
-=======
-			duration:         10 * time.Second, // 10 seconds of 2 pods
-			podCount:         2,
->>>>>>> 27e2e078
+			duration:         30 * time.Second,
+			podCount:         10,
 		})
 	now = a.recordLinearSeries(
 		t,
@@ -329,7 +324,7 @@
 		linearSeries{
 			startConcurrency: 20,
 			endConcurrency:   20,
-			durationSeconds:  30,
+			duration:         30 * time.Second,
 			podCount:         10,
 		})
 	// 10*30 data points reporting 10*10 revision concurrency for first 30 seconds.
@@ -356,7 +351,7 @@
 		linearSeries{
 			startConcurrency: 10,
 			endConcurrency:   10,
-			durationSeconds:  30,
+			duration:         30 * time.Second,
 			podCount:         20,
 		})
 	// 10*30 data points reporting 10*10 revision concurrency for first 30 seconds.
