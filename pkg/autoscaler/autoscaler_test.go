/*
Copyright 2018 The Knative Authors

Licensed under the Apache License, Version 2.0 (the "License");
you may not use this file except in compliance with the License.
You may obtain a copy of the License at

    http://www.apache.org/licenses/LICENSE-2.0

Unless required by applicable law or agreed to in writing, software
distributed under the License is distributed on an "AS IS" BASIS,
WITHOUT WARRANTIES OR CONDITIONS OF ANY KIND, either express or implied.
See the License for the specific language governing permissions and
limitations under the License.
*/

package autoscaler

import (
	"fmt"
	"testing"
	"time"

	. "github.com/knative/pkg/logging/testing"
	"go.uber.org/zap"
	corev1 "k8s.io/api/core/v1"
	metav1 "k8s.io/apimachinery/pkg/apis/meta/v1"
	kubeinformers "k8s.io/client-go/informers"
	corev1informers "k8s.io/client-go/informers/core/v1"
	fakeK8s "k8s.io/client-go/kubernetes/fake"
)

const (
	stableWindow = 60 * time.Second
	panicWindow  = 6 * time.Second
)

var (
	kubeClient   = fakeK8s.NewSimpleClientset()
	kubeInformer = kubeinformers.NewSharedInformerFactory(kubeClient, 0)
)

func TestNew_ErrorWhenGivenEmptyInterface(t *testing.T) {
	dynConfig := &DynamicConfig{}
	var endpointsInformer corev1informers.EndpointsInformer

	_, err := New(dynConfig, testNamespace, testService, endpointsInformer, 10, &mockReporter{})
	if err == nil {
		t.Error("Expected error when EndpointsInformer interface is empty, but got none.")
	}
}

func TestAutoscaler_NoData_NoAutoscale(t *testing.T) {
	a := newTestAutoscaler(10.0)
	a.expectScale(t, roundedNow(), 0, false)
}

func TestAutoscaler_NoDataAtZero_NoAutoscale(t *testing.T) {
	a := newTestAutoscaler(10.0)
	now := a.recordLinearSeries(
		t,
		roundedNow(),
		linearSeries{
			startConcurrency: 0,
			endConcurrency:   0,
			duration:         stableWindow,
			podCount:         1,
		})

	a.expectScale(t, now, 0, true)
	now = now.Add(2 * time.Minute)
	a.expectScale(t, now, 0, false) // do nothing
}

func TestAutoscaler_StableMode_NoChange(t *testing.T) {
	a := newTestAutoscaler(10.0)
	now := a.recordLinearSeries(
		t,
		roundedNow(),
		linearSeries{
			startConcurrency: 10,
			endConcurrency:   10,
			duration:         stableWindow,
			podCount:         10,
		})
	a.expectScale(t, now, 10, true)
}

func TestAutoscaler_StableMode_SlowIncrease(t *testing.T) {
	a := newTestAutoscaler(10.0)
	now := a.recordLinearSeries(
		t,
		roundedNow(),
		linearSeries{
			startConcurrency: 10,
			endConcurrency:   20,
			duration:         stableWindow,
			podCount:         10,
		})
	a.expectScale(t, now, 15, true)
}

func TestAutoscaler_StableMode_SlowDecrease(t *testing.T) {
	a := newTestAutoscaler(10.0)
	now := a.recordLinearSeries(
		t,
		roundedNow(),
		linearSeries{
			startConcurrency: 20,
			endConcurrency:   10,
			duration:         stableWindow,
			podCount:         10,
		})
	a.expectScale(t, now, 15, true)
}

func TestAutoscaler_StableModeLowPodCount_NoChange(t *testing.T) {
	a := newTestAutoscaler(10.0)
	now := a.recordLinearSeries(
		t,
		roundedNow(),
		linearSeries{
			startConcurrency: 10,
			endConcurrency:   10,
			duration:         stableWindow,
			podCount:         1,
		})
	a.expectScale(t, now, 1, true)
}

func TestAutoscaler_StableModeNoTraffic_ScaleToZero(t *testing.T) {
	a := newTestAutoscaler(10.0)
	now := a.recordLinearSeries(
		t,
		roundedNow(),
		linearSeries{
			startConcurrency: 1,
			endConcurrency:   1,
			duration:         stableWindow,
			podCount:         1,
		})
	a.expectScale(t, now, 1, true)

	now = a.recordLinearSeries(
		t,
		now,
		linearSeries{
			startConcurrency: 0,
			endConcurrency:   0,
			duration:         stableWindow + bucketSize,
			podCount:         1,
		})
	a.expectScale(t, now, 0, true)

	// Should not scale to zero again if there is no more traffic.
	// Note: scale of 1 will be ignored since the autoscaler is not responsible for scaling from 0.
	a.expectScale(t, now, 0, true)
}

func TestAutoscaler_StableModeLowTraffic_NoChange(t *testing.T) {
	a := newTestAutoscaler(10.0)

	now := a.recordLinearSeries(
		t,
		roundedNow(),
		linearSeries{
			startConcurrency: 1,
			endConcurrency:   1,
			duration:         time.Second,
			podCount:         1,
		})
	a.expectScale(t, now, 1, true)

	now = a.recordLinearSeries(
		t,
		now,
		linearSeries{
			startConcurrency: 0,
			endConcurrency:   0,
			duration:         stableWindow - bucketSize,
			podCount:         1,
		})
	a.expectScale(t, now, 1, true)
}

func TestAutoscaler_PanicMode_DoublePodCount(t *testing.T) {
	a := newTestAutoscaler(10.0)
	now := a.recordLinearSeries(
		t,
		roundedNow(),
		linearSeries{
			startConcurrency: 10,
			endConcurrency:   10,
			duration:         stableWindow,
			podCount:         10,
		})
	now = a.recordLinearSeries(
		t,
		now,
		linearSeries{
			startConcurrency: 20,
			endConcurrency:   20,
			duration:         panicWindow,
			podCount:         10,
		})
	a.expectScale(t, now, 20, true)
}

// QPS is increasing exponentially. Each scaling event bring concurrency
// back to the target level (1.0) but then traffic continues to increase.
// At 1296 QPS traffic stablizes.
func TestAutoscaler_PanicModeExponential_TrackAndStablize(t *testing.T) {
	a := newTestAutoscaler(1.0)
	now := a.recordLinearSeries(
		t,
		roundedNow(),
		linearSeries{
			startConcurrency: 1,
			endConcurrency:   10,
			duration:         panicWindow,
			podCount:         1,
		})
	a.expectScale(t, now, 6, true)
	now = a.recordLinearSeries(
		t,
		now,
		linearSeries{
			startConcurrency: 1,
			endConcurrency:   10,
			duration:         panicWindow,
			podCount:         6,
		})
	a.expectScale(t, now, 36, true)
	now = a.recordLinearSeries(
		t,
		now,
		linearSeries{
			startConcurrency: 1,
			endConcurrency:   10,
			duration:         panicWindow,
			podCount:         36,
		})
	a.expectScale(t, now, 216, true)
	now = a.recordLinearSeries(
		t,
		now,
		linearSeries{
			startConcurrency: 1,
			endConcurrency:   10,
			duration:         panicWindow,
			podCount:         216,
		})
	a.expectScale(t, now, 1296, true)
	now = a.recordLinearSeries(
		t,
		now,
		linearSeries{
			startConcurrency: 1,
			endConcurrency:   1, // achieved desired concurrency
			duration:         panicWindow,
			podCount:         1296,
		})
	a.expectScale(t, now, 1296, true)
}

func TestAutoscaler_PanicThenUnPanic_ScaleDown(t *testing.T) {
	a := newTestAutoscaler(10.0)
	now := a.recordLinearSeries(
		t,
		roundedNow(),
		linearSeries{
			startConcurrency: 10,
			endConcurrency:   10,
			duration:         stableWindow,
			podCount:         10,
		})
	a.expectScale(t, now, 10, true)
	now = a.recordLinearSeries(
		t,
		now,
		linearSeries{
			startConcurrency: 100,
			endConcurrency:   100,
			duration:         panicWindow,
			podCount:         10,
		})
	a.expectScale(t, now, 100, true)
	now = a.recordLinearSeries(
		t,
		now,
		linearSeries{
			startConcurrency: 1, // traffic drops off
			endConcurrency:   1,
			duration:         30 * time.Second,
			podCount:         100,
		})
	a.expectScale(t, now, 100, true) // still in panic mode--no decrease
	now = a.recordLinearSeries(
		t,
		now,
		linearSeries{
			startConcurrency: 1,
			endConcurrency:   1,
			duration:         31 * time.Second,
			podCount:         100,
		})
	a.expectScale(t, now, 10, true) // back to stable mode
}

<<<<<<< HEAD
func TestAutoscaler_ConcurrencyChangedDuringScalingWindow(t *testing.T) {
=======
func TestAutoscaler_PodsAreWeightedBasedOnLatestStatTime(t *testing.T) {
>>>>>>> 366aa03c
	a := newTestAutoscaler(10.0)
	now := a.recordLinearSeries(
		t,
		roundedNow(),
		linearSeries{
			startConcurrency: 10,
			endConcurrency:   10,
			duration:         30 * time.Second,
			podCount:         10,
		})
	now = a.recordLinearSeries(
<<<<<<< HEAD
		t,
		time.Now(),
		linearSeries{
			startConcurrency: 20,
			endConcurrency:   20,
			duration:         30 * time.Second,
			podCount:         10,
		})
	// 10*30 data points reporting 10*10 revision concurrency for first 30 seconds.
	// 10*30 data points reporting 20*10 revision concurrency for second 30 seconds.
	// Average revision concurrency:
	// (10*10*10*30 + 20*10*10*30) / (10*30 + 10*30) = 150
	a.expectScale(t, now, 15, true)
}

func TestAutoscaler_PodsNumberChangedDuringScalingWindow(t *testing.T) {
	a := newTestAutoscaler(10.0)
	now := a.recordLinearSeries(
=======
>>>>>>> 366aa03c
		t,
		roundedNow(),
		linearSeries{
			startConcurrency: 0,
			endConcurrency:   0,
			duration:         30 * time.Second,
			podCount:         10,
		})
<<<<<<< HEAD
	now = a.recordLinearSeries(
		t,
		time.Now(),
		linearSeries{
			startConcurrency: 10,
			endConcurrency:   10,
			duration:         30 * time.Second,
			podCount:         20,
		})
	// 10*30 data points reporting 10*10 revision concurrency for first 30 seconds.
	// 20*30 data points reporting 10*20 revision concurrency for second 30 seconds.
	// Average revision concurrency:
	// (10*10*10*30 + 10*20*20*30) / (10*30 + 20*30) = 167
	a.expectScale(t, now, 17, true)
=======
	a.expectScale(t, now, 5, true) // 10 pods lameducked half the time count for 5
>>>>>>> 366aa03c
}

func TestAutoscaler_Activator_CausesInstantScale(t *testing.T) {
	a := newTestAutoscaler(10.0)

	now := roundedNow()
	now = a.recordMetric(t, Stat{
		Time:                      &now,
		PodName:                   ActivatorPodName,
		RequestCount:              0,
		AverageConcurrentRequests: 100.0,
	})

	a.expectScale(t, now, 10, true)
}

func TestAutoscaler_Activator_MultipleInstancesAreAggregated(t *testing.T) {
	a := newTestAutoscaler(10.0)

	now := roundedNow()
	now = a.recordMetric(t, Stat{
		Time:                      &now,
		PodName:                   ActivatorPodName + "-0",
		RequestCount:              0,
		AverageConcurrentRequests: 50.0,
	})
	now = a.recordMetric(t, Stat{
		Time:                      &now,
		PodName:                   ActivatorPodName + "-1",
		RequestCount:              0,
		AverageConcurrentRequests: 50.0,
	})

	a.expectScale(t, now, 10, true)
}

// Autoscaler should drop data after 60 seconds.
func TestAutoscaler_Stats_TrimAfterStableWindow(t *testing.T) {
	a := newTestAutoscaler(10.0)
	now := a.recordLinearSeries(
		t,
		roundedNow(),
		linearSeries{
			startConcurrency: 10,
			endConcurrency:   10,
			duration:         stableWindow,
			podCount:         1,
		})
	a.expectScale(t, now, 1, true)
	if len(a.bucketed) != 30 {
		t.Errorf("Unexpected stat count. Expected 30. Got %v.", len(a.bucketed))
	}
	now = now.Add(time.Minute)
	a.expectScale(t, now, 0, false)
	if len(a.bucketed) != 0 {
		t.Errorf("Unexpected stat count. Expected 0. Got %v.", len(a.bucketed))
	}
}

func TestAutoscaler_Stats_DenyNoTime(t *testing.T) {
	a := newTestAutoscaler(10.0)
	stat := Stat{
		Time:                      nil,
		PodName:                   "pod-1",
		AverageConcurrentRequests: 1.0,
		RequestCount:              5,
	}
	a.Record(TestContextWithLogger(t), stat)

	if len(a.bucketed) != 0 {
		t.Errorf("Unexpected stat count. Expected 0. Got %v.", len(a.bucketed))
	}
	a.expectScale(t, roundedNow(), 0, false)
}

func TestAutoscaler_RateLimit_ScaleUp(t *testing.T) {
	a := newTestAutoscaler(10.0)

	now := a.recordLinearSeries(
		t,
		roundedNow(),
		linearSeries{
			startConcurrency: 1000,
			endConcurrency:   1000,
			duration:         time.Second,
			podCount:         1,
		})

	// Need 100 pods but only scale x10
	a.expectScale(t, now, 10, true)

	now = a.recordLinearSeries(
		t,
		now,
		linearSeries{
			startConcurrency: 1000,
			endConcurrency:   1000,
			duration:         time.Second,
			podCount:         10,
		})

	// Scale x10 again
	a.expectScale(t, now, 100, true)
}

func TestAutoscaler_UseOnePodAsMinimunIfEndpointsNotFound(t *testing.T) {
	a := newTestAutoscaler(10.0)
	now := a.recordLinearSeries(
		t,
		roundedNow(),
		linearSeries{
			startConcurrency: 1000,
			endConcurrency:   1000,
			duration:         time.Second,
			podCount:         2,
		})
	ep := makeEndpoints()
	kubeClient.CoreV1().Endpoints(testNamespace).Update(ep)
	kubeInformer.Core().V1().Endpoints().Informer().GetIndexer().Update(ep)
	// 2*10 as the rate limited if we can get the actual pods number.
	// 1*10 as the rate limited since no read pods are there from K8S API.
	a.expectScale(t, now, 10, true)

	now = a.recordLinearSeries(
		t,
		now.Add(60*time.Second),
		linearSeries{
			startConcurrency: 1000,
			endConcurrency:   1000,
			duration:         time.Second,
			podCount:         2,
		})
	kubeClient.CoreV1().Endpoints(testNamespace).Delete(ep.Name, nil)
	kubeInformer.Core().V1().Endpoints().Informer().GetIndexer().Delete(ep)
	// 2*10 as the rate limited if we can get the actual pods number.
	// 1*10 as the rate limited since no Endpoints object is there from K8S API.
	a.expectScale(t, now, 10, true)
}

func TestAutoscaler_UpdateTarget(t *testing.T) {
	a := newTestAutoscaler(10.0)
	now := a.recordLinearSeries(
		t,
		roundedNow(),
		linearSeries{
			startConcurrency: 10,
			endConcurrency:   10,
			duration:         stableWindow,
			podCount:         10,
		})
	a.expectScale(t, now, 10, true)
	a.Update(MetricSpec{
		TargetConcurrency: 1.0,
	})
	a.expectScale(t, now, 100, true)
}

type linearSeries struct {
	startConcurrency int
	endConcurrency   int
	duration         time.Duration
	podCount         int
	podIdOffset      int
}

type mockReporter struct{}

// ReportDesiredPodCount of a mockReporter does nothing and return nil for error.
func (r *mockReporter) ReportDesiredPodCount(v int64) error {
	return nil
}

// ReportRequestedPodCount of a mockReporter does nothing and return nil for error.
func (r *mockReporter) ReportRequestedPodCount(v int64) error {
	return nil
}

// ReportActualPodCount of a mockReporter does nothing and return nil for error.
func (r *mockReporter) ReportActualPodCount(v int64) error {
	return nil
}

// ReportObservedPodCount of a mockReporter does nothing and return nil for error.
func (r *mockReporter) ReportObservedPodCount(v float64) error {
	return nil
}

// ReportStableRequestConcurrency of a mockReporter does nothing and return nil for error.
func (r *mockReporter) ReportStableRequestConcurrency(v float64) error {
	return nil
}

// ReportPanicRequestConcurrency of a mockReporter does nothing and return nil for error.
func (r *mockReporter) ReportPanicRequestConcurrency(v float64) error {
	return nil
}

// ReportTargetRequestConcurrency of a mockReporter does nothing and return nil for error.
func (r *mockReporter) ReportTargetRequestConcurrency(v float64) error {
	return nil
}

// ReportPanic of a mockReporter does nothing and return nil for error.
func (r *mockReporter) ReportPanic(v int64) error {
	return nil
}

func newTestAutoscaler(containerConcurrency int) *Autoscaler {
	scaleToZeroGracePeriod := 30 * time.Second
	config := &Config{
		ContainerConcurrencyTargetPercentage: 1.0, // targeting 100% makes the test easier to read
		ContainerConcurrencyTargetDefault:    10.0,
		MaxScaleUpRate:                       10.0,
		StableWindow:                         stableWindow,
		PanicWindow:                          panicWindow,
		ScaleToZeroGracePeriod:               scaleToZeroGracePeriod,
	}

	dynConfig := &DynamicConfig{
		config: config,
		logger: zap.NewNop().Sugar(),
	}

	a, _ := New(dynConfig, testNamespace, testService, kubeInformer.Core().V1().Endpoints(), float64(containerConcurrency), &mockReporter{})
	return a
}

// Record a data point every second, for every pod, for duration of the
// linear series, on the line from start to end concurrency.
func (a *Autoscaler) recordLinearSeries(test *testing.T, now time.Time, s linearSeries) time.Time {
	points := make([]int32, 0)
	for i := 1; i <= int(s.duration.Seconds()); i++ {
		points = append(points, int32(float64(s.startConcurrency)+float64(s.endConcurrency-s.startConcurrency)*(float64(i)/s.duration.Seconds())))
	}
	test.Logf("Recording points: %v.", points)
	for _, point := range points {
		t := now
		now = now.Add(time.Second)
		for j := 1; j <= s.podCount; j++ {
			t = t.Add(time.Millisecond)
			requestCount := 0
			if point > 0 {
				requestCount = 1
			}
			stat := Stat{
				Time:                      &t,
				PodName:                   fmt.Sprintf("pod-%v", j+s.podIdOffset),
				AverageConcurrentRequests: float64(point),
				RequestCount:              int32(requestCount),
				AverageRevConcurrency:     float64(point) * float64(s.podCount),
			}
			a.Record(TestContextWithLogger(test), stat)
		}
	}
	// Change the IP count according to podCount and lameduck
	createEndpoints(addIps(makeEndpoints(), s.podCount))
	return now
}

// Record a single datapoint
func (a *Autoscaler) recordMetric(test *testing.T, stat Stat) time.Time {
	a.Record(TestContextWithLogger(test), stat)
	return *stat.Time
}

func (a *Autoscaler) expectScale(t *testing.T, now time.Time, expectScale int32, expectOk bool) {
	t.Helper()
	scale, ok := a.Scale(TestContextWithLogger(t), now)
	if ok != expectOk {
		t.Errorf("Unexpected autoscale decision. Expected %v. Got %v.", expectOk, ok)
	}
	if scale != expectScale {
		t.Errorf("Unexpected scale. Expected %v. Got %v.", expectScale, scale)
	}
}

func makeEndpoints() *corev1.Endpoints {
	return &corev1.Endpoints{
		ObjectMeta: metav1.ObjectMeta{
			Namespace: testNamespace,
			Name:      testService,
		},
	}
}

func addIps(ep *corev1.Endpoints, ipCount int) *corev1.Endpoints {
	epAddresses := []corev1.EndpointAddress{}
	for i := 1; i <= ipCount; i++ {
		ip := fmt.Sprintf("127.0.0.%v", i)
		epAddresses = append(epAddresses, corev1.EndpointAddress{IP: ip})
	}
	ep.Subsets = []corev1.EndpointSubset{{
		Addresses: epAddresses,
	}}
	return ep
}

func createEndpoints(ep *corev1.Endpoints) {
	kubeClient.CoreV1().Endpoints(testNamespace).Create(ep)
	kubeInformer.Core().V1().Endpoints().Informer().GetIndexer().Add(ep)
}

func roundedNow() time.Time {
	return time.Now().Truncate(bucketSize)
}<|MERGE_RESOLUTION|>--- conflicted
+++ resolved
@@ -307,11 +307,7 @@
 	a.expectScale(t, now, 10, true) // back to stable mode
 }
 
-<<<<<<< HEAD
 func TestAutoscaler_ConcurrencyChangedDuringScalingWindow(t *testing.T) {
-=======
-func TestAutoscaler_PodsAreWeightedBasedOnLatestStatTime(t *testing.T) {
->>>>>>> 366aa03c
 	a := newTestAutoscaler(10.0)
 	now := a.recordLinearSeries(
 		t,
@@ -323,53 +319,46 @@
 			podCount:         10,
 		})
 	now = a.recordLinearSeries(
-<<<<<<< HEAD
-		t,
-		time.Now(),
-		linearSeries{
-			startConcurrency: 20,
-			endConcurrency:   20,
+		t,
+		now,
+		linearSeries{
+			startConcurrency: 16,
+			endConcurrency:   16,
 			duration:         30 * time.Second,
 			podCount:         10,
 		})
-	// 10*30 data points reporting 10*10 revision concurrency for first 30 seconds.
-	// 10*30 data points reporting 20*10 revision concurrency for second 30 seconds.
+	// For first 30 seconds. all pods reports 10*10 revision concurrency.
+	// For second 30 seconds. all pods reports 16*10 revision concurrency.
 	// Average revision concurrency:
-	// (10*10*10*30 + 20*10*10*30) / (10*30 + 10*30) = 150
-	a.expectScale(t, now, 15, true)
+	// (10*10 + 16*10) / 2 = 130
+	a.expectScale(t, now, 13, true)
 }
 
 func TestAutoscaler_PodsNumberChangedDuringScalingWindow(t *testing.T) {
 	a := newTestAutoscaler(10.0)
 	now := a.recordLinearSeries(
-=======
->>>>>>> 366aa03c
-		t,
-		roundedNow(),
-		linearSeries{
-			startConcurrency: 0,
-			endConcurrency:   0,
+		t,
+		roundedNow(),
+		linearSeries{
+			startConcurrency: 10,
+			endConcurrency:   10,
 			duration:         30 * time.Second,
 			podCount:         10,
 		})
-<<<<<<< HEAD
-	now = a.recordLinearSeries(
-		t,
-		time.Now(),
+	now = a.recordLinearSeries(
+		t,
+		now,
 		linearSeries{
 			startConcurrency: 10,
 			endConcurrency:   10,
 			duration:         30 * time.Second,
 			podCount:         20,
 		})
-	// 10*30 data points reporting 10*10 revision concurrency for first 30 seconds.
-	// 20*30 data points reporting 10*20 revision concurrency for second 30 seconds.
+	// For first 30 seconds. all pods reports 10*10 revision concurrency.
+	// For second 30 seconds. all pods reports 10*20 revision concurrency.
 	// Average revision concurrency:
-	// (10*10*10*30 + 10*20*20*30) / (10*30 + 20*30) = 167
-	a.expectScale(t, now, 17, true)
-=======
-	a.expectScale(t, now, 5, true) // 10 pods lameducked half the time count for 5
->>>>>>> 366aa03c
+	// (10*10 + 10*20) / 2 = 150
+	a.expectScale(t, now, 15, true)
 }
 
 func TestAutoscaler_Activator_CausesInstantScale(t *testing.T) {
@@ -387,6 +376,27 @@
 }
 
 func TestAutoscaler_Activator_MultipleInstancesAreAggregated(t *testing.T) {
+	a := newTestAutoscaler(10.0)
+
+	now := roundedNow()
+	now = a.recordMetric(t, Stat{
+		Time:                      &now,
+		PodName:                   ActivatorPodName + "-0",
+		RequestCount:              0,
+		AverageConcurrentRequests: 50.0,
+	})
+	now = a.recordMetric(t, Stat{
+		Time:                      &now,
+		PodName:                   "pod-1",
+		RequestCount:              0,
+		AverageConcurrentRequests: 50.0,
+		AverageRevConcurrency:     50.0,
+	})
+
+	a.expectScale(t, now, 10, true)
+}
+
+func TestAutoscaler_ActivatorAndQueueProxyAreAggregated(t *testing.T) {
 	a := newTestAutoscaler(10.0)
 
 	now := roundedNow()
@@ -624,7 +634,7 @@
 			a.Record(TestContextWithLogger(test), stat)
 		}
 	}
-	// Change the IP count according to podCount and lameduck
+	// Change the IP count according to podCount
 	createEndpoints(addIps(makeEndpoints(), s.podCount))
 	return now
 }
