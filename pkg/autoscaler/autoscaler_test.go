--- conflicted
+++ resolved
@@ -272,7 +272,6 @@
 	a.expectScale(t, now, 10, true) // back to stable mode
 }
 
-<<<<<<< HEAD
 func TestAutoscaler_NoScaleOnLessThanOnePod(t *testing.T) {
 	a := newTestAutoscaler(10.0)
 	now := a.recordLinearSeries(
@@ -326,25 +325,6 @@
 
 func TestAutoscaler_LameDucksAreAmortized(t *testing.T) {
 	a := newTestAutoscaler(10.0)
-=======
-func TestAutoscaler_Activator_CausesInstantScale(t *testing.T) {
-	a := newTestAutoscaler(10.0)
-
-	now := time.Now()
-	now = a.recordMetric(t, Stat{
-		Time:                      &now,
-		PodName:                   ActivatorPodName,
-		RequestCount:              0,
-		AverageConcurrentRequests: 100.0,
-	})
-
-	a.expectScale(t, now, 10, true)
-}
-
-func TestAutoscaler_Activator_IsIgnored(t *testing.T) {
-	a := newTestAutoscaler(10.0)
-
->>>>>>> 8e1d3271
 	now := a.recordLinearSeries(
 		t,
 		time.Now(),
@@ -354,7 +334,6 @@
 			durationSeconds:  30,
 			podCount:         10,
 		})
-<<<<<<< HEAD
 	now = a.recordLinearSeries(
 		t,
 		now,
@@ -366,21 +345,6 @@
 			lameduck:         true,
 		})
 	a.expectScale(t, now, 5, true) // 10 pods lameducked half the time count for 5
-=======
-
-	a.expectScale(t, now, 10, true)
-
-	now = a.recordMetric(t, Stat{
-		Time:                      &now,
-		PodName:                   ActivatorPodName,
-		RequestCount:              0,
-		AverageConcurrentRequests: 1000.0,
-	})
-
-	// Scale should not change as the activator metric should
-	// be ignored
-	a.expectScale(t, now, 10, true)
->>>>>>> 8e1d3271
 }
 
 // Autoscaler should drop data after 60 seconds.
