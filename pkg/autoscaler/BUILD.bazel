load("@io_bazel_rules_go//go:def.bzl", "go_library", "go_test")

go_library(
    name = "go_default_library",
    srcs = [
        "autoscaler.go",
        "doc.go",
        "stats_reporter.go",
    ],
    importpath = "github.com/elafros/elafros/pkg/autoscaler",
    visibility = ["//visibility:public"],
    deps = [
        "//vendor/github.com/golang/glog:go_default_library",
        "//vendor/github.com/josephburnett/k8sflag/pkg/k8sflag:go_default_library",
        "//vendor/go.opencensus.io/stats:go_default_library",
        "//vendor/go.opencensus.io/stats/view:go_default_library",
        "//vendor/go.opencensus.io/tag:go_default_library",
    ],
)

go_test(
    name = "go_default_test",
    srcs = [
        "autoscaler_test.go",
        "stats_reporter_test.go",
    ],
    embed = [":go_default_library"],
    deps = [
        "//vendor/github.com/golang/glog:go_default_library",
        "//vendor/github.com/josephburnett/k8sflag/pkg/k8sflag:go_default_library",
<<<<<<< HEAD
=======
        "//vendor/go.opencensus.io/stats/view:go_default_library",
>>>>>>> f34ffb83
    ],
)<|MERGE_RESOLUTION|>--- conflicted
+++ resolved
@@ -28,9 +28,6 @@
     deps = [
         "//vendor/github.com/golang/glog:go_default_library",
         "//vendor/github.com/josephburnett/k8sflag/pkg/k8sflag:go_default_library",
-<<<<<<< HEAD
-=======
         "//vendor/go.opencensus.io/stats/view:go_default_library",
->>>>>>> f34ffb83
     ],
 )