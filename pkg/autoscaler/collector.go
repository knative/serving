--- conflicted
+++ resolved
@@ -31,15 +31,9 @@
 )
 
 const (
-<<<<<<< HEAD
 	// scrapeTickInterval is the interval of time between triggring StatsScraper.Scrape()
 	// to get metrics across all pods of a revision.
 	scrapeTickInterval = time.Second
-=======
-	// scrapeTickInterval is the interval of time between scraping metrics across
-	// all pods of a revision.
-	// TODO(yanweiguo): tuning this value. To be based on pod population?
-	scrapeTickInterval = time.Second / 3
 
 	// bucketSize is the size of the buckets of stats we create.
 	bucketSize = 2 * time.Second
@@ -48,7 +42,6 @@
 var (
 	// ErrNoData denotes that the collector could not calculate data.
 	ErrNoData = errors.New("no data available")
->>>>>>> c8fd92bb
 )
 
 // Metric represents a resource to configure the metric collector with.
