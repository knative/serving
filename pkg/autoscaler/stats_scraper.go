/*
Copyright 2019 The Knative Authors

Licensed under the Apache License, Version 2.0 (the "License");
you may not use this file except in compliance with the License.
You may obtain a copy of the License at

    http://www.apache.org/licenses/LICENSE-2.0

Unless required by applicable law or agreed to in writing, software
distributed under the License is distributed on an "AS IS" BASIS,
WITHOUT WARRANTIES OR CONDITIONS OF ANY KIND, either express or implied.
See the License for the specific language governing permissions and
limitations under the License.
*/

package autoscaler

import (
	"fmt"
	"io"
	"net/http"
	"time"

	"github.com/knative/serving/pkg/apis/serving"
	"github.com/knative/serving/pkg/apis/serving/v1alpha1"
	"github.com/knative/serving/pkg/reconciler"
	"github.com/pkg/errors"
	dto "github.com/prometheus/client_model/go"
	"github.com/prometheus/common/expfmt"
	corev1listers "k8s.io/client-go/listers/core/v1"
)

const (
	httpClientTimeout = 3 * time.Second

	// scraperPodName is the name used in all stats sent from the scraper to
	// the autoscaler. The actual customer pods are hidden behind the scraper. The
	// autoscaler does need to know how many customer pods are reporting metrics.
	// Instead, the autoscaler knows the stats it receives are either from the
	// scraper or the activator.
	scraperPodName = "service-scraper"
)

// StatsScraper defines the interface for collecting Revision metrics
type StatsScraper interface {
	// Scrape scrapes the Revision queue metric endpoint.
	Scrape() (*StatMessage, error)
}

// cacheDisabledClient is a http client with cache disabled. It is shared by
// every goruntime for a revision scraper.
var cacheDisabledClient = &http.Client{
	Transport: &http.Transport{
		// Do not use the cached connection
		DisableKeepAlives: true,
	},
	Timeout: httpClientTimeout,
}

// ServiceScraper scrapes Revision metrics via a K8S service by sampling. Which
// pod to be picked up to serve the request is decided by K8S. Please see
// https://kubernetes.io/docs/concepts/services-networking/network-policies/
// for details.
type ServiceScraper struct {
	httpClient          *http.Client
	endpointsLister     corev1listers.EndpointsLister
	url                 string
	namespace           string
	scrapeTargetService string
	metricKey           string
}

// NewServiceScraper creates a new StatsScraper for the Revision which
// the given Metric is responsible for.
func NewServiceScraper(decider *Decider, endpointsLister corev1listers.EndpointsLister) (*ServiceScraper, error) {
	return newServiceScraperWithClient(decider, endpointsLister, cacheDisabledClient)
}

func newServiceScraperWithClient(
	decider *Decider,
	endpointsLister corev1listers.EndpointsLister,
	httpClient *http.Client) (*ServiceScraper, error) {
	if decider == nil {
		return nil, errors.New("decider must not be nil")
	}
	if endpointsLister == nil {
		return nil, errors.New("endpoints lister must not be nil")
	}
	if httpClient == nil {
		return nil, errors.New("HTTP client must not be nil")
	}
	revName := decider.Labels[serving.RevisionLabelKey]
	if revName == "" {
		return nil, fmt.Errorf("no Revision label found for Decider %s", decider.Name)
	}

	serviceName := reconciler.GetMetricsK8SServiceNameForObj(revName)
	return &ServiceScraper{
<<<<<<< HEAD
		httpClient:          httpClient,
		endpointsLister:     endpointsLister,
		url:                 fmt.Sprintf("http://%s.%s:%d/metrics", serviceName, metric.Namespace, v1alpha1.RequestQueueMetricsPort),
		metricKey:           NewMetricKey(metric.Namespace, metric.Name),
		namespace:           metric.Namespace,
		scrapeTargetService: serviceName,
=======
		httpClient:      httpClient,
		endpointsLister: endpointsLister,
		url:             fmt.Sprintf("http://%s.%s:%d/metrics", serviceName, decider.Namespace, v1alpha1.RequestQueueMetricsPort),
		metricKey:       NewMetricKey(decider.Namespace, decider.Name),
		namespace:       decider.Namespace,
		revisionService: serviceName,
>>>>>>> 8a6c8f92
	}, nil
}

// Scrape calls the destination service then sends it
// to the given stats channel.
func (s *ServiceScraper) Scrape() (*StatMessage, error) {
	readyPodsCount, err := readyPodsCountOfEndpoints(s.endpointsLister, s.namespace, s.scrapeTargetService)
	if err != nil {
		return nil, errors.Wrap(err, "failed to get endpoints")
	}

	if readyPodsCount == 0 {
		return nil, nil
	}

	stat, err := s.scrapeViaURL()
	if err != nil {
		return nil, err
	}

	// Assumptions:
	// 1. Traffic is routed to pods evenly.
	// 2. A particular pod can stand for other pods, i.e. other pods have
	//    similar concurrency and QPS.
	//
	// Hide the actual pods behind scraper and send only one stat for all the
	// customer pods per scraping. The pod name is set to a unique value, i.e.
	// scraperPodName so in autoscaler all stats are either from activator or
	// scraper.
	extrapolatedStat := Stat{
		Time:                             stat.Time,
		PodName:                          scraperPodName,
		AverageConcurrentRequests:        stat.AverageConcurrentRequests * float64(readyPodsCount),
		AverageProxiedConcurrentRequests: stat.AverageProxiedConcurrentRequests * float64(readyPodsCount),
		RequestCount:                     stat.RequestCount * int32(readyPodsCount),
		ProxiedRequestCount:              stat.ProxiedRequestCount * int32(readyPodsCount),
	}

	return &StatMessage{
		Stat: extrapolatedStat,
		Key:  s.metricKey,
	}, nil
}

func (s *ServiceScraper) scrapeViaURL() (*Stat, error) {
	req, err := http.NewRequest(http.MethodGet, s.url, nil)
	if err != nil {
		return nil, err
	}
	resp, err := s.httpClient.Do(req)
	if err != nil {
		return nil, err
	}
	defer resp.Body.Close()
	if resp.StatusCode < http.StatusOK || resp.StatusCode >= http.StatusMultipleChoices {
		return nil, fmt.Errorf("GET request for URL %q returned HTTP status %v", s.url, resp.StatusCode)
	}

	return extractData(resp.Body)
}

func extractData(body io.Reader) (*Stat, error) {
	var parser expfmt.TextParser
	metricFamilies, err := parser.TextToMetricFamilies(body)
	if err != nil {
		return nil, fmt.Errorf("reading text format failed: %v", err)
	}

	now := time.Now()
	stat := Stat{
		Time: &now,
	}

	if pMetric := prometheusMetric(metricFamilies, "queue_average_concurrent_requests"); pMetric != nil {
		stat.AverageConcurrentRequests = *pMetric.Gauge.Value
	} else {
		return nil, errors.New("could not find value for queue_average_concurrent_requests in response")
	}

	if pMetric := prometheusMetric(metricFamilies, "queue_average_proxied_concurrent_requests"); pMetric != nil {
		stat.AverageProxiedConcurrentRequests = *pMetric.Gauge.Value
	} else {
		return nil, errors.New("could not find value for queue_average_proxied_concurrent_requests in response")
	}

	if pMetric := prometheusMetric(metricFamilies, "queue_operations_per_second"); pMetric != nil {
		stat.RequestCount = int32(*pMetric.Gauge.Value)
	} else {
		return nil, errors.New("could not find value for queue_operations_per_second in response")
	}

	if pMetric := prometheusMetric(metricFamilies, "queue_proxied_operations_per_second"); pMetric != nil {
		stat.ProxiedRequestCount = int32(*pMetric.Gauge.Value)
	} else {
		return nil, errors.New("could not find value for queue_proxied_operations_per_second in response")
	}

	return &stat, nil
}

// prometheusMetric returns the point of the first Metric of the MetricFamily
// with the given key from the given map. If there is no such MetricFamily or it
// has no Metrics, then returns nil.
func prometheusMetric(metricFamilies map[string]*dto.MetricFamily, key string) *dto.Metric {
	if metric, ok := metricFamilies[key]; ok && len(metric.Metric) > 0 {
		return metric.Metric[0]
	}

	return nil
}<|MERGE_RESOLUTION|>--- conflicted
+++ resolved
@@ -97,21 +97,12 @@
 
 	serviceName := reconciler.GetMetricsK8SServiceNameForObj(revName)
 	return &ServiceScraper{
-<<<<<<< HEAD
 		httpClient:          httpClient,
 		endpointsLister:     endpointsLister,
-		url:                 fmt.Sprintf("http://%s.%s:%d/metrics", serviceName, metric.Namespace, v1alpha1.RequestQueueMetricsPort),
-		metricKey:           NewMetricKey(metric.Namespace, metric.Name),
-		namespace:           metric.Namespace,
+		url:                 fmt.Sprintf("http://%s.%s:%d/metrics", serviceName, decider.Namespace, v1alpha1.RequestQueueMetricsPort),
+		metricKey:           NewMetricKey(decider.Namespace, decider.Name),
+		namespace:           decider.Namespace,
 		scrapeTargetService: serviceName,
-=======
-		httpClient:      httpClient,
-		endpointsLister: endpointsLister,
-		url:             fmt.Sprintf("http://%s.%s:%d/metrics", serviceName, decider.Namespace, v1alpha1.RequestQueueMetricsPort),
-		metricKey:       NewMetricKey(decider.Namespace, decider.Name),
-		namespace:       decider.Namespace,
-		revisionService: serviceName,
->>>>>>> 8a6c8f92
 	}, nil
 }
 
