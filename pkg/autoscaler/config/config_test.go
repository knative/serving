--- conflicted
+++ resolved
@@ -306,10 +306,7 @@
 			gotCM, err := NewConfigFromConfigMap(&corev1.ConfigMap{
 				Data: test.input,
 			})
-<<<<<<< HEAD
-=======
 			t.Log("Error =", err)
->>>>>>> 53b9f2ca
 			if (err != nil) != test.wantErr {
 				t.Errorf("NewConfigFromConfigMap() = %v, want %v", err, test.wantErr)
 			}
