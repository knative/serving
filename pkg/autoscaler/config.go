--- conflicted
+++ resolved
@@ -110,15 +110,7 @@
 		}
 	}
 
-<<<<<<< HEAD
-	if lc.ContainerConcurrencyTargetFraction <= 0 || lc.ContainerConcurrencyTargetFraction > 100 {
-		return nil, fmt.Errorf("container-concurrency-target-percentage = %f is outside of valid range of (0, 100]", lc.ContainerConcurrencyTargetFraction)
-	}
-
 	// Adjust % ⇒ fractions: for legacy reasons we allow values in the
-=======
-	// Adjust % ⇒ fractions: for legacy reasons we allow values
->>>>>>> d02e148a
 	// (0, 1] interval, so minimal percentage must be greater than 1.0.
 	// Internally we want to have fractions, since otherwise we'll have
 	// to perform division on each computation.
