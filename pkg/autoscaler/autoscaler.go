--- conflicted
+++ resolved
@@ -74,15 +74,10 @@
 
 // Holds an aggregation across all pods
 type totalAggregation struct {
-<<<<<<< HEAD
-	window             time.Duration
-	perPodAggregations map[string]*perPodAggregation
-	probeCount         int32
-=======
+	window                   time.Duration
 	perPodAggregations       map[string]*perPodAggregation
 	probeCount               int32
 	containsActivatorMetrics bool
->>>>>>> 8e1d3271
 }
 
 // Aggregates a given stat to the correct pod-aggregation
@@ -92,72 +87,55 @@
 		current = &perPodAggregation{window: agg.window}
 		agg.perPodAggregations[stat.PodName] = current
 	}
-<<<<<<< HEAD
 	if stat.LameDuck {
 		current.lameduck(stat.Time)
 	} else {
 		current.aggregate(stat.AverageConcurrentRequests)
+		if stat.PodName == ActivatorPodName {
+			agg.containsActivatorMetrics = true
+		}
 		agg.probeCount += 1
 	}
 }
 
 // The number of pods that are observable via stats
+// Substracts the activator pod if its not the only pod reporting stats
 func (agg *totalAggregation) observedPods(now time.Time) float64 {
 	podCount := float64(0.0)
 	for _, pod := range agg.perPodAggregations {
 		podCount += pod.weightedPodCount(now)
 	}
+	if agg.containsActivatorMetrics {
+		// Discount the activator in the pod count
+		if podCount > 1.0 {
+			return podCount - 1.0
+		}
+	}
 	return podCount
-=======
-	current.aggregate(stat.AverageConcurrentRequests)
-	if stat.PodName == ActivatorPodName {
-		agg.containsActivatorMetrics = true
-	}
-	agg.probeCount++
-}
-
-// The number of pods that are observable via stats
-// Substracts the activator pod if its not the only pod reporting stats
-func (agg *totalAggregation) observedPods() int {
-	observedPods := len(agg.perPodAggregations)
-	if agg.containsActivatorMetrics {
-		if observedPods <= 1 {
-			return 1
-		}
-		return observedPods - 1
-	}
-	return observedPods
->>>>>>> 8e1d3271
 }
 
 // The observed concurrency per pod (sum of all average concurrencies
 // distributed over the observed pods)
-<<<<<<< HEAD
+// Ignores activator sent metrics if its not the only pod reporting stats
 func (agg *totalAggregation) observedConcurrencyPerPod(now time.Time) float64 {
 	accumulatedConcurrency := float64(0)
-	for _, perPod := range agg.perPodAggregations {
-		accumulatedConcurrency += perPod.calculateAverage(now)
-	}
-	return accumulatedConcurrency / agg.observedPods(now)
-=======
-// Ignores activator sent metrics if its not the only pod reporting stats
-func (agg *totalAggregation) observedConcurrencyPerPod() float64 {
-	accumulatedConcurrency := float64(0)
-	podsInCalculation := 0
-
-	observedPods := len(agg.perPodAggregations)
-
+	activatorConcurrency := float64(0)
+	observedPods := agg.observedPods(now)
 	for podName, perPod := range agg.perPodAggregations {
-		if podName != ActivatorPodName || observedPods == 1 {
-			accumulatedConcurrency += perPod.calculateAverage()
+		if podName == ActivatorPodName {
+			activatorConcurrency += perPod.calculateAverage(now)
+		} else {
+			accumulatedConcurrency += perPod.calculateAverage(now)
 			podsInCalculation++
 		}
 	}
-	return accumulatedConcurrency / float64(podsInCalculation)
->>>>>>> 8e1d3271
-}
-
-// Hols an aggregation per pod
+	if accumulatedConcurrency == 0.0 {
+		return activatorConcurrency / observedPods
+	}
+	return accumulatedConcurrency / observedPods
+}
+
+// Holds an aggregation per pod
 type perPodAggregation struct {
 	accumulatedConcurrency float64
 	probeCount             int32
