/*
Copyright 2018 The Knative Authors

Licensed under the Apache License, Version 2.0 (the "License");
you may not use this file except in compliance with the License.
You may obtain a copy of the License at

    http://www.apache.org/licenses/LICENSE-2.0

Unless required by applicable law or agreed to in writing, software
distributed under the License is distributed on an "AS IS" BASIS,
WITHOUT WARRANTIES OR CONDITIONS OF ANY KIND, either express or implied.
See the License for the specific language governing permissions and
limitations under the License.
*/

package autoscaler

import (
	"context"
	"errors"
	"math"
	"sync"
	"time"

	"github.com/knative/pkg/logging"
	"go.uber.org/zap"
	apierrors "k8s.io/apimachinery/pkg/api/errors"
	corev1informers "k8s.io/client-go/informers/core/v1"
	corev1listers "k8s.io/client-go/listers/core/v1"
)

const (
	// ActivatorPodName defines the pod name of the activator
	// as defined in the metrics it sends.
	ActivatorPodName string = "activator"

<<<<<<< HEAD
	approximateZero = 1e-8
=======
	// bucketSize is the size of the buckets of stats we create.
	bucketSize time.Duration = 2 * time.Second
>>>>>>> 366aa03c
)

// Stat defines a single measurement at a point in time
type Stat struct {
	// The time the data point was collected on the pod.
	Time *time.Time

	// The unique identity of this pod.  Used to count how many pods
	// are contributing to the metrics.
	PodName string

	// Average number of requests currently being handled by this pod.
	AverageConcurrentRequests float64

	// Number of requests received since last Stat (approximately QPS).
	RequestCount int32

	// Lameduck indicates this Pod has received a shutdown signal.
	// Deprecated and no longer used by newly created Pods.
	LameDuck bool

	// Average number of requests currently being handled by all ready pods of a
	// revision.
	AverageRevConcurrency float64
}

// StatMessage wraps a Stat with identifying information so it can be routed
// to the correct receiver.
type StatMessage struct {
	Key  string
	Stat Stat
}

// statsBucket keeps all the stats that fall into a defined bucket.
type statsBucket map[string][]*Stat

// add adds a Stat to the bucket. Stats from the same pod will be
// collapsed.
func (b statsBucket) add(stat *Stat) {
	b[stat.PodName] = append(b[stat.PodName], stat)
}

// concurrency calculates the overall concurrency as measured by this
// bucket. All stats that belong to the same pod will be averaged.
// The overall concurrency is the sum of the measured concurrency of all
// pods (including activator metrics).
func (b statsBucket) concurrency() float64 {
	var total float64
	for _, podStats := range b {
		var subtotal float64
		for _, stat := range podStats {
			subtotal += stat.AverageConcurrentRequests
		}
<<<<<<< HEAD
		agg.perPodAggregations[stat.PodName] = current
	}
	current.aggregate(stat)
	if current.isActivator {
		agg.activatorsContained.Insert(stat.PodName)
	}
	agg.probeCount++
}

// The observed concurrency of a revision and the observed concurrency per pod.
// Ignores activator sent metrics if its not the only pod reporting stats.
func (agg *totalAggregation) observedConcurrency() (float64, float64) {
	accumulatedPodConcurrency := 0.0
	accumulatedRevConcurrency := 0.0
	averagePodConcurrency := 0.0
	averageRevConcurrency := 0.0
	activatorConcurrency := 0.0
	accumulatedProbeCount := int32(0)
	for _, perPod := range agg.perPodAggregations {
		if perPod.isActivator {
			activatorConcurrency += perPod.averagePodConcurrency()
		} else {
			accumulatedPodConcurrency += perPod.accumulatedPodConcurrency
			accumulatedRevConcurrency += perPod.accumulatedRevConcurrency
			accumulatedProbeCount += perPod.probeCount
		}
	}
	if accumulatedProbeCount != 0 {
		averagePodConcurrency = accumulatedPodConcurrency / float64(accumulatedProbeCount)
		averageRevConcurrency = accumulatedRevConcurrency / float64(accumulatedProbeCount)
	}

	if accumulatedPodConcurrency < approximateZero {
		// Activator is the only pod reporting stats.
		return activatorConcurrency, activatorConcurrency
	}
	return averageRevConcurrency, averagePodConcurrency
}

// Holds an aggregation per pod
type perPodAggregation struct {
	accumulatedPodConcurrency float64
	accumulatedRevConcurrency float64
	probeCount                int32
	window                    time.Duration
	latestStatTime            *time.Time
	isActivator               bool
}

// Aggregates the given concurrency
func (agg *perPodAggregation) aggregate(stat Stat) {
	agg.accumulatedPodConcurrency += stat.AverageConcurrentRequests
	agg.accumulatedRevConcurrency += stat.AverageRevConcurrency
	agg.probeCount++
	if agg.latestStatTime == nil || agg.latestStatTime.Before(*stat.Time) {
		agg.latestStatTime = stat.Time
	}
}

// Calculates the average concurrency on pod level over all values given.
func (agg *perPodAggregation) averagePodConcurrency() float64 {
	return divide(agg.accumulatedPodConcurrency, float64(agg.probeCount))
=======
		total += subtotal / float64(len(podStats))
	}

	return total
>>>>>>> 366aa03c
}

// Autoscaler stores current state of an instance of an autoscaler
type Autoscaler struct {
	*DynamicConfig
	key             string
	namespace       string
	revisionService string
	endpointsLister corev1listers.EndpointsLister
	reporter        StatsReporter

	// State in panic mode. Carries over multiple Scale calls.
	panicTime    *time.Time
	maxPanicPods int32

	// targetMutex guards the elements in the block below.
	targetMutex sync.RWMutex
	target      float64

	// statsMutex guards the elements in the block below.
	statsMutex sync.Mutex
	bucketed   map[time.Time]statsBucket
}

// New creates a new instance of autoscaler
func New(
	dynamicConfig *DynamicConfig,
	namespace string,
	revisionService string,
	endpointsInformer corev1informers.EndpointsInformer,
	target float64,
	reporter StatsReporter) (*Autoscaler, error) {
	if endpointsInformer == nil {
		return nil, errors.New("'endpointsEnformer' must not be nil")
	}
	return &Autoscaler{
		DynamicConfig:   dynamicConfig,
		namespace:       namespace,
		revisionService: revisionService,
		endpointsLister: endpointsInformer.Lister(),
		target:          target,
		bucketed:        make(map[time.Time]statsBucket),
		reporter:        reporter,
	}, nil
}

// Update reconfigures the UniScaler according to the MetricSpec.
func (a *Autoscaler) Update(spec MetricSpec) error {
	a.targetMutex.Lock()
	defer a.targetMutex.Unlock()
	a.target = spec.TargetConcurrency
	return nil
}

// Record a data point.
func (a *Autoscaler) Record(ctx context.Context, stat Stat) {
	if stat.Time == nil {
		logger := logging.FromContext(ctx)
		logger.Errorf("Missing time from stat: %+v", stat)
		return
	}

	a.statsMutex.Lock()
	defer a.statsMutex.Unlock()

	bucketKey := stat.Time.Truncate(bucketSize)
	bucket, ok := a.bucketed[bucketKey]
	if !ok {
		bucket = statsBucket{}
		a.bucketed[bucketKey] = bucket
	}
	bucket.add(&stat)
}

// Scale calculates the desired scale based on current statistics given the current time.
func (a *Autoscaler) Scale(ctx context.Context, now time.Time) (int32, bool) {
	logger := logging.FromContext(ctx)

	readyPodsCount, err := readyPodsCountOfEndpoints(a.endpointsLister, a.namespace, a.revisionService)
	if err != nil {
		logger.Errorw("Failed to get Endpoints via K8S Lister", zap.Error(err))
		return 0, false
	}

	config := a.Current()

<<<<<<< HEAD
	stableData, panicData, lastStat := a.aggregateData(now, config.StableWindow, config.PanicWindow)
	// Do nothing when we have no data.
	if stableData.probeCount < 1 {
=======
	observedStableConcurrency, observedPanicConcurrency, lastBucket := a.aggregateData(now, config.StableWindow, config.PanicWindow)
	if len(a.bucketed) == 0 {
>>>>>>> 366aa03c
		logger.Debug("No data to scale on.")
		return 0, false
	}

<<<<<<< HEAD
	observedStableConcurrency, observedStableConcurrencyPerPod := stableData.observedConcurrency()
	observedPanicConcurrency, observedPanicConcurrencyPerPod := panicData.observedConcurrency()

	// Log system totals
	totalCurrentQPS := int32(0)
	totalCurrentConcurrency := float64(0)
	for _, stat := range lastStat {
		totalCurrentQPS = totalCurrentQPS + stat.RequestCount
		totalCurrentConcurrency = totalCurrentConcurrency + stat.AverageConcurrentRequests
	}
	logger.Debugf("Current QPS: %v  Current concurrent clients: %v", totalCurrentQPS, totalCurrentConcurrency)

	target := a.targetConcurrency()
	// Desired pod count is observed concurrency of revision over desired (stable) concurrency per pod.
	// The scaling up rate limited to within MaxScaleUpRate.
	desiredStablePodCount := a.podCountLimited(observedStableConcurrency/target, readyPodsCount)
	desiredPanicPodCount := a.podCountLimited(observedPanicConcurrency/target, readyPodsCount)

	a.reporter.ReportStableRequestConcurrency(observedStableConcurrencyPerPod)
	a.reporter.ReportPanicRequestConcurrency(observedPanicConcurrencyPerPod)
	a.reporter.ReportTargetRequestConcurrency(target)

	logger.Debugf("STABLE: Observed average %0.3f concurrency over %v seconds over %v samples.",
		observedStableConcurrencyPerPod, config.StableWindow, stableData.probeCount)
	logger.Debugf("PANIC: Observed average %0.3f concurrency over %v seconds over %v samples.",
		observedPanicConcurrencyPerPod, config.PanicWindow, panicData.probeCount)
=======
	// Log system totals.
	logger.Debugf("Current concurrent clients: %0.3f", lastBucket.concurrency())

	target := a.targetConcurrency()
	// Desired pod count is observed concurrency of the revision over desired (stable) concurrency per pod.
	// The scaling up rate is limited to the MaxScaleUpRate.
	desiredStablePodCount := a.podCountLimited(math.Ceil(observedStableConcurrency/target), readyPods)
	desiredPanicPodCount := a.podCountLimited(math.Ceil(observedPanicConcurrency/target), readyPods)

	a.reporter.ReportStableRequestConcurrency(observedStableConcurrency)
	a.reporter.ReportPanicRequestConcurrency(observedPanicConcurrency)
	a.reporter.ReportTargetRequestConcurrency(target)

	logger.Debugf("STABLE: Observed average %0.3f concurrency over %v seconds.", observedStableConcurrency, config.StableWindow)
	logger.Debugf("PANIC: Observed average %0.3f concurrency over %v seconds.", observedPanicConcurrency, config.PanicWindow)
>>>>>>> 366aa03c

	isOverPanicThreshold := observedPanicConcurrency/readyPods >= target*2

<<<<<<< HEAD
	// Begin panicking when we cross the 6 second concurrency threshold.
	if !a.panicking && panicData.probeCount > 0 && observedPanicConcurrencyPerPod >= (target*2) {
=======
	if a.panicTime == nil && isOverPanicThreshold {
		// Begin panicking when we cross the concurrency threshold in the panic window.
>>>>>>> 366aa03c
		logger.Info("PANICKING")
		a.panicTime = &now
	} else if a.panicTime != nil && !isOverPanicThreshold && a.panicTime.Add(config.StableWindow).Before(now) {
		// Stop panicking after the surge has made its way into the stable metric.
		logger.Info("Un-panicking.")
		a.panicTime = nil
		a.maxPanicPods = 0
	}

	var desiredPodCount int32
	if a.panicTime != nil {
		logger.Debug("Operating in panic mode.")
		a.reporter.ReportPanic(1)
		// We do not scale down while in panic mode. Only increases will be applied.
		if desiredPanicPodCount > a.maxPanicPods {
<<<<<<< HEAD
			logger.Infof("Increasing pods from %v to %v.", readyPodsCount, int(desiredPanicPodCount))
=======
			logger.Infof("Increasing pods from %v to %v.", readyPods, desiredPanicPodCount)
>>>>>>> 366aa03c
			a.panicTime = &now
			a.maxPanicPods = desiredPanicPodCount
		}
		desiredPodCount = a.maxPanicPods
	} else {
		logger.Debug("Operating in stable mode.")
		a.reporter.ReportPanic(0)
		desiredPodCount = desiredStablePodCount
	}

	a.reporter.ReportDesiredPodCount(int64(desiredPodCount))
	return desiredPodCount, true
}

// aggregateData aggregates bucketed stats over the stableWindow and panicWindow
// respectively and returns the observedStableConcurrency, observedPanicConcurrency
// and the last bucket that was aggregated. The boolean indicates whether or not
// the aggregation was successful.
func (a *Autoscaler) aggregateData(now time.Time, stableWindow, panicWindow time.Duration) (
	stableConcurrency float64, panicConcurrency float64, lastBucket statsBucket) {
	a.statsMutex.Lock()
	defer a.statsMutex.Unlock()

	var (
		stableBuckets float64
		stableTotal   float64

		panicBuckets float64
		panicTotal   float64

		lastBucketTime time.Time
	)
	for bucketTime, bucket := range a.bucketed {
		if !bucketTime.Add(panicWindow).Before(now) {
			panicBuckets++
			panicTotal += bucket.concurrency()
		}

		if !bucketTime.Add(stableWindow).Before(now) {
			stableBuckets++
			stableTotal += bucket.concurrency()
		} else {
			delete(a.bucketed, bucketTime)
		}

		if bucketTime.After(lastBucketTime) {
			lastBucketTime = bucketTime
			lastBucket = bucket
		}
	}

	if stableBuckets > 0 {
		stableConcurrency = stableTotal / stableBuckets
	}
	if panicBuckets > 0 {
		panicConcurrency = panicTotal / panicBuckets
	}

	return stableConcurrency, panicConcurrency, lastBucket
}

func (a *Autoscaler) targetConcurrency() float64 {
	a.targetMutex.RLock()
	defer a.targetMutex.RUnlock()
	return a.target
}

<<<<<<< HEAD
func (a *Autoscaler) podCountLimited(desiredPodCount float64, currentPodCount int) float64 {
	// Use 1 if there are zero current pods.
	return math.Min(desiredPodCount, a.Current().MaxScaleUpRate*math.Max(1, float64(currentPodCount)))
=======
func (a *Autoscaler) podCountLimited(desiredPodCount, currentPodCount float64) int32 {
	return int32(math.Min(desiredPodCount, a.Current().MaxScaleUpRate*currentPodCount))
>>>>>>> 366aa03c
}

func isActivator(podName string) bool {
	// TODO(#2282): This can cause naming collisions.
	return strings.HasPrefix(podName, ActivatorPodName)
}

func divide(a, b float64) float64 {
	if math.Abs(b) < approximateZero {
		return 0
	}
	return a / b
}

// readyPodsCountOfEndpoints returns the ready IP count in the K8S Endpoints object returned by
// the given K8S Informer with given namespace and name. This is same as ready Pod count.
func readyPodsCountOfEndpoints(lister corev1listers.EndpointsLister, ns, name string) (int, error) {
	readyPods := 0
	endpoints, err := lister.Endpoints(ns).Get(name)
	if apierrors.IsNotFound(err) {
		// Treat not found as zero endpoints, it either hasn't been created
		// or it has been torn down.
	} else if err != nil {
		return 0, err
	} else {
		for _, es := range endpoints.Subsets {
			readyPods += len(es.Addresses)
		}
	}

<<<<<<< HEAD
	return readyPods, nil
=======
	// Use 1 as minimum for multiplication and division.
	return math.Max(1, float64(readyPods)), nil
>>>>>>> 366aa03c
}<|MERGE_RESOLUTION|>--- conflicted
+++ resolved
@@ -20,6 +20,7 @@
 	"context"
 	"errors"
 	"math"
+	"strings"
 	"sync"
 	"time"
 
@@ -35,12 +36,8 @@
 	// as defined in the metrics it sends.
 	ActivatorPodName string = "activator"
 
-<<<<<<< HEAD
-	approximateZero = 1e-8
-=======
 	// bucketSize is the size of the buckets of stats we create.
 	bucketSize time.Duration = 2 * time.Second
->>>>>>> 366aa03c
 )
 
 // Stat defines a single measurement at a point in time
@@ -83,86 +80,53 @@
 	b[stat.PodName] = append(b[stat.PodName], stat)
 }
 
-// concurrency calculates the overall concurrency as measured by this
+// concurrency calculates the overall revision concurrency as measured by this
 // bucket. All stats that belong to the same pod will be averaged.
-// The overall concurrency is the sum of the measured concurrency of all
-// pods (including activator metrics).
+// The overall revision concurrency is the measured average revision concurrency
+// from queue proxy plus the sum of the measured concurrency of all activator
+// pods.
 func (b statsBucket) concurrency() float64 {
-	var total float64
-	for _, podStats := range b {
-		var subtotal float64
-		for _, stat := range podStats {
-			subtotal += stat.AverageConcurrentRequests
-		}
-<<<<<<< HEAD
-		agg.perPodAggregations[stat.PodName] = current
-	}
-	current.aggregate(stat)
-	if current.isActivator {
-		agg.activatorsContained.Insert(stat.PodName)
-	}
-	agg.probeCount++
-}
-
-// The observed concurrency of a revision and the observed concurrency per pod.
-// Ignores activator sent metrics if its not the only pod reporting stats.
-func (agg *totalAggregation) observedConcurrency() (float64, float64) {
-	accumulatedPodConcurrency := 0.0
-	accumulatedRevConcurrency := 0.0
-	averagePodConcurrency := 0.0
-	averageRevConcurrency := 0.0
-	activatorConcurrency := 0.0
-	accumulatedProbeCount := int32(0)
-	for _, perPod := range agg.perPodAggregations {
-		if perPod.isActivator {
-			activatorConcurrency += perPod.averagePodConcurrency()
+	var (
+		activatorPodTotal             float64
+		averageQueueProxyRevTotal     float64
+		accumulatedQueueProxyRevTotal float64
+		queueProxyCount               int
+	)
+	for podName, podStats := range b {
+		if isActivator(podName) {
+			activatorPodTotal += averagePodConcurrency(podStats)
 		} else {
-			accumulatedPodConcurrency += perPod.accumulatedPodConcurrency
-			accumulatedRevConcurrency += perPod.accumulatedRevConcurrency
-			accumulatedProbeCount += perPod.probeCount
-		}
-	}
-	if accumulatedProbeCount != 0 {
-		averagePodConcurrency = accumulatedPodConcurrency / float64(accumulatedProbeCount)
-		averageRevConcurrency = accumulatedRevConcurrency / float64(accumulatedProbeCount)
-	}
-
-	if accumulatedPodConcurrency < approximateZero {
-		// Activator is the only pod reporting stats.
-		return activatorConcurrency, activatorConcurrency
-	}
-	return averageRevConcurrency, averagePodConcurrency
-}
-
-// Holds an aggregation per pod
-type perPodAggregation struct {
-	accumulatedPodConcurrency float64
-	accumulatedRevConcurrency float64
-	probeCount                int32
-	window                    time.Duration
-	latestStatTime            *time.Time
-	isActivator               bool
-}
-
-// Aggregates the given concurrency
-func (agg *perPodAggregation) aggregate(stat Stat) {
-	agg.accumulatedPodConcurrency += stat.AverageConcurrentRequests
-	agg.accumulatedRevConcurrency += stat.AverageRevConcurrency
-	agg.probeCount++
-	if agg.latestStatTime == nil || agg.latestStatTime.Before(*stat.Time) {
-		agg.latestStatTime = stat.Time
-	}
-}
-
-// Calculates the average concurrency on pod level over all values given.
-func (agg *perPodAggregation) averagePodConcurrency() float64 {
-	return divide(agg.accumulatedPodConcurrency, float64(agg.probeCount))
-=======
-		total += subtotal / float64(len(podStats))
-	}
-
-	return total
->>>>>>> 366aa03c
+			accumulatedQueueProxyRevTotal += averageRevConcurrency(podStats)
+			queueProxyCount++
+		}
+	}
+
+	if queueProxyCount != 0 {
+		averageQueueProxyRevTotal = accumulatedQueueProxyRevTotal / float64(queueProxyCount)
+	}
+	return averageQueueProxyRevTotal + activatorPodTotal
+}
+
+// averagePodConcurrency calculates the average of AverageConcurrentRequests
+// for the given Stat point array. The point of the array MUST not be nil and
+// the array MUST not be empty.
+func averagePodConcurrency(podStats []*Stat) float64 {
+	total := 0.0
+	for _, stat := range podStats {
+		total += stat.AverageConcurrentRequests
+	}
+	return total / float64(len(podStats))
+}
+
+// averageRevConcurrency calculates the average of AverageRevConcurrency
+// for the given Stat point array. The point of the array MUST not be nil and
+// the array MUST not be empty.
+func averageRevConcurrency(podStats []*Stat) float64 {
+	total := 0.0
+	for _, stat := range podStats {
+		total += stat.AverageRevConcurrency
+	}
+	return total / float64(len(podStats))
 }
 
 // Autoscaler stores current state of an instance of an autoscaler
@@ -249,54 +213,20 @@
 
 	config := a.Current()
 
-<<<<<<< HEAD
-	stableData, panicData, lastStat := a.aggregateData(now, config.StableWindow, config.PanicWindow)
-	// Do nothing when we have no data.
-	if stableData.probeCount < 1 {
-=======
 	observedStableConcurrency, observedPanicConcurrency, lastBucket := a.aggregateData(now, config.StableWindow, config.PanicWindow)
 	if len(a.bucketed) == 0 {
->>>>>>> 366aa03c
 		logger.Debug("No data to scale on.")
 		return 0, false
 	}
 
-<<<<<<< HEAD
-	observedStableConcurrency, observedStableConcurrencyPerPod := stableData.observedConcurrency()
-	observedPanicConcurrency, observedPanicConcurrencyPerPod := panicData.observedConcurrency()
-
-	// Log system totals
-	totalCurrentQPS := int32(0)
-	totalCurrentConcurrency := float64(0)
-	for _, stat := range lastStat {
-		totalCurrentQPS = totalCurrentQPS + stat.RequestCount
-		totalCurrentConcurrency = totalCurrentConcurrency + stat.AverageConcurrentRequests
-	}
-	logger.Debugf("Current QPS: %v  Current concurrent clients: %v", totalCurrentQPS, totalCurrentConcurrency)
-
-	target := a.targetConcurrency()
-	// Desired pod count is observed concurrency of revision over desired (stable) concurrency per pod.
-	// The scaling up rate limited to within MaxScaleUpRate.
-	desiredStablePodCount := a.podCountLimited(observedStableConcurrency/target, readyPodsCount)
-	desiredPanicPodCount := a.podCountLimited(observedPanicConcurrency/target, readyPodsCount)
-
-	a.reporter.ReportStableRequestConcurrency(observedStableConcurrencyPerPod)
-	a.reporter.ReportPanicRequestConcurrency(observedPanicConcurrencyPerPod)
-	a.reporter.ReportTargetRequestConcurrency(target)
-
-	logger.Debugf("STABLE: Observed average %0.3f concurrency over %v seconds over %v samples.",
-		observedStableConcurrencyPerPod, config.StableWindow, stableData.probeCount)
-	logger.Debugf("PANIC: Observed average %0.3f concurrency over %v seconds over %v samples.",
-		observedPanicConcurrencyPerPod, config.PanicWindow, panicData.probeCount)
-=======
 	// Log system totals.
 	logger.Debugf("Current concurrent clients: %0.3f", lastBucket.concurrency())
 
 	target := a.targetConcurrency()
 	// Desired pod count is observed concurrency of the revision over desired (stable) concurrency per pod.
 	// The scaling up rate is limited to the MaxScaleUpRate.
-	desiredStablePodCount := a.podCountLimited(math.Ceil(observedStableConcurrency/target), readyPods)
-	desiredPanicPodCount := a.podCountLimited(math.Ceil(observedPanicConcurrency/target), readyPods)
+	desiredStablePodCount := a.podCountLimited(math.Ceil(observedStableConcurrency/target), readyPodsCount)
+	desiredPanicPodCount := a.podCountLimited(math.Ceil(observedPanicConcurrency/target), readyPodsCount)
 
 	a.reporter.ReportStableRequestConcurrency(observedStableConcurrency)
 	a.reporter.ReportPanicRequestConcurrency(observedPanicConcurrency)
@@ -304,17 +234,11 @@
 
 	logger.Debugf("STABLE: Observed average %0.3f concurrency over %v seconds.", observedStableConcurrency, config.StableWindow)
 	logger.Debugf("PANIC: Observed average %0.3f concurrency over %v seconds.", observedPanicConcurrency, config.PanicWindow)
->>>>>>> 366aa03c
-
-	isOverPanicThreshold := observedPanicConcurrency/readyPods >= target*2
-
-<<<<<<< HEAD
-	// Begin panicking when we cross the 6 second concurrency threshold.
-	if !a.panicking && panicData.probeCount > 0 && observedPanicConcurrencyPerPod >= (target*2) {
-=======
+
+	isOverPanicThreshold := observedPanicConcurrency/float64(readyPodsCount) >= target*2
+
 	if a.panicTime == nil && isOverPanicThreshold {
 		// Begin panicking when we cross the concurrency threshold in the panic window.
->>>>>>> 366aa03c
 		logger.Info("PANICKING")
 		a.panicTime = &now
 	} else if a.panicTime != nil && !isOverPanicThreshold && a.panicTime.Add(config.StableWindow).Before(now) {
@@ -330,11 +254,7 @@
 		a.reporter.ReportPanic(1)
 		// We do not scale down while in panic mode. Only increases will be applied.
 		if desiredPanicPodCount > a.maxPanicPods {
-<<<<<<< HEAD
-			logger.Infof("Increasing pods from %v to %v.", readyPodsCount, int(desiredPanicPodCount))
-=======
-			logger.Infof("Increasing pods from %v to %v.", readyPods, desiredPanicPodCount)
->>>>>>> 366aa03c
+			logger.Infof("Increasing pods from %v to %v.", readyPodsCount, desiredPanicPodCount)
 			a.panicTime = &now
 			a.maxPanicPods = desiredPanicPodCount
 		}
@@ -376,6 +296,7 @@
 		if !bucketTime.Add(stableWindow).Before(now) {
 			stableBuckets++
 			stableTotal += bucket.concurrency()
+			logging.FromContext(context.TODO()).Infof("bucket.concurrency()=%v", bucket.concurrency())
 		} else {
 			delete(a.bucketed, bucketTime)
 		}
@@ -402,26 +323,13 @@
 	return a.target
 }
 
-<<<<<<< HEAD
-func (a *Autoscaler) podCountLimited(desiredPodCount float64, currentPodCount int) float64 {
-	// Use 1 if there are zero current pods.
-	return math.Min(desiredPodCount, a.Current().MaxScaleUpRate*math.Max(1, float64(currentPodCount)))
-=======
-func (a *Autoscaler) podCountLimited(desiredPodCount, currentPodCount float64) int32 {
-	return int32(math.Min(desiredPodCount, a.Current().MaxScaleUpRate*currentPodCount))
->>>>>>> 366aa03c
+func (a *Autoscaler) podCountLimited(desiredPodCount float64, currentPodCount int) int32 {
+	return int32(math.Min(desiredPodCount, a.Current().MaxScaleUpRate*math.Max(1, float64(currentPodCount))))
 }
 
 func isActivator(podName string) bool {
 	// TODO(#2282): This can cause naming collisions.
 	return strings.HasPrefix(podName, ActivatorPodName)
-}
-
-func divide(a, b float64) float64 {
-	if math.Abs(b) < approximateZero {
-		return 0
-	}
-	return a / b
 }
 
 // readyPodsCountOfEndpoints returns the ready IP count in the K8S Endpoints object returned by
@@ -440,10 +348,5 @@
 		}
 	}
 
-<<<<<<< HEAD
 	return readyPods, nil
-=======
-	// Use 1 as minimum for multiplication and division.
-	return math.Max(1, float64(readyPods)), nil
->>>>>>> 366aa03c
 }