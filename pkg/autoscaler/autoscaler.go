/*
Copyright 2018 The Knative Authors

Licensed under the Apache License, Version 2.0 (the "License");
you may not use this file except in compliance with the License.
You may obtain a copy of the License at

    http://www.apache.org/licenses/LICENSE-2.0

Unless required by applicable law or agreed to in writing, software
distributed under the License is distributed on an "AS IS" BASIS,
WITHOUT WARRANTIES OR CONDITIONS OF ANY KIND, either express or implied.
See the License for the specific language governing permissions and
limitations under the License.
*/

package autoscaler

import (
	"context"
	"errors"
	"math"
	"strings"
	"sync"
	"time"

	"github.com/knative/pkg/logging"
	"go.uber.org/zap"
	apierrors "k8s.io/apimachinery/pkg/api/errors"
	corev1informers "k8s.io/client-go/informers/core/v1"
	corev1listers "k8s.io/client-go/listers/core/v1"
)

const (
	// ActivatorPodName defines the pod name of the activator
	// as defined in the metrics it sends.
	ActivatorPodName string = "activator"

	approximateZero = 1e-8
)

// Stat defines a single measurement at a point in time
type Stat struct {
	// The time the data point was collected on the pod.
	Time *time.Time

	// The unique identity of this pod.  Used to count how many pods
	// are contributing to the metrics.
	PodName string

	// Average number of requests currently being handled by this pod.
	AverageConcurrentRequests float64

	// Number of requests received since last Stat (approximately QPS).
	RequestCount int32

	// Lameduck indicates this Pod has received a shutdown signal.
	// Deprecated and no longer used by newly created Pods.
	LameDuck bool
}

// StatMessage wraps a Stat with identifying information so it can be routed
// to the correct receiver.
type StatMessage struct {
	Key  string
	Stat Stat
}

type statKey struct {
	podName string
	time    time.Time
}

// Creates a new totalAggregation
func newTotalAggregation(window time.Duration) *totalAggregation {
	return &totalAggregation{
		window:              window,
		perPodAggregations:  make(map[string]*perPodAggregation),
		activatorsContained: make(map[string]struct{}),
	}
}

// Holds an aggregation across all pods
type totalAggregation struct {
	window              time.Duration
	perPodAggregations  map[string]*perPodAggregation
	probeCount          int32
	activatorsContained map[string]struct{}
}

// Aggregates a given stat to the correct pod-aggregation
func (agg *totalAggregation) aggregate(stat Stat, readyPods float64) {
	current, exists := agg.perPodAggregations[stat.PodName]
	if !exists {
		current = &perPodAggregation{
			window:      agg.window,
			isActivator: isActivator(stat.PodName),
		}
		agg.perPodAggregations[stat.PodName] = current
	}
	current.aggregate(stat, readyPods)
	if current.isActivator {
		agg.activatorsContained[stat.PodName] = struct{}{}
	}
	agg.probeCount++
}

// The observed concurrency of a revision and the observed concurrency per pod.
// Ignores activator sent metrics if its not the only pod reporting stats.
func (agg *totalAggregation) observedConcurrency(now time.Time) (float64, float64) {
	accumulatedPodConcurrency := float64(0)
	accumulatedRevConcurrency := float64(0)
	activatorConcurrency := float64(0)
	samplePodCount := 0
	for _, perPod := range agg.perPodAggregations {
		if perPod.isActivator {
			activatorConcurrency += perPod.averagePodConcurrency(now)
		} else {
			accumulatedPodConcurrency += perPod.averagePodConcurrency(now)
			accumulatedRevConcurrency += perPod.averageRevConcurrency(now)
			samplePodCount++
		}
	}
	if samplePodCount != 0 {
		accumulatedPodConcurrency = accumulatedPodConcurrency / float64(samplePodCount)
		accumulatedRevConcurrency = accumulatedRevConcurrency / float64(samplePodCount)
	}

	if accumulatedPodConcurrency < approximateZero {
		// Activator is the only pod reporting stats.
		return activatorConcurrency, activatorConcurrency
	}
	return accumulatedRevConcurrency, accumulatedPodConcurrency
}

// Holds an aggregation per pod
type perPodAggregation struct {
	accumulatedPodConcurrency float64
	accumulatedRevConcurrency float64
	probeCount                int32
	window                    time.Duration
	latestStatTime            *time.Time
	isActivator               bool
}

// Aggregates the given concurrency
func (agg *perPodAggregation) aggregate(stat Stat, readyPods float64) {
	agg.accumulatedPodConcurrency += stat.AverageConcurrentRequests
	agg.accumulatedRevConcurrency += stat.AverageConcurrentRequests * readyPods
	agg.probeCount++
	if agg.latestStatTime == nil || agg.latestStatTime.Before(*stat.Time) {
		agg.latestStatTime = stat.Time
	}
}

// Calculates the average concurrency on pod level over all values given.
func (agg *perPodAggregation) averagePodConcurrency(now time.Time) float64 {
	if agg.probeCount == 0 {
		return 0.0
	}
	return agg.accumulatedPodConcurrency / float64(agg.probeCount)
}

// Calculates the average concurrency on revision level over all values given.
func (agg *perPodAggregation) averageRevConcurrency(now time.Time) float64 {
	if agg.probeCount == 0 {
		return 0.0
	}
	return agg.accumulatedRevConcurrency / float64(agg.probeCount)
}

// Autoscaler stores current state of an instance of an autoscaler
type Autoscaler struct {
	*DynamicConfig
	key             string
	namespace       string
	revisionService string
	endpointsLister corev1listers.EndpointsLister
	panicking       bool
	panicTime       *time.Time
	maxPanicPods    float64
	reporter        StatsReporter

	// targetMutex guards the elements in the block below.
	targetMutex sync.RWMutex
	target      float64

	// statsMutex guards the elements in the block below.
	statsMutex sync.Mutex
	stats      map[statKey]Stat
}

// New creates a new instance of autoscaler
func New(
	dynamicConfig *DynamicConfig,
	namespace string,
	revisionService string,
	endpointsInformer corev1informers.EndpointsInformer,
	target float64,
	reporter StatsReporter) (*Autoscaler, error) {
	if endpointsInformer == nil {
		return nil, errors.New("Empty interface of EndpointsInformer")
	}
	return &Autoscaler{
		DynamicConfig:   dynamicConfig,
		namespace:       namespace,
		revisionService: revisionService,
		endpointsLister: endpointsInformer.Lister(),
		target:          target,
		stats:           make(map[statKey]Stat),
		reporter:        reporter,
	}, nil
}

// Update reconfigures the UniScaler according to the MetricSpec.
func (a *Autoscaler) Update(spec MetricSpec) error {
	a.targetMutex.Lock()
	defer a.targetMutex.Unlock()
	a.target = spec.TargetConcurrency
	return nil
}

// Record a data point.
func (a *Autoscaler) Record(ctx context.Context, stat Stat) {
	if stat.Time == nil {
		logger := logging.FromContext(ctx)
		logger.Errorf("Missing time from stat: %+v", stat)
		return
	}

	// Set ready pods count at the second of stat timestamp to cache.
	if _, err := a.readyPods(*stat.Time); err != nil {
		logger := logging.FromContext(ctx)
		logger.Errorw("Failed to get Endpoints via K8S Lister", zap.Error(err))
		return
	}

	a.statsMutex.Lock()
	defer a.statsMutex.Unlock()

	key := statKey{
		podName: stat.PodName,
		time:    *stat.Time,
	}
	a.stats[key] = stat
}

// Scale calculates the desired scale based on current statistics given the current time.
func (a *Autoscaler) Scale(ctx context.Context, now time.Time) (int32, bool) {
	logger := logging.FromContext(ctx)

	readyPods, err := a.readyPods(now)
	if err != nil {
		logger.Errorw("Failed to get Endpoints via K8S Lister", zap.Error(err))
		return 0, false
	}

	config := a.Current()

<<<<<<< HEAD
	stableData, panicData, lastStat := a.aggregateData(now, config.StableWindow, config.PanicWindow, logger)
	a.cleanReadyPodsCache(now, config.StableWindow)

	observedStableConcurrency, observedStableConcurrencyPerPod := stableData.observedConcurrency(now)
=======
	stableData, panicData, lastStat := a.aggregateData(now, config.StableWindow, config.PanicWindow)
	observedStablePods := stableData.observedPods(now)
>>>>>>> 090f5734
	// Do nothing when we have no data.
	if stableData.probeCount < 1 {
		logger.Debug("No data to scale on.")
		return 0, false
	}
	observedPanicConcurrency, observedPanicConcurrencyPerPod := panicData.observedConcurrency(now)

	// Log system totals
	totalCurrentQPS := int32(0)
	totalCurrentConcurrency := float64(0)
	for _, stat := range lastStat {
		totalCurrentQPS = totalCurrentQPS + stat.RequestCount
		totalCurrentConcurrency = totalCurrentConcurrency + stat.AverageConcurrentRequests
	}
	logger.Debugf("Current QPS: %v  Current concurrent clients: %v", totalCurrentQPS, totalCurrentConcurrency)

	target := a.targetConcurrency()
	// Desired pod count is observed concurrency of revision over desired (stable) concurrency per pod.
	// The scaling up rate limited to within MaxScaleUpRate.
	desiredStablePodCount := a.podCountLimited(observedStableConcurrency/target, readyPods)
	desiredPanicPodCount := a.podCountLimited(observedPanicConcurrency/target, readyPods)

	a.reporter.ReportStableRequestConcurrency(observedStableConcurrencyPerPod)
	a.reporter.ReportPanicRequestConcurrency(observedPanicConcurrencyPerPod)
	a.reporter.ReportTargetRequestConcurrency(target)

	logger.Debugf("STABLE: Observed average %0.3f concurrency over %v seconds over %v samples.",
		observedStableConcurrencyPerPod, config.StableWindow, stableData.probeCount)
	logger.Debugf("PANIC: Observed average %0.3f concurrency over %v seconds over %v samples.",
		observedPanicConcurrencyPerPod, config.PanicWindow, panicData.probeCount)

	// Stop panicking after the surge has made its way into the stable metric.
	if a.panicking && a.panicTime.Add(config.StableWindow).Before(now) {
		logger.Info("Un-panicking.")
		a.panicking = false
		a.panicTime = nil
		a.maxPanicPods = 0
	}

	// Begin panicking when we cross the 6 second concurrency threshold.
	if !a.panicking && panicData.probeCount > 0 && observedPanicConcurrencyPerPod >= (target*2) {
		logger.Info("PANICKING")
		a.panicking = true
		a.panicTime = &now
	}

	var desiredPodCount int32

	if a.panicking {
		logger.Debug("Operating in panic mode.")
		a.reporter.ReportPanic(1)
		if desiredPanicPodCount > a.maxPanicPods {
			logger.Infof("Increasing pods from %v to %v.", readyPods, int(desiredPanicPodCount))
			a.panicTime = &now
			a.maxPanicPods = desiredPanicPodCount
		}
		desiredPodCount = int32(math.Ceil(a.maxPanicPods))
	} else {
		logger.Debug("Operating in stable mode.")
		a.reporter.ReportPanic(0)
		desiredPodCount = int32(math.Ceil(desiredStablePodCount))
	}

	a.reporter.ReportDesiredPodCount(int64(desiredPodCount))
	logger.Infof("desiredPodCount=%v observedPanicConcurrencyPerPod=%0.3f observedStableConcurrencyPerPod=%0.3f", desiredPodCount, observedPanicConcurrencyPerPod, observedStableConcurrencyPerPod)
	return desiredPodCount, true
}

func (a *Autoscaler) aggregateData(
	now time.Time, stableWindow, panicWindow time.Duration, logger *zap.SugaredLogger) (*totalAggregation, *totalAggregation, map[string]Stat) {
	a.statsMutex.Lock()
	defer a.statsMutex.Unlock()

	// 60 second window
	stableData := newTotalAggregation(stableWindow)

	// 6 second window
	panicData := newTotalAggregation(panicWindow)

	// Last stat per Pod
	lastStat := make(map[string]Stat)

	// Accumulate stats into their respective buckets
	for key, stat := range a.stats {
		instant := key.time
		if instant.Add(panicWindow).After(now) {
			readyPods, err := a.readyPods(*stat.Time)
			if err != nil {
				logger.Errorw("Failed to get Endpoints via K8S Lister", zap.Error(err))
				continue
			}
			panicData.aggregate(stat, readyPods)
		}
		if instant.Add(stableWindow).After(now) {
			readyPods, err := a.readyPods(*stat.Time)
			if err != nil {
				logger.Errorw("Failed to get Endpoints via K8S Lister", zap.Error(err))
				continue
			}
			stableData.aggregate(stat, readyPods)

			// If there's no last stat for this pod, set it
			if _, ok := lastStat[stat.PodName]; !ok {
				lastStat[stat.PodName] = stat
			} else if lastStat[stat.PodName].Time.Before(*stat.Time) {
				// If the current last stat is older than the new one, override
				lastStat[stat.PodName] = stat
			}
		} else {
			// Drop metrics after 60 seconds
			delete(a.stats, key)
		}
	}
	return stableData, panicData, lastStat
}

func (a *Autoscaler) targetConcurrency() float64 {
	a.targetMutex.RLock()
	defer a.targetMutex.RUnlock()
	return a.target
}

func (a *Autoscaler) podCountLimited(desiredPodCount, currentPodCount float64) float64 {
	return math.Min(desiredPodCount, a.Current().MaxScaleUpRate*currentPodCount)
}

// readyPods returns the ready IP count in the K8S Endpoints object for a Revision
// via K8S Informer. This is same as ready Pod count.
func (a *Autoscaler) readyPods(now time.Time) (float64, error) {
	readyPods := 0
	endpoints, err := a.endpointsLister.Endpoints(a.namespace).Get(a.revisionService)
	if apierrors.IsNotFound(err) {
		// Treat not found as zero endpoints, it either hasn't been created
		// or it has been torn down.
	} else if err != nil {
		return 0, err
	} else {
		for _, es := range endpoints.Subsets {
			readyPods += len(es.Addresses)
		}
	}

	return math.Max(1, float64(readyPods)), nil
}

func isActivator(podName string) bool {
	// TODO(#2282): This can cause naming collisions.
	return strings.HasPrefix(podName, ActivatorPodName)
}

func divide(a, b float64) float64 {
	if math.Abs(b) < approximateZero {
		return 0
	}
	return a / b
}<|MERGE_RESOLUTION|>--- conflicted
+++ resolved
@@ -257,20 +257,14 @@
 
 	config := a.Current()
 
-<<<<<<< HEAD
 	stableData, panicData, lastStat := a.aggregateData(now, config.StableWindow, config.PanicWindow, logger)
-	a.cleanReadyPodsCache(now, config.StableWindow)
-
-	observedStableConcurrency, observedStableConcurrencyPerPod := stableData.observedConcurrency(now)
-=======
-	stableData, panicData, lastStat := a.aggregateData(now, config.StableWindow, config.PanicWindow)
-	observedStablePods := stableData.observedPods(now)
->>>>>>> 090f5734
 	// Do nothing when we have no data.
 	if stableData.probeCount < 1 {
 		logger.Debug("No data to scale on.")
 		return 0, false
 	}
+
+	observedStableConcurrency, observedStableConcurrencyPerPod := stableData.observedConcurrency(now)
 	observedPanicConcurrency, observedPanicConcurrencyPerPod := panicData.observedConcurrency(now)
 
 	// Log system totals
