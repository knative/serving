/*
Copyright 2018 The Knative Authors

Licensed under the Apache License, Version 2.0 (the "License");
you may not use this file except in compliance with the License.
You may obtain a copy of the License at

    http://www.apache.org/licenses/LICENSE-2.0

Unless required by applicable law or agreed to in writing, software
distributed under the License is distributed on an "AS IS" BASIS,
WITHOUT WARRANTIES OR CONDITIONS OF ANY KIND, either express or implied.
See the License for the specific language governing permissions and
limitations under the License.
*/

package autoscaler

import (
	"context"
	"errors"
	"fmt"
	"math"
	"sync"
	"time"

	"go.uber.org/zap"

	"knative.dev/pkg/logging"
	"knative.dev/pkg/ptr"
	"knative.dev/serving/pkg/resources"

	apierrors "k8s.io/apimachinery/pkg/api/errors"
	"k8s.io/apimachinery/pkg/types"
)

// Autoscaler stores current state of an instance of an autoscaler.
type Autoscaler struct {
	namespace    string
	revision     string
	metricClient MetricClient
	podCounter   resources.ReadyPodCounter
	reporter     StatsReporter

	// State in panic mode. Carries over multiple Scale calls. Guarded
	// by the stateMux.
	stateMux     sync.Mutex
	panicTime    *time.Time
	maxPanicPods int32

	// specMux guards the current DeciderSpec.
	specMux     sync.RWMutex
	deciderSpec DeciderSpec
}

// New creates a new instance of autoscaler
func New(
	namespace string,
	revision string,
	metricClient MetricClient,
	podCounter resources.ReadyPodCounter,
	deciderSpec DeciderSpec,
	reporter StatsReporter) (*Autoscaler, error) {
	if podCounter == nil {
		return nil, errors.New("'podCounter' must not be nil")
	}
	if reporter == nil {
		return nil, errors.New("stats reporter must not be nil")
	}

	// We always start in the panic mode, if the deployment is scaled up over 1 pod.
	// If the scale is 0 or 1, normal Autoscaler behavior is fine.
	// When Autoscaler restarts we lose metric history, which causes us to
	// momentarily scale down, and that is not a desired behaviour.
	// Thus, we're keeping at least the current scale until we
	// accumulate enough data to make conscious decisions.
<<<<<<< HEAD
	curC, _ := podCounter.ReadyCount()
=======
	curC, err := podCounter.ReadyCount()
	if err != nil {
		// This always happens on new revision creation, since decider
		// is reconciled before SKS has even chance of creating the service/endpoints.
		curC = 0
	}
>>>>>>> 48ce65e6
	var pt *time.Time
	if curC > 1 {
		pt = ptr.Time(time.Now())
		// A new instance of autoscaler is created in panic mode.
		reporter.ReportPanic(1)
	} else {
		reporter.ReportPanic(0)
	}

	return &Autoscaler{
		namespace:    namespace,
		revision:     revision,
		metricClient: metricClient,
		podCounter:   podCounter,
		deciderSpec:  deciderSpec,
		reporter:     reporter,

		panicTime:    pt,
		maxPanicPods: int32(curC),
	}, nil
}

// Update reconfigures the UniScaler according to the DeciderSpec.
func (a *Autoscaler) Update(deciderSpec DeciderSpec) error {
	a.specMux.Lock()
	defer a.specMux.Unlock()

	a.deciderSpec = deciderSpec
	return nil
}

// Scale calculates the desired scale based on current statistics given the current time.
// desiredPodCount is the calculated pod count the autoscaler would like to set.
// validScale signifies whether the desiredPodCount should be applied or not.
func (a *Autoscaler) Scale(ctx context.Context, now time.Time) (desiredPodCount int32, excessBC int32, validScale bool) {
	logger := logging.FromContext(ctx)

	spec := a.currentSpec()
	originalReadyPodsCount, err := a.podCounter.ReadyCount()
	// If the error is NotFound, then presume 0.
	if err != nil && !apierrors.IsNotFound(err) {
		logger.Errorw("Failed to get Endpoints via K8S Lister", zap.Error(err))
		return 0, 0, false
	}
	// Use 1 if there are zero current pods.
	readyPodsCount := math.Max(1, float64(originalReadyPodsCount))

	metricKey := types.NamespacedName{Namespace: a.namespace, Name: a.revision}
	observedStableConcurrency, observedPanicConcurrency, err := a.metricClient.StableAndPanicConcurrency(metricKey, now)
	if err != nil {
		if err == ErrNoData {
			logger.Debug("No data to scale on yet")
		} else {
			logger.Errorw("Failed to obtain metrics", zap.Error(err))
		}
		return 0, 0, false
	}

	maxScaleUp := spec.MaxScaleUpRate * readyPodsCount
	desiredStablePodCount := int32(math.Min(math.Ceil(observedStableConcurrency/spec.TargetConcurrency), maxScaleUp))
	desiredPanicPodCount := int32(math.Min(math.Ceil(observedPanicConcurrency/spec.TargetConcurrency), maxScaleUp))

	a.reporter.ReportStableRequestConcurrency(observedStableConcurrency)
	a.reporter.ReportPanicRequestConcurrency(observedPanicConcurrency)
	a.reporter.ReportTargetRequestConcurrency(spec.TargetConcurrency)

	logger.Debugw(fmt.Sprintf("Observed average %0.3f concurrency, targeting %0.3f.",
		observedStableConcurrency, spec.TargetConcurrency),
		zap.String("concurrency", "stable"))
	logger.Debugw(fmt.Sprintf("Observed average %0.3f concurrency, targeting %0.3f.",
		observedPanicConcurrency, spec.TargetConcurrency),
		zap.String("concurrency", "panic"))

	isOverPanicThreshold := observedPanicConcurrency/readyPodsCount >= spec.PanicThreshold

	a.stateMux.Lock()
	defer a.stateMux.Unlock()
	if a.panicTime == nil && isOverPanicThreshold {
		// Begin panicking when we cross the concurrency threshold in the panic window.
		logger.Info("PANICKING")
		a.panicTime = &now
		a.reporter.ReportPanic(1)
	} else if a.panicTime != nil && !isOverPanicThreshold && a.panicTime.Add(spec.StableWindow).Before(now) {
		// Stop panicking after the surge has made its way into the stable metric.
		logger.Info("Un-panicking.")
		a.panicTime = nil
		a.maxPanicPods = 0
		a.reporter.ReportPanic(0)
	}

	if a.panicTime != nil {
		logger.Debug("Operating in panic mode.")
		// We do not scale down while in panic mode. Only increases will be applied.
		if desiredPanicPodCount > a.maxPanicPods {
			logger.Infof("Increasing pods from %v to %v.", originalReadyPodsCount, desiredPanicPodCount)
			a.panicTime = &now
			a.maxPanicPods = desiredPanicPodCount
		}
		desiredPodCount = a.maxPanicPods
	} else {
		logger.Debug("Operating in stable mode.")
		desiredPodCount = desiredStablePodCount
	}

	// Compute the excess burst capacity based on stable concurrency for now, since we don't want to
	// be making knee-jerk decisions about Activator in the request path. Negative EBC means
	// that the deployment does not have enough capacity to serve the desired burst off hand.
	// EBC = TotCapacity - Cur#ReqInFlight - TargetBurstCapacity
	excessBC = int32(-1)
	switch {
	case a.deciderSpec.TargetBurstCapacity == 0:
		excessBC = 0
	case a.deciderSpec.TargetBurstCapacity >= 0:
		excessBC = int32(math.Floor(float64(originalReadyPodsCount)*a.deciderSpec.TotalConcurrency - observedStableConcurrency -
			a.deciderSpec.TargetBurstCapacity))
		logger.Debugf("PodCount=%v TotalConc=%v ObservedStableConc=%v TargetBC=%v ExcessBC=%v",
			originalReadyPodsCount,
			a.deciderSpec.TotalConcurrency,
			observedStableConcurrency, a.deciderSpec.TargetBurstCapacity, excessBC)
	}
	a.reporter.ReportExcessBurstCapacity(float64(excessBC))

	a.reporter.ReportDesiredPodCount(int64(desiredPodCount))
	return desiredPodCount, excessBC, true
}

func (a *Autoscaler) currentSpec() DeciderSpec {
	a.specMux.RLock()
	defer a.specMux.RUnlock()
	return a.deciderSpec
}<|MERGE_RESOLUTION|>--- conflicted
+++ resolved
@@ -74,16 +74,12 @@
 	// momentarily scale down, and that is not a desired behaviour.
 	// Thus, we're keeping at least the current scale until we
 	// accumulate enough data to make conscious decisions.
-<<<<<<< HEAD
-	curC, _ := podCounter.ReadyCount()
-=======
 	curC, err := podCounter.ReadyCount()
 	if err != nil {
 		// This always happens on new revision creation, since decider
 		// is reconciled before SKS has even chance of creating the service/endpoints.
 		curC = 0
 	}
->>>>>>> 48ce65e6
 	var pt *time.Time
 	if curC > 1 {
 		pt = ptr.Time(time.Now())
