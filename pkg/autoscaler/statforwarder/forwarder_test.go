--- conflicted
+++ resolved
@@ -50,17 +50,6 @@
 )
 
 var (
-<<<<<<< HEAD
-	testBs   = hash.NewBucketSet(sets.NewString(bucket1))
-	testStat = asmetrics.StatMessage{
-		Key: types.NamespacedName{
-			Namespace: "ns",
-			Name:      "n",
-		},
-	}
-	// A statProcessor doing nothing.
-	noOp = func(sm asmetrics.StatMessage) {}
-=======
 	testIP1   = "1.23.456.789"
 	testIP2   = "0.23.456.789"
 	testNs    = system.Namespace()
@@ -74,7 +63,8 @@
 			HolderIdentity: &testIP1,
 		},
 	}
->>>>>>> 23a5e083
+	// A statProcessor doing nothing.
+	noOp = func(sm asmetrics.StatMessage) {}
 )
 
 func TestForwarderReconcile(t *testing.T) {
@@ -95,8 +85,8 @@
 		waitInformers()
 	})
 
-	New(ctx, zap.NewNop().Sugar(), kubeClient, testIP1, testBs, noOp)
-	New(ctx, zap.NewNop().Sugar(), kubeClient, testIP2, testBs, noOp)
+	f1 := New(ctx, zap.NewNop().Sugar(), kubeClient, testIP1, testBs, noOp)
+	f2 := New(ctx, zap.NewNop().Sugar(), kubeClient, testIP2, testBs, noOp)
 
 	kubeClient.CoordinationV1().Leases(testNs).Create(testLease)
 	lease.Informer().GetIndexer().Add(testLease)
@@ -140,6 +130,13 @@
 		t.Fatalf("Timeout to get the Endpoints: %v", lastErr)
 	}
 
+	if p, ok := f1.processors[bucket1]; !ok || p.holder != testIP1 {
+		t.Errorf("holder not found or not equal to %s", testIP1)
+	}
+	if p, ok := f2.processors[bucket1]; !ok || p.holder != testIP1 {
+		t.Errorf("holder not found or not equal to %s", testIP1)
+	}
+
 	// Lease holder gets changed.
 	l := testLease.DeepCopy()
 	l.Spec.HolderIdentity = &testIP2
@@ -164,6 +161,13 @@
 	}); err != nil {
 		t.Fatalf("Timeout to get the Endpoints: %v", lastErr)
 	}
+
+	if p, ok := f1.processors[bucket1]; !ok || p.holder != testIP2 {
+		t.Errorf("holder not found or not equal to %s", testIP2)
+	}
+	if p, ok := f2.processors[bucket1]; !ok || p.holder != testIP2 {
+		t.Errorf("holder not found or not equal to %s", testIP2)
+	}
 }
 
 func TestForwarderRetryOnSvcCreationFailure(t *testing.T) {
@@ -184,7 +188,7 @@
 		waitInformers()
 	})
 
-	New(ctx, zap.NewNop().Sugar(), kubeClient, testIP1, testBs)
+	New(ctx, zap.NewNop().Sugar(), kubeClient, testIP1, testBs, noOp)
 
 	svcCreation := 0
 	retried := make(chan struct{})
@@ -226,7 +230,7 @@
 		waitInformers()
 	})
 
-	New(ctx, zap.NewNop().Sugar(), kubeClient, testIP1, testBs)
+	New(ctx, zap.NewNop().Sugar(), kubeClient, testIP1, testBs, noOp)
 
 	endpointsCreation := 0
 	retried := make(chan struct{})
@@ -268,7 +272,7 @@
 		waitInformers()
 	})
 
-	New(ctx, zap.NewNop().Sugar(), kubeClient, testIP1, testBs)
+	New(ctx, zap.NewNop().Sugar(), kubeClient, testIP1, testBs, noOp)
 
 	endpointsUpdate := 0
 	retried := make(chan struct{})
@@ -392,9 +396,71 @@
 }
 
 func TestProcess(t *testing.T) {
-	ctx, _ := rtesting.SetupFakeContext(t)
-	kubeClient := fakekubeclient.Get(ctx)
-
-	f := New(ctx, zap.NewNop().Sugar(), kubeClient, testIP1, testBs, noOp)
+	ctx, cancel, _ := rtesting.SetupFakeContextWithCancel(t)
+	kubeClient := fakekubeclient.Get(ctx)
+	endpoints := fakeendpointsinformer.Get(ctx)
+	service := fakeserviceinformer.Get(ctx)
+	lease := fakeleaseinformer.Get(ctx)
+
+	waitInformers, err := controller.RunInformers(
+		ctx.Done(), endpoints.Informer(), service.Informer(), lease.Informer())
+	if err != nil {
+		t.Fatal("Failed to start informers:", err)
+	}
+
+	t.Cleanup(func() {
+		cancel()
+		waitInformers()
+	})
+
+	stat1 := asmetrics.StatMessage{
+		Key: types.NamespacedName{
+			Namespace: testNs,
+			Name:      "n",
+		},
+	}
+	stat2 := asmetrics.StatMessage{
+		Key: types.NamespacedName{
+			Namespace: testNs,
+			Name:      "n",
+		},
+	}
+
+	acceptCount := 0
+	accept := func(sm asmetrics.StatMessage) {
+		acceptCount++
+	}
+	f := New(ctx, zap.NewNop().Sugar(), kubeClient, testIP1, testBs, accept)
+	// A Forward without any leadership information should process without error.
 	f.Process(testStat)
+
+	kubeClient.CoordinationV1().Leases(testNs).Create(testLease)
+	lease.Informer().GetIndexer().Add(testLease)
+
+	if err := wait.PollImmediate(100*time.Millisecond, 2*time.Second, func() (bool, error) {
+		if len(f.processors) == 1 {
+			return true, nil
+		}
+		return false, nil
+	}); err != nil {
+		t.Fatalf("Timeout waiting f.processors got updated")
+	}
+
+	forwardCount := 0
+	f.processors[bucket2] = &bucketProcessor{
+		proc: func(sm asmetrics.StatMessage) {
+			forwardCount++
+		},
+	}
+
+	f.Process(stat1)
+	f.Process(stat1)
+	f.Process(stat2)
+
+	if got, want := acceptCount, 2; got != want {
+		t.Errorf("accpetCount = %d, want = %d", got, want)
+	}
+	if got, want := forwardCount, 2; got != want {
+		t.Errorf("forwardCount = %d, want = %d", got, want)
+	}
 }