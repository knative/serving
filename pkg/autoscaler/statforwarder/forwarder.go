/*
Copyright 2020 The Knative Authors

Licensed under the Apache License, Version 2.0 (the "License");
you may not use this file except in compliance with the License.
You may obtain a copy of the License at

    http://www.apache.org/licenses/LICENSE-2.0

Unless required by applicable law or agreed to in writing, software
distributed under the License is distributed on an "AS IS" BASIS,
WITHOUT WARRANTIES OR CONDITIONS OF ANY KIND, either express or implied.
See the License for the specific language governing permissions and
limitations under the License.
*/

package statforwarder

import (
	"context"
	"fmt"
	"sync"
	"time"

	gorillawebsocket "github.com/gorilla/websocket"
	"go.uber.org/zap"
	coordinationv1 "k8s.io/api/coordination/v1"
	v1 "k8s.io/api/core/v1"
	"k8s.io/apimachinery/pkg/api/equality"
	apierrs "k8s.io/apimachinery/pkg/api/errors"
	metav1 "k8s.io/apimachinery/pkg/apis/meta/v1"
	"k8s.io/apimachinery/pkg/util/intstr"
	"k8s.io/apimachinery/pkg/util/wait"
	"k8s.io/client-go/kubernetes"
	corev1listers "k8s.io/client-go/listers/core/v1"
	"k8s.io/client-go/tools/cache"
	leaseinformer "knative.dev/pkg/client/injection/kube/informers/coordination/v1/lease"
	endpointsinformer "knative.dev/pkg/client/injection/kube/informers/core/v1/endpoints"
	"knative.dev/pkg/controller"
	"knative.dev/pkg/hash"
	"knative.dev/pkg/system"
	"knative.dev/pkg/websocket"
	asmetrics "knative.dev/serving/pkg/autoscaler/metrics"
)

const (
	// The port on which autoscaler WebSocket server listens.
	autoscalerPort     = 8080
	autoscalerPortName = "http"
	retryTimeout       = 3 * time.Second
	retryInterval      = 100 * time.Millisecond
)

// statProcessor is a function to process a single StatMessage.
type statProcessor func(sm asmetrics.StatMessage)

<<<<<<< HEAD
// bucketProcessor includes the inforamtion about how to process
// the StatMessage owned by a bucket.
type bucketProcessor struct {
	// holder is the HolderIdentity for a bucket from the Lease
=======
// bucketProcessor includes the information about how to process
// the StatMessage owned by a bucket.
type bucketProcessor struct {
	// holder is the HolderIdentity for a bucket from the Lease.
>>>>>>> 0dc7d922
	holder string
	// conn is the WebSocket connection to the holder pod.
	conn *websocket.ManagedConnection
	// proc is the function to process the StatMessage owned by the bucket.
	proc statProcessor
}

// Forwarder does the following things:
// 1. Watches the change of Leases for Autoscaler buckets. Stores the
//    Lease -> IP mapping.
// 2. Creates/updates the corresponding K8S Service and Endpoints.
// 3. Can be used to forward the metrics owned by a bucket based on
//    the holder IP.
type Forwarder struct {
	selfIP          string
	logger          *zap.SugaredLogger
	kc              kubernetes.Interface
	endpointsLister corev1listers.EndpointsLister
<<<<<<< HEAD
	// accept is the function to process a StatMessage which doesn't need
=======
	// `accept` is the function to process a StatMessage which doesn't need
>>>>>>> 0dc7d922
	// to be forwarded.
	accept statProcessor
	// bs is the BucketSet including all Autoscaler buckets.
	bs *hash.BucketSet
	// processorsLock is the lock for processors.
	processorsLock sync.RWMutex
	processors     map[string]*bucketProcessor
}

// New creates a new Forwarder.
func New(ctx context.Context, logger *zap.SugaredLogger, kc kubernetes.Interface, selfIP string, bs *hash.BucketSet, accept statProcessor) *Forwarder {
	ns := system.Namespace()
	bkts := bs.Buckets()
	endpointsInformer := endpointsinformer.Get(ctx)
	f := &Forwarder{
		selfIP:          selfIP,
		logger:          logger,
		kc:              kc,
		endpointsLister: endpointsInformer.Lister(),
		bs:              bs,
		processors:      make(map[string]*bucketProcessor, len(bkts)),
		accept:          accept,
	}

	leaseInformer := leaseinformer.Get(ctx)
	leaseInformer.Informer().AddEventHandler(cache.FilteringResourceEventHandler{
		FilterFunc: f.filterFunc(ns),
		Handler: cache.ResourceEventHandlerFuncs{
			AddFunc:    f.leaseUpdated,
			UpdateFunc: controller.PassNew(f.leaseUpdated),
			// TODO(yanweiguo): Set up DeleteFunc.
		},
	})

	return f
}

func (f *Forwarder) filterFunc(namespace string) func(interface{}) bool {
	return func(obj interface{}) bool {
		l := obj.(*coordinationv1.Lease)

		if l.Namespace != namespace {
			return false
		}

		if !f.bs.HasBucket(l.Name) {
			// Not for Autoscaler.
			return false
		}

		if l.Spec.HolderIdentity == nil || *l.Spec.HolderIdentity == "" {
			// No holder yet.
			return false
		}

<<<<<<< HEAD
		if p, ok := f.getProcessor(l.Name); ok && p.holder == *l.Spec.HolderIdentity {
=======
		if p := f.getProcessor(l.Name); p != nil && p.holder == *l.Spec.HolderIdentity {
>>>>>>> 0dc7d922
			// Already up-to-date.
			return false
		}

		return true
	}
}

func (f *Forwarder) leaseUpdated(obj interface{}) {
	l := obj.(*coordinationv1.Lease)
	ns, n := l.Namespace, l.Name

	if l.Spec.HolderIdentity == nil {
		// This shouldn't happen as we filter it out when queueing.
		// Add a nil point check for safety.
		f.logger.Warnf("Lease %s/%s with nil HolderIdentity got enqueued", ns, n)
		return
	}

	holder := *l.Spec.HolderIdentity
	f.setProcessor(n, f.createProcessor(n, holder))

	if holder != f.selfIP {
		// Skip creating/updating Service and Endpoints if not the leader.
		return
	}

	// TODO(yanweiguo): Better handling these errors instead of just logging.
	if err := f.createService(ns, n); err != nil {
		f.logger.Errorf("Failed to create Service for Lease %s/%s: %v", ns, n, err)
		return
	}
	f.logger.Infof("Created Service for Lease %s/%s", ns, n)

	if err := f.createOrUpdateEndpoints(ns, n); err != nil {
		f.logger.Errorf("Failed to create Endpoints for Lease %s/%s: %v", ns, n, err)
		return
	}
	f.logger.Infof("Created Endpoints for Lease %s/%s", ns, n)
}

func (f *Forwarder) createService(ns, n string) error {
	var lastErr error
	if err := wait.PollImmediate(retryInterval, retryTimeout, func() (bool, error) {
		_, lastErr = f.kc.CoreV1().Services(ns).Create(&v1.Service{
			ObjectMeta: metav1.ObjectMeta{
				Name:      n,
				Namespace: ns,
			},
			Spec: v1.ServiceSpec{
				Ports: []v1.ServicePort{{
					Name:       autoscalerPortName,
					Port:       autoscalerPort,
					TargetPort: intstr.FromInt(autoscalerPort),
				}},
			},
		})

		if apierrs.IsAlreadyExists(lastErr) {
			return true, nil
		}

		// Do not return the error to cause a retry.
		return lastErr == nil, nil
	}); err != nil {
		return lastErr
	}

	return nil
}

// createOrUpdateEndpoints creates an Endpoints object with the given namespace and
// name, and the Forwarder.selfIP. If the Endpoints object already
// exists, it will update the Endpoints with the Forwarder.selfIP.
func (f *Forwarder) createOrUpdateEndpoints(ns, n string) error {
	wantSubsets := []v1.EndpointSubset{{
		Addresses: []v1.EndpointAddress{{
			IP: f.selfIP,
		}},
		Ports: []v1.EndpointPort{{
			Name:     autoscalerPortName,
			Port:     autoscalerPort,
			Protocol: v1.ProtocolTCP,
		}}},
	}

	exists := true
	var lastErr error
	if err := wait.PollImmediate(retryInterval, retryTimeout, func() (bool, error) {
		e, err := f.endpointsLister.Endpoints(ns).Get(n)
		if apierrs.IsNotFound(err) {
			exists = false
			return true, nil
		}

		if err != nil {
			lastErr = err
			// Do not return the error to cause a retry.
			return false, nil
		}

		if equality.Semantic.DeepEqual(wantSubsets, e.Subsets) {
			return true, nil
		}

		want := e.DeepCopy()
		want.Subsets = wantSubsets
		if _, lastErr = f.kc.CoreV1().Endpoints(ns).Update(want); lastErr != nil {
			// Do not return the error to cause a retry.
			return false, nil
		}

		f.logger.Infof("Bucket Endpoints %s updated with IP %s", n, f.selfIP)
		return true, nil
	}); err != nil {
		return lastErr
	}

	if exists {
		return nil
	}

	if err := wait.PollImmediate(retryInterval, retryTimeout, func() (bool, error) {
		_, lastErr = f.kc.CoreV1().Endpoints(ns).Create(&v1.Endpoints{
			ObjectMeta: metav1.ObjectMeta{
				Name:      n,
				Namespace: ns,
			},
			Subsets: wantSubsets,
		})
		// Do not return the error to cause a retry.
		return lastErr == nil, nil
	}); err != nil {
		return lastErr
	}

	return nil
}

<<<<<<< HEAD
func (f *Forwarder) getProcessor(bkt string) (*bucketProcessor, bool) {
	f.processorsLock.RLock()
	defer f.processorsLock.RUnlock()
	result, ok := f.processors[bkt]
	return result, ok
=======
func (f *Forwarder) getProcessor(bkt string) *bucketProcessor {
	f.processorsLock.RLock()
	defer f.processorsLock.RUnlock()
	return f.processors[bkt]
>>>>>>> 0dc7d922
}

func (f *Forwarder) setProcessor(bkt string, p *bucketProcessor) {
	f.processorsLock.Lock()
	defer f.processorsLock.Unlock()
	f.processors[bkt] = p
}

func (f *Forwarder) createProcessor(bkt, holder string) *bucketProcessor {
<<<<<<< HEAD

=======
>>>>>>> 0dc7d922
	if holder == f.selfIP {
		return &bucketProcessor{
			holder: holder,
			proc: func(sm asmetrics.StatMessage) {
<<<<<<< HEAD
				rev := sm.Key.String()
				l := f.logger.With(zap.String("revision", rev))
				l.Debugf("## Accept stat of Rev %s as owner of bucket %s", rev, bkt)
=======
				l := f.logger.With(zap.String("revision", sm.Key.String()))
				l.Debug("Accept stat as owner of bucket ", bkt)
>>>>>>> 0dc7d922
				if f.accept != nil {
					f.accept(sm)
				}
			},
		}
	}

<<<<<<< HEAD
=======
	// TODO(9235): Currently we use IP directly. This won't work if there
	// is mesh. Need to fall back to connection via Service.
>>>>>>> 0dc7d922
	dns := fmt.Sprintf("ws://%s:%d", holder, autoscalerPort)
	f.logger.Info("Connecting to Autoscaler bucket at ", dns)
	c := websocket.NewDurableSendingConnection(dns, f.logger)
	return &bucketProcessor{
		holder: holder,
		conn:   c,
		proc: func(sm asmetrics.StatMessage) {
<<<<<<< HEAD
			rev := sm.Key.String()
			l := f.logger.With(zap.String("revision", rev))
			l.Debugf("## Forward stat of Rev %s of bucket %s to holder", rev, bkt, holder)
			wsm := asmetrics.ToWireStatMessages([]asmetrics.StatMessage{sm})
			b, err := wsm.Marshal()
=======
			l := f.logger.With(zap.String("revision", sm.Key.String()))
			l.Debugf("Forward stat of bucket %s to the holder %s", bkt, holder)
			wsms := asmetrics.ToWireStatMessages([]asmetrics.StatMessage{sm})
			b, err := wsms.Marshal()
>>>>>>> 0dc7d922
			if err != nil {
				l.Errorw("Error while marshaling stats", zap.Error(err))
				return
			}

			if err := c.SendRaw(gorillawebsocket.BinaryMessage, b); err != nil {
				l.Errorw("Error while sending stats", zap.Error(err))
			}
		},
	}
}

<<<<<<< HEAD
// Process calls Forwarder.accept if the pod where this Forwarder running is the owner
=======
// Process calls Forwarder.accept if the pod where this Forwarder is running is the owner
>>>>>>> 0dc7d922
// of the given StatMessage. Otherwise it forwards the given StatMessage to the right
// owner pod. If it can't find the owner, it drops the StatMessage.
func (f *Forwarder) Process(sm asmetrics.StatMessage) {
	rev := sm.Key.String()
	l := f.logger.With(zap.String("revision", rev))
	bkt := f.bs.Owner(rev)

<<<<<<< HEAD
	p, ok := f.getProcessor(bkt)
	if !ok {
=======
	p := f.getProcessor(bkt)
	if p == nil {
>>>>>>> 0dc7d922
		l.Warnf("Can't find the owner for Rev %s. Dropping its stat.", rev)
		return
	}

	p.proc(sm)
}

<<<<<<< HEAD
=======
// Cancel is the function to call when terminating a Forwarder.
>>>>>>> 0dc7d922
func (f *Forwarder) Cancel() {
	for _, p := range f.processors {
		if p.conn != nil {
			p.conn.Shutdown()
		}
	}
}<|MERGE_RESOLUTION|>--- conflicted
+++ resolved
@@ -54,17 +54,10 @@
 // statProcessor is a function to process a single StatMessage.
 type statProcessor func(sm asmetrics.StatMessage)
 
-<<<<<<< HEAD
-// bucketProcessor includes the inforamtion about how to process
-// the StatMessage owned by a bucket.
-type bucketProcessor struct {
-	// holder is the HolderIdentity for a bucket from the Lease
-=======
 // bucketProcessor includes the information about how to process
 // the StatMessage owned by a bucket.
 type bucketProcessor struct {
 	// holder is the HolderIdentity for a bucket from the Lease.
->>>>>>> 0dc7d922
 	holder string
 	// conn is the WebSocket connection to the holder pod.
 	conn *websocket.ManagedConnection
@@ -83,11 +76,7 @@
 	logger          *zap.SugaredLogger
 	kc              kubernetes.Interface
 	endpointsLister corev1listers.EndpointsLister
-<<<<<<< HEAD
-	// accept is the function to process a StatMessage which doesn't need
-=======
 	// `accept` is the function to process a StatMessage which doesn't need
->>>>>>> 0dc7d922
 	// to be forwarded.
 	accept statProcessor
 	// bs is the BucketSet including all Autoscaler buckets.
@@ -143,11 +132,7 @@
 			return false
 		}
 
-<<<<<<< HEAD
-		if p, ok := f.getProcessor(l.Name); ok && p.holder == *l.Spec.HolderIdentity {
-=======
 		if p := f.getProcessor(l.Name); p != nil && p.holder == *l.Spec.HolderIdentity {
->>>>>>> 0dc7d922
 			// Already up-to-date.
 			return false
 		}
@@ -287,18 +272,10 @@
 	return nil
 }
 
-<<<<<<< HEAD
-func (f *Forwarder) getProcessor(bkt string) (*bucketProcessor, bool) {
-	f.processorsLock.RLock()
-	defer f.processorsLock.RUnlock()
-	result, ok := f.processors[bkt]
-	return result, ok
-=======
 func (f *Forwarder) getProcessor(bkt string) *bucketProcessor {
 	f.processorsLock.RLock()
 	defer f.processorsLock.RUnlock()
 	return f.processors[bkt]
->>>>>>> 0dc7d922
 }
 
 func (f *Forwarder) setProcessor(bkt string, p *bucketProcessor) {
@@ -308,22 +285,12 @@
 }
 
 func (f *Forwarder) createProcessor(bkt, holder string) *bucketProcessor {
-<<<<<<< HEAD
-
-=======
->>>>>>> 0dc7d922
 	if holder == f.selfIP {
 		return &bucketProcessor{
 			holder: holder,
 			proc: func(sm asmetrics.StatMessage) {
-<<<<<<< HEAD
-				rev := sm.Key.String()
-				l := f.logger.With(zap.String("revision", rev))
-				l.Debugf("## Accept stat of Rev %s as owner of bucket %s", rev, bkt)
-=======
 				l := f.logger.With(zap.String("revision", sm.Key.String()))
 				l.Debug("Accept stat as owner of bucket ", bkt)
->>>>>>> 0dc7d922
 				if f.accept != nil {
 					f.accept(sm)
 				}
@@ -331,11 +298,8 @@
 		}
 	}
 
-<<<<<<< HEAD
-=======
 	// TODO(9235): Currently we use IP directly. This won't work if there
 	// is mesh. Need to fall back to connection via Service.
->>>>>>> 0dc7d922
 	dns := fmt.Sprintf("ws://%s:%d", holder, autoscalerPort)
 	f.logger.Info("Connecting to Autoscaler bucket at ", dns)
 	c := websocket.NewDurableSendingConnection(dns, f.logger)
@@ -343,18 +307,10 @@
 		holder: holder,
 		conn:   c,
 		proc: func(sm asmetrics.StatMessage) {
-<<<<<<< HEAD
-			rev := sm.Key.String()
-			l := f.logger.With(zap.String("revision", rev))
-			l.Debugf("## Forward stat of Rev %s of bucket %s to holder", rev, bkt, holder)
-			wsm := asmetrics.ToWireStatMessages([]asmetrics.StatMessage{sm})
-			b, err := wsm.Marshal()
-=======
 			l := f.logger.With(zap.String("revision", sm.Key.String()))
 			l.Debugf("Forward stat of bucket %s to the holder %s", bkt, holder)
 			wsms := asmetrics.ToWireStatMessages([]asmetrics.StatMessage{sm})
 			b, err := wsms.Marshal()
->>>>>>> 0dc7d922
 			if err != nil {
 				l.Errorw("Error while marshaling stats", zap.Error(err))
 				return
@@ -367,11 +323,7 @@
 	}
 }
 
-<<<<<<< HEAD
-// Process calls Forwarder.accept if the pod where this Forwarder running is the owner
-=======
 // Process calls Forwarder.accept if the pod where this Forwarder is running is the owner
->>>>>>> 0dc7d922
 // of the given StatMessage. Otherwise it forwards the given StatMessage to the right
 // owner pod. If it can't find the owner, it drops the StatMessage.
 func (f *Forwarder) Process(sm asmetrics.StatMessage) {
@@ -379,13 +331,8 @@
 	l := f.logger.With(zap.String("revision", rev))
 	bkt := f.bs.Owner(rev)
 
-<<<<<<< HEAD
-	p, ok := f.getProcessor(bkt)
-	if !ok {
-=======
 	p := f.getProcessor(bkt)
 	if p == nil {
->>>>>>> 0dc7d922
 		l.Warnf("Can't find the owner for Rev %s. Dropping its stat.", rev)
 		return
 	}
@@ -393,10 +340,7 @@
 	p.proc(sm)
 }
 
-<<<<<<< HEAD
-=======
 // Cancel is the function to call when terminating a Forwarder.
->>>>>>> 0dc7d922
 func (f *Forwarder) Cancel() {
 	for _, p := range f.processors {
 		if p.conn != nil {
