--- conflicted
+++ resolved
@@ -133,7 +133,7 @@
 			return false
 		}
 
-		if h, ok := f.getHolder(l.Name); ok && h == *l.Spec.HolderIdentity {
+		if p, ok := f.getProcessor(l.Name); ok && p.holder == *l.Spec.HolderIdentity {
 			// Already up-to-date.
 			return false
 		}
@@ -146,22 +146,6 @@
 	l := obj.(*coordinationv1.Lease)
 	ns, n := l.Namespace, l.Name
 
-<<<<<<< HEAD
-	holder := *l.Spec.HolderIdentity
-	p, ok := f.getProcessor(n)
-	if ok && p.holder == holder {
-		// Already up-to-date.
-		return
-	}
-
-	if ok && p.conn != nil {
-		go p.conn.Shutdown()
-	}
-	f.setProcessor(n, f.createProcessor(n, holder))
-
-	if holder != f.selfIP {
-		// Skip creating/updating Service and Endpoints as not the holder.
-=======
 	if l.Spec.HolderIdentity == nil {
 		// This shouldn't happen as we filter it out when queueing.
 		// Add a nil point check for safety.
@@ -170,11 +154,10 @@
 	}
 
 	holder := *l.Spec.HolderIdentity
-	f.setHolder(n, holder)
+	f.setProcessor(n, f.createProcessor(n, holder))
 
 	if holder != f.selfIP {
 		// Skip creating/updating Service and Endpoints if not the leader.
->>>>>>> 23a5e083
 		return
 	}
 
