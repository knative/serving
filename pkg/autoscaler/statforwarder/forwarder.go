/*
Copyright 2020 The Knative Authors

Licensed under the Apache License, Version 2.0 (the "License");
you may not use this file except in compliance with the License.
You may obtain a copy of the License at

    http://www.apache.org/licenses/LICENSE-2.0

Unless required by applicable law or agreed to in writing, software
distributed under the License is distributed on an "AS IS" BASIS,
WITHOUT WARRANTIES OR CONDITIONS OF ANY KIND, either express or implied.
See the License for the specific language governing permissions and
limitations under the License.
*/

package statforwarder

import (
	"context"
	"fmt"
	"sync"
	"time"

	"go.uber.org/zap"
	coordinationv1 "k8s.io/api/coordination/v1"
	v1 "k8s.io/api/core/v1"
	"k8s.io/apimachinery/pkg/api/equality"
	apierrs "k8s.io/apimachinery/pkg/api/errors"
	metav1 "k8s.io/apimachinery/pkg/apis/meta/v1"
	"k8s.io/apimachinery/pkg/util/intstr"
	"k8s.io/apimachinery/pkg/util/wait"
	"k8s.io/client-go/kubernetes"
	corev1listers "k8s.io/client-go/listers/core/v1"
	"k8s.io/client-go/tools/cache"
	leaseinformer "knative.dev/pkg/client/injection/kube/informers/coordination/v1/lease"
	endpointsinformer "knative.dev/pkg/client/injection/kube/informers/core/v1/endpoints"
	"knative.dev/pkg/controller"
	"knative.dev/pkg/hash"
	"knative.dev/pkg/network"
	"knative.dev/pkg/system"
	asmetrics "knative.dev/serving/pkg/autoscaler/metrics"
)

const (
	// The port on which autoscaler WebSocket server listens.
	autoscalerPort     = 8080
	autoscalerPortName = "http"
	retryTimeout       = 3 * time.Second
	retryInterval      = 100 * time.Millisecond

	// Retry at most 15 seconds to process a stat. NOTE: Retrying could
	// cause high delay and inaccurate scaling decision so we use
	// the timestamp on receiving.
	maxProcessingRetry      = 30
	retryProcessingInterval = 500 * time.Millisecond
)

// statProcessor is a function to process a single StatMessage.
type statProcessor func(sm asmetrics.StatMessage)

type stat struct {
	sm    asmetrics.StatMessage
	retry int
}

// Forwarder does the following things:
// 1. Watches the change of Leases for Autoscaler buckets. Stores the
//    Lease -> IP mapping.
// 2. Creates/updates the corresponding K8S Service and Endpoints.
// 3. Can be used to forward the metrics owned by a bucket based on
//    the holder IP.
type Forwarder struct {
	selfIP          string
	logger          *zap.SugaredLogger
	kc              kubernetes.Interface
	endpointsLister corev1listers.EndpointsLister

	// `accept` is the function to process a StatMessage which doesn't need
	// to be forwarded.
	accept statProcessor
	// bs is the BucketSet including all Autoscaler buckets.
	bs *hash.BucketSet
	// processorsLock is the lock for processors.
	processorsLock sync.RWMutex
	processors     map[string]*bucketProcessor
	// Used to capture asynchronous processes for retrying to be waited
	// on when shutting down.
	processingWg sync.WaitGroup

	statCh chan stat
	stopCh chan struct{}
}

// New creates a new Forwarder.
func New(ctx context.Context, logger *zap.SugaredLogger, kc kubernetes.Interface, selfIP string, bs *hash.BucketSet, accept statProcessor) *Forwarder {
	ns := system.Namespace()
	bkts := bs.Buckets()
	endpointsInformer := endpointsinformer.Get(ctx)
	f := &Forwarder{
		selfIP:          selfIP,
		logger:          logger,
		kc:              kc,
		endpointsLister: endpointsInformer.Lister(),
		bs:              bs,
		processors:      make(map[string]*bucketProcessor, len(bkts)),
		accept:          accept,
		statCh:          make(chan stat, 1000),
		stopCh:          make(chan struct{}),
	}

	go f.process()

	leaseInformer := leaseinformer.Get(ctx)
	leaseInformer.Informer().AddEventHandler(cache.FilteringResourceEventHandler{
		FilterFunc: f.filterFunc(ns),
		Handler: cache.ResourceEventHandlerFuncs{
			AddFunc:    f.leaseUpdated,
			UpdateFunc: controller.PassNew(f.leaseUpdated),
			// TODO(yanweiguo): Set up DeleteFunc.
		},
	})

	return f
}

func (f *Forwarder) filterFunc(namespace string) func(interface{}) bool {
	return func(obj interface{}) bool {
		l := obj.(*coordinationv1.Lease)

		if l.Namespace != namespace {
			return false
		}

		if !f.bs.HasBucket(l.Name) {
			// Not for Autoscaler.
			return false
		}

		if l.Spec.HolderIdentity == nil || *l.Spec.HolderIdentity == "" {
			// No holder yet.
			return false
		}

		if p := f.getProcessor(l.Name); p != nil && p.holder == *l.Spec.HolderIdentity {
			// Already up-to-date.
			return false
		}

		return true
	}
}

func (f *Forwarder) leaseUpdated(obj interface{}) {
	l := obj.(*coordinationv1.Lease)
	ns, n := l.Namespace, l.Name
	ctx := context.Background()

	if l.Spec.HolderIdentity == nil {
		// This shouldn't happen as we filter it out when queueing.
		// Add a nil point check for safety.
		f.logger.Warnf("Lease %s/%s with nil HolderIdentity got enqueued", ns, n)
		return
	}

	// Close existing connection if there's one. The target address won't
	// be the same as the IP has changed.
	f.shutdown(f.getProcessor(n))
	holder := *l.Spec.HolderIdentity
	f.setProcessor(n, f.createProcessor(ns, n, holder))

	if holder != f.selfIP {
		// Skip creating/updating Service and Endpoints if not the leader.
		return
	}

	// TODO(yanweiguo): Better handling these errors instead of just logging.
	if err := f.createService(ctx, ns, n); err != nil {
		f.logger.Errorf("Failed to create Service for Lease %s/%s: %v", ns, n, err)
		return
	}
	f.logger.Infof("Created Service for Lease %s/%s", ns, n)

	if err := f.createOrUpdateEndpoints(ctx, ns, n); err != nil {
		f.logger.Errorf("Failed to create Endpoints for Lease %s/%s: %v", ns, n, err)
		return
	}
	f.logger.Infof("Created Endpoints for Lease %s/%s", ns, n)
}

func (f *Forwarder) createService(ctx context.Context, ns, n string) error {
	var lastErr error
	if err := wait.PollImmediate(retryInterval, retryTimeout, func() (bool, error) {
		_, lastErr = f.kc.CoreV1().Services(ns).Create(ctx, &v1.Service{
			ObjectMeta: metav1.ObjectMeta{
				Name:      n,
				Namespace: ns,
			},
			Spec: v1.ServiceSpec{
				Ports: []v1.ServicePort{{
					Name:       autoscalerPortName,
					Port:       autoscalerPort,
					TargetPort: intstr.FromInt(autoscalerPort),
				}},
			},
		}, metav1.CreateOptions{})

		if apierrs.IsAlreadyExists(lastErr) {
			return true, nil
		}

		// Do not return the error to cause a retry.
		return lastErr == nil, nil
	}); err != nil {
		return lastErr
	}

	return nil
}

// createOrUpdateEndpoints creates an Endpoints object with the given namespace and
// name, and the Forwarder.selfIP. If the Endpoints object already
// exists, it will update the Endpoints with the Forwarder.selfIP.
func (f *Forwarder) createOrUpdateEndpoints(ctx context.Context, ns, n string) error {
	wantSubsets := []v1.EndpointSubset{{
		Addresses: []v1.EndpointAddress{{
			IP: f.selfIP,
		}},
		Ports: []v1.EndpointPort{{
			Name:     autoscalerPortName,
			Port:     autoscalerPort,
			Protocol: v1.ProtocolTCP,
		}}},
	}

	exists := true
	var lastErr error
	if err := wait.PollImmediate(retryInterval, retryTimeout, func() (bool, error) {
		e, err := f.endpointsLister.Endpoints(ns).Get(n)
		if apierrs.IsNotFound(err) {
			exists = false
			return true, nil
		}

		if err != nil {
			lastErr = err
			// Do not return the error to cause a retry.
			return false, nil
		}

		if equality.Semantic.DeepEqual(wantSubsets, e.Subsets) {
			return true, nil
		}

		want := e.DeepCopy()
		want.Subsets = wantSubsets
		if _, lastErr = f.kc.CoreV1().Endpoints(ns).Update(ctx, want, metav1.UpdateOptions{}); lastErr != nil {
			// Do not return the error to cause a retry.
			return false, nil
		}

		f.logger.Infof("Bucket Endpoints %s updated with IP %s", n, f.selfIP)
		return true, nil
	}); err != nil {
		return lastErr
	}

	if exists {
		return nil
	}

	if err := wait.PollImmediate(retryInterval, retryTimeout, func() (bool, error) {
		_, lastErr = f.kc.CoreV1().Endpoints(ns).Create(ctx, &v1.Endpoints{
			ObjectMeta: metav1.ObjectMeta{
				Name:      n,
				Namespace: ns,
			},
			Subsets: wantSubsets,
		}, metav1.CreateOptions{})
		// Do not return the error to cause a retry.
		return lastErr == nil, nil
	}); err != nil {
		return lastErr
	}

	return nil
}

func (f *Forwarder) getProcessor(bkt string) *bucketProcessor {
	f.processorsLock.RLock()
	defer f.processorsLock.RUnlock()
	return f.processors[bkt]
}

func (f *Forwarder) setProcessor(bkt string, p *bucketProcessor) {
	f.processorsLock.Lock()
	defer f.processorsLock.Unlock()
	f.processors[bkt] = p
}

func (f *Forwarder) createProcessor(ns, bkt, holder string) *bucketProcessor {
	if holder == f.selfIP {
		return &bucketProcessor{
			bkt:    bkt,
			logger: f.logger.With(zap.String("bucket", bkt)),
			holder: holder,
			accept: f.accept,
		}
	}

<<<<<<< HEAD
	// A processor with WebSocket connections which needs to be waited for shutdown.
	f.processingWg.Add(1)
	return newForwardProcessor(f.logger.With(zap.String("bucket", bkt)), bkt, holder,
		fmt.Sprintf("ws://%s:%d", holder, autoscalerPort),
		fmt.Sprintf("ws://%s.%s.svc.%s:%d", bkt, ns, network.GetClusterDomainName(), autoscalerPort))
=======
	// TODO(9235): Currently we use IP directly. This won't work if there
	// is mesh. Need to fall back to connection via Service.
	dns := fmt.Sprintf("ws://%s:%d", holder, autoscalerPort)
	f.logger.Info("Connecting to Autoscaler bucket at ", dns)
	return &bucketProcessor{
		bkt:    bkt,
		logger: f.logger.With(zap.String("bucket", bkt)),
		holder: holder,
		conn:   websocket.NewDurableSendingConnection(dns, f.logger),
	}
>>>>>>> e60188bd
}

// Process enqueues the given Stat for processing asynchronously.
// It calls Forwarder.accept if the pod where this Forwarder is running is the owner
// of the given StatMessage. Otherwise it forwards the given StatMessage to the right
// owner pod. It will retry if any error happens during the processing.
func (f *Forwarder) Process(sm asmetrics.StatMessage) {
	f.statCh <- stat{sm: sm, retry: 0}
}

func (f *Forwarder) process() {
	for {
		select {
		case <-f.stopCh:
			break
		case s := <-f.statCh:
			rev := s.sm.Key.String()
			l := f.logger.With(zap.String("revision", rev))
			bkt := f.bs.Owner(rev)

			p := f.getProcessor(bkt)
			if p == nil {
				l.Warn("Can't find the owner for Rev ", rev)
				f.maybeRetry(l, s, rev)
				continue
			}

			if err := p.process(s.sm); err != nil {
				l.Errorw("Error while processing stat", zap.Error(err))
				f.maybeRetry(l, s, rev)
			}
		}
	}
}

func (f *Forwarder) maybeRetry(logger *zap.SugaredLogger, s stat, rev string) {
	if s.retry > maxProcessingRetry {
		logger.Warn("Exceeding max retry times. Dropping stat for Rev ", rev)
	}

	s.retry = s.retry + 1
	f.processingWg.Add(1)
	go func() {
		defer f.processingWg.Done()
		time.Sleep(retryProcessingInterval)
		logger.Debugf("Enqueuing stat of Rev %s for retry", rev)
		f.statCh <- s
	}()
}

func (f *Forwarder) shutdown(p *bucketProcessor) {
	if p != nil && p.accept == nil {
		p.shutdown()
	}
}

// Cancel is the function to call when terminating a Forwarder.
func (f *Forwarder) Cancel() {
	// Tell process go-runtine to stop.
	close(f.stopCh)

	f.processorsLock.RLock()
	defer f.processorsLock.RUnlock()
	for _, p := range f.processors {
		f.shutdown(p)
	}

	f.processingWg.Wait()
}<|MERGE_RESOLUTION|>--- conflicted
+++ resolved
@@ -308,24 +308,9 @@
 		}
 	}
 
-<<<<<<< HEAD
-	// A processor with WebSocket connections which needs to be waited for shutdown.
-	f.processingWg.Add(1)
 	return newForwardProcessor(f.logger.With(zap.String("bucket", bkt)), bkt, holder,
 		fmt.Sprintf("ws://%s:%d", holder, autoscalerPort),
 		fmt.Sprintf("ws://%s.%s.svc.%s:%d", bkt, ns, network.GetClusterDomainName(), autoscalerPort))
-=======
-	// TODO(9235): Currently we use IP directly. This won't work if there
-	// is mesh. Need to fall back to connection via Service.
-	dns := fmt.Sprintf("ws://%s:%d", holder, autoscalerPort)
-	f.logger.Info("Connecting to Autoscaler bucket at ", dns)
-	return &bucketProcessor{
-		bkt:    bkt,
-		logger: f.logger.With(zap.String("bucket", bkt)),
-		holder: holder,
-		conn:   websocket.NewDurableSendingConnection(dns, f.logger),
-	}
->>>>>>> e60188bd
 }
 
 // Process enqueues the given Stat for processing asynchronously.
