--- conflicted
+++ resolved
@@ -88,12 +88,8 @@
 		for {
 			_, _, err := conn.ReadMessage()
 			if err != nil {
-<<<<<<< HEAD
 				// This is probably caused by connection closed by client side.
 				return
-=======
-				t.Fatal("error reading message:", err)
->>>>>>> 490bdd39
 			}
 			received <- struct{}{}
 		}
