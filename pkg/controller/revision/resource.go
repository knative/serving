--- conflicted
+++ resolved
@@ -24,13 +24,8 @@
 
 const appLabelKey = "app"
 
-<<<<<<< HEAD
-// MakeElaResourceLabels constructs the labels we will apply to K8s resources.
-func MakeElaResourceLabels(revision *v1alpha1.Revision, includeRouteLabel bool) map[string]string {
-=======
 // MakeServingResourceLabels constructs the labels we will apply to K8s resources.
-func MakeServingResourceLabels(revision *v1alpha1.Revision) map[string]string {
->>>>>>> b27b1615
+func MakeServingResourceLabels(revision *v1alpha1.Revision, includeRouteLabel bool) map[string]string {
 	labels := make(map[string]string, len(revision.ObjectMeta.Labels)+2)
 	labels[serving.RevisionLabelKey] = revision.Name
 	labels[serving.RevisionUID] = string(revision.UID)
@@ -49,17 +44,11 @@
 	return labels
 }
 
-<<<<<<< HEAD
-// MakeElaResourceSelector constructs the Selector we will apply to K8s resources.
-func MakeElaResourceSelector(revision *v1alpha1.Revision) *metav1.LabelSelector {
+// MakeServingResourceSelector constructs the Selector we will apply to K8s resources.
+func MakeServingResourceSelector(revision *v1alpha1.Revision) *metav1.LabelSelector {
 	// Deployment spec.selector is an immutable field so we need to exclude the route label,
 	// which could change in a revision.
-	return &metav1.LabelSelector{MatchLabels: MakeElaResourceLabels(revision, false)}
-=======
-// MakeServingResourceSelector constructs the Selector we will apply to K8s resources.
-func MakeServingResourceSelector(revision *v1alpha1.Revision) *metav1.LabelSelector {
-	return &metav1.LabelSelector{MatchLabels: MakeServingResourceLabels(revision)}
->>>>>>> b27b1615
+	return &metav1.LabelSelector{MatchLabels: MakeServingResourceLabels(revision, false)}
 }
 
 // MakeServingResourceAnnotations creates the annotations we will apply to
