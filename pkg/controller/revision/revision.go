--- conflicted
+++ resolved
@@ -24,11 +24,8 @@
 	"strings"
 	"time"
 
-<<<<<<< HEAD
-=======
 	"github.com/knative/serving/pkg"
 
->>>>>>> 811cad0b
 	"github.com/josephburnett/k8sflag/pkg/k8sflag"
 	"github.com/knative/serving/pkg/apis/serving"
 	"github.com/knative/serving/pkg/logging"
@@ -121,16 +118,10 @@
 type ControllerConfig struct {
 	// Autoscale part
 
-<<<<<<< HEAD
-	// see (elaconfig.yaml)
+	// see (config-autoscaler.yaml)
 	AutoscaleConcurrencyQuantumOfTime     *k8sflag.DurationFlag
 	AutoscaleEnableSingleConcurrency      *k8sflag.BoolFlag
 	AutoscaleEnableVerticalPodAutoscaling *k8sflag.BoolFlag
-=======
-	// see (config-autoscaler.yaml)
-	AutoscaleConcurrencyQuantumOfTime *k8sflag.DurationFlag
-	AutoscaleEnableSingleConcurrency  *k8sflag.BoolFlag
->>>>>>> 811cad0b
 
 	// AutoscalerImage is the name of the image used for the autoscaler pod.
 	AutoscalerImage string
