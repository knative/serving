/*
Copyright 2018 Google LLC.

Licensed under the Apache License, Version 2.0 (the "License");
you may not use this file except in compliance with the License.
You may obtain a copy of the License at

    http://www.apache.org/licenses/LICENSE-2.0

Unless required by applicable law or agreed to in writing, software
distributed under the License is distributed on an "AS IS" BASIS,
WITHOUT WARRANTIES OR CONDITIONS OF ANY KIND, either express or implied.
See the License for the specific language governing permissions and
limitations under the License.
*/

package revision

import (
	"context"
	"fmt"
	"log"
	"time"

	"github.com/elafros/elafros/pkg/apis/ela"
	"github.com/josephburnett/k8sflag/pkg/k8sflag"

	"github.com/golang/glog"
	appsv1 "k8s.io/api/apps/v1"
	corev1 "k8s.io/api/core/v1"

	"k8s.io/apimachinery/pkg/api/errors"
	apierrs "k8s.io/apimachinery/pkg/api/errors"
	"k8s.io/apimachinery/pkg/api/meta"
	metav1 "k8s.io/apimachinery/pkg/apis/meta/v1"
	"k8s.io/apimachinery/pkg/util/intstr"
	"k8s.io/apimachinery/pkg/util/runtime"
	"k8s.io/apimachinery/pkg/util/wait"
	kubeinformers "k8s.io/client-go/informers"
	"k8s.io/client-go/kubernetes"
	"k8s.io/client-go/kubernetes/scheme"
	typedcorev1 "k8s.io/client-go/kubernetes/typed/core/v1"
	"k8s.io/client-go/rest"
	"k8s.io/client-go/tools/cache"
	"k8s.io/client-go/tools/record"
	"k8s.io/client-go/util/workqueue"

	buildv1alpha1 "github.com/elafros/elafros/pkg/apis/build/v1alpha1"
	"github.com/elafros/elafros/pkg/apis/ela/v1alpha1"
	clientset "github.com/elafros/elafros/pkg/client/clientset/versioned"
	informers "github.com/elafros/elafros/pkg/client/informers/externalversions"
	listers "github.com/elafros/elafros/pkg/client/listers/ela/v1alpha1"
	"github.com/elafros/elafros/pkg/controller"
	"go.opencensus.io/stats"
	"go.opencensus.io/stats/view"
	"go.opencensus.io/tag"
)

const (
	elaContainerName string = "ela-container"
	elaPortName      string = "ela-port"
	elaPort                 = 8080

	fluentdContainerName string = "fluentd-proxy"
	queueContainerName   string = "queue-proxy"
	// queueSidecarName set by -queueSidecarName flag
	queueHttpPortName string = "queue-http-port"

	requestQueueContainerName string = "request-queue"
	RequestQueuePortName      string = "queue-port"
	RequestQueuePort                 = 8012
	// Queue proxy admin port and paths provide health check and
	// lifecycle hooks.
	RequestQueueAdminPortName string = "queueadm-port"
	RequestQueueAdminPort            = 8022
	RequestQueueQuitPath             = "quitquitquit"
	RequestQueueHealthPath           = "health"

	controllerAgentName = "revision-controller"
	autoscalerPort      = 8080

	serviceTimeoutDuration       = 5 * time.Minute
	sidecarIstioInjectAnnotation = "sidecar.istio.io/inject"
	// TODO (arvtiwar): this should be a config option.
	progressDeadlineSeconds int32 = 120
)

var (
	elaPodReplicaCount   = int32(1)
	elaPodMaxUnavailable = intstr.IntOrString{Type: intstr.Int, IntVal: 1}
	elaPodMaxSurge       = intstr.IntOrString{Type: intstr.Int, IntVal: 1}
	processItemCount     = stats.Int64(
		"controller_revision_queue_process_count",
		"Counter to keep track of items in the revision work queue.",
		stats.UnitNone)
	statusTagKey tag.Key
)

// Helper to make sure we log error messages returned by Reconcile().
func printErr(err error) error {
	if err != nil {
		log.Printf("Logging error: %s", err)
	}
	return err
}

// Controller implements the controller for Revision resources.
// +controller:group=ela,version=v1alpha1,kind=Revision,resource=revisions
type Controller struct {
	// kubeClient allows us to talk to the k8s for core APIs
	kubeclientset kubernetes.Interface

	// elaClient allows us to configure Ela objects
	elaclientset clientset.Interface

	// lister indexes properties about Revision
	lister listers.RevisionLister
	synced cache.InformerSynced

	// workqueue is a rate limited work queue. This is used to queue work to be
	// processed instead of performing it as soon as a change happens. This
	// means we can ensure we only process a fixed amount of resources at a
	// time, and makes it easy to ensure we are never processing the same item
	// simultaneously in two different workers.
	workqueue workqueue.RateLimitingInterface
	// recorder is an event recorder for recording Event resources to the
	// Kubernetes API.
	recorder record.EventRecorder

	buildtracker *buildTracker

	// don't start the workers until endpoints cache have been synced
	endpointsSynced cache.InformerSynced

	// enableVarLogCollection dedicates whether to set up a fluentd sidecar to
	// collect logs under /var/log/.
	enableVarLogCollection bool

	// controllerConfig includes the configurations for the controller
	controllerConfig *ControllerConfig
}

// ControllerConfig includes the configurations for the controller.
type ControllerConfig struct {
	// Autoscale part

	// see (elaconfig.yaml)
<<<<<<< HEAD
	autoscaleConcurrencyQuantumOfTime *k8sflag.DurationFlag
	autoscaleEnableSingleConcurrency  *k8sflag.BoolFlag
=======
	AutoscaleConcurrencyQuantumOfTime *k8sflag.DurationFlag

	// AutoscalerImage is the name of the image used for the autoscaler pod.
	AutoscalerImage string

	// QueueSidecarImage is the name of the image used for the queue sidecar
	// injected into the revision pod
	QueueSidecarImage string

	// logging part

	// EnableVarLogCollection dedicates whether to set up a fluentd sidecar to
	// collect logs under /var/log/.
	EnableVarLogCollection bool

	// FluentdSidecarImage is the name of the image used for the fluentd sidecar
	// injected into the revision pod. It is used only when enableVarLogCollection
	// is true.
	FluentdSidecarImage string
>>>>>>> 76bfb8e7
}

// NewController initializes the controller and is called by the generated code
// Registers eventhandlers to enqueue events
// config - client configuration for talking to the apiserver
// si - informer factory shared across all controllers for listening to events and indexing resource properties
// queue - message queue for handling new events.  unique to this controller.
//TODO(vaikas): somewhat generic (generic behavior)
func NewController(
	kubeclientset kubernetes.Interface,
	elaclientset clientset.Interface,
	kubeInformerFactory kubeinformers.SharedInformerFactory,
	elaInformerFactory informers.SharedInformerFactory,
	config *rest.Config,
<<<<<<< HEAD
	controllerConfig controller.Config,
	fluentdSidecarImage string,
	queueSidecarImage string,
	autoscalerImage string,
	autoscaleConcurrencyQuantumOfTime *k8sflag.DurationFlag,
	autoscaleEnableSingleConcurrency *k8sflag.BoolFlag) controller.Interface {
=======
	controllerConfig *ControllerConfig) controller.Interface {
>>>>>>> 76bfb8e7

	// obtain references to a shared index informer for the Revision and
	// Endpoint type.
	informer := elaInformerFactory.Elafros().V1alpha1().Revisions()
	endpointsInformer := kubeInformerFactory.Core().V1().Endpoints()
	deploymentInformer := kubeInformerFactory.Apps().V1().Deployments()

	// Create event broadcaster
	glog.V(4).Info("Creating event broadcaster")
	eventBroadcaster := record.NewBroadcaster()
	eventBroadcaster.StartLogging(glog.Infof)
	eventBroadcaster.StartRecordingToSink(&typedcorev1.EventSinkImpl{Interface: kubeclientset.CoreV1().Events("")})
	recorder := eventBroadcaster.NewRecorder(scheme.Scheme, corev1.EventSource{Component: controllerAgentName})

	controller := &Controller{
<<<<<<< HEAD
		kubeclientset:                     kubeclientset,
		elaclientset:                      elaclientset,
		lister:                            informer.Lister(),
		synced:                            informer.Informer().HasSynced,
		endpointsSynced:                   endpointsInformer.Informer().HasSynced,
		workqueue:                         workqueue.NewNamedRateLimitingQueue(workqueue.DefaultControllerRateLimiter(), "Revisions"),
		recorder:                          recorder,
		buildtracker:                      &buildTracker{builds: map[key]set{}},
		fluentdSidecarImage:               fluentdSidecarImage,
		queueSidecarImage:                 queueSidecarImage,
		autoscalerImage:                   autoscalerImage,
		autoscaleConcurrencyQuantumOfTime: autoscaleConcurrencyQuantumOfTime,
		autoscaleEnableSingleConcurrency:  autoscaleEnableSingleConcurrency,
=======
		kubeclientset:    kubeclientset,
		elaclientset:     elaclientset,
		lister:           informer.Lister(),
		synced:           informer.Informer().HasSynced,
		endpointsSynced:  endpointsInformer.Informer().HasSynced,
		workqueue:        workqueue.NewNamedRateLimitingQueue(workqueue.DefaultControllerRateLimiter(), "Revisions"),
		recorder:         recorder,
		buildtracker:     &buildTracker{builds: map[key]set{}},
		controllerConfig: controllerConfig,
>>>>>>> 76bfb8e7
	}

	glog.Info("Setting up event handlers")
	// Set up an event handler for when Revision resources change
	informer.Informer().AddEventHandler(cache.ResourceEventHandlerFuncs{
		AddFunc: controller.enqueueRevision,
		UpdateFunc: func(old, new interface{}) {
			controller.enqueueRevision(new)
		},
	})

	// Obtain a reference to a shared index informer for the Build type.
	buildInformer := elaInformerFactory.Build().V1alpha1().Builds()
	buildInformer.Informer().AddEventHandler(cache.ResourceEventHandlerFuncs{
		AddFunc:    controller.addBuildEvent,
		UpdateFunc: controller.updateBuildEvent,
	})

	endpointsInformer.Informer().AddEventHandler(cache.ResourceEventHandlerFuncs{
		AddFunc:    controller.addEndpointsEvent,
		UpdateFunc: controller.updateEndpointsEvent,
	})

	deploymentInformer.Informer().AddEventHandler(cache.ResourceEventHandlerFuncs{
		AddFunc:    controller.addDeploymentProgressEvent,
		UpdateFunc: controller.updateDeploymentProgressEvent,
	})

	return controller
}

// Run will set up the event handlers for types we are interested in, as well
// as syncing informer caches and starting workers. It will block until stopCh
// is closed, at which point it will shutdown the workqueue and wait for
// workers to finish processing their current work items.
//TODO(grantr): generic
func (c *Controller) Run(threadiness int, stopCh <-chan struct{}) error {
	defer runtime.HandleCrash()
	defer c.workqueue.ShutDown()

	// Start the informer factories to begin populating the informer caches
	glog.Info("Starting Revision controller")

	// Metrics setup: begin
	// Create the tag keys that will be used to add tags to our measurements.
	var err error
	if statusTagKey, err = tag.NewKey("status"); err != nil {
		return fmt.Errorf("failed to create tag key in OpenCensus: %v", err)
	}
	// Create view to see our measurements cumulatively.
	countView := &view.View{
		Description: "Counter to keep track of items in the revision work queue.",
		Measure:     processItemCount,
		Aggregation: view.Count(),
		TagKeys:     []tag.Key{statusTagKey},
	}
	if err = view.Register(countView); err != nil {
		return fmt.Errorf("failed to register the views in OpenCensus: %v", err)
	}
	defer view.Unregister(countView)
	// Metrics setup: end

	// Wait for the caches to be synced before starting workers
	glog.Info("Waiting for informer caches to sync")
	if ok := cache.WaitForCacheSync(stopCh, c.synced); !ok {
		return fmt.Errorf("failed to wait for caches to sync")
	}

	// Wait for the caches to be synced before starting workers
	glog.Info("Waiting for endpoints informer caches to sync")
	if ok := cache.WaitForCacheSync(stopCh, c.endpointsSynced); !ok {
		return fmt.Errorf("failed to wait for endpoints caches to sync")
	}

	glog.Info("Starting workers")
	// Launch threadiness workers to process resources
	for i := 0; i < threadiness; i++ {
		go wait.Until(c.runWorker, time.Second, stopCh)
	}

	glog.Info("Started workers")
	<-stopCh
	glog.Info("Shutting down workers")

	return nil
}

// runWorker is a long-running function that will continually call the
// processNextWorkItem function in order to read and process a message on the
// workqueue.
//TODO(grantr): generic
func (c *Controller) runWorker() {
	for c.processNextWorkItem() {
	}
}

// processNextWorkItem will read a single work item off the workqueue and
// attempt to process it, by calling the syncHandler.
//TODO(vaikas): generic
func (c *Controller) processNextWorkItem() bool {
	obj, shutdown := c.workqueue.Get()

	if shutdown {
		return false
	}

	// We wrap this block in a func so we can defer c.workqueue.Done.
	err, processStatus := func(obj interface{}) (error, string) {
		// We call Done here so the workqueue knows we have finished
		// processing this item. We also must remember to call Forget if we
		// do not want this work item being re-queued. For example, we do
		// not call Forget if a transient error occurs, instead the item is
		// put back on the workqueue and attempted again after a back-off
		// period.
		defer c.workqueue.Done(obj)
		var key string
		var ok bool
		// We expect strings to come off the workqueue. These are of the
		// form namespace/name. We do this as the delayed nature of the
		// workqueue means the items in the informer cache may actually be
		// more up to date that when the item was initially put onto the
		// workqueue.
		if key, ok = obj.(string); !ok {
			// As the item in the workqueue is actually invalid, we call
			// Forget here else we'd go into a loop of attempting to
			// process a work item that is invalid.
			c.workqueue.Forget(obj)
			runtime.HandleError(fmt.Errorf("expected string in workqueue but got %#v", obj))
			return nil, controller.PromLabelValueInvalid
		}
		// Run the syncHandler, passing it the namespace/name string of the
		// Foo resource to be synced.
		if err := c.syncHandler(key); err != nil {
			return fmt.Errorf("error syncing %q: %v", key, err), controller.PromLabelValueFailure
		}
		// Finally, if no error occurs we Forget this item so it does not
		// get queued again until another change happens.
		c.workqueue.Forget(obj)
		glog.Infof("Successfully synced %q", key)
		return nil, controller.PromLabelValueSuccess
	}(obj)

	if ctx, tagError := tag.New(context.Background(), tag.Insert(statusTagKey, processStatus)); tagError == nil {
		// Increment the request count by one.
		stats.Record(ctx, processItemCount.M(1))
	}

	if err != nil {
		runtime.HandleError(err)
		return true
	}

	return true
}

// enqueueRevision takes a Revision resource and
// converts it into a namespace/name string which is then put onto the work
// queue. This method should *not* be passed resources of any type other than
// Revision.
//TODO(grantr): generic
func (c *Controller) enqueueRevision(obj interface{}) {
	var key string
	var err error
	if key, err = cache.MetaNamespaceKeyFunc(obj); err != nil {
		runtime.HandleError(err)
		return
	}
	c.workqueue.AddRateLimited(key)
}

// syncHandler compares the actual state with the desired, and attempts to
// converge the two. It then updates the Status block of the Foo resource
// with the current status of the resource.
//TODO(grantr): not generic
func (c *Controller) syncHandler(key string) error {
	// Convert the namespace/name string into a distinct namespace and name
	namespace, name, err := cache.SplitMetaNamespaceKey(key)
	if err != nil {
		runtime.HandleError(fmt.Errorf("invalid resource key: %s", key))
		return nil
	}
	log.Printf("Running reconcile Revision for %q:%q\n", namespace, name)

	// Get the Revision resource with this namespace/name
	rev, err := c.lister.Revisions(namespace).Get(name)
	if err != nil {
		// The resource may no longer exist, in which case we stop
		// processing.
		if errors.IsNotFound(err) {
			runtime.HandleError(fmt.Errorf("revision %q in work queue no longer exists", key))
			return nil
		}
		return err
	}
	// Don't modify the informer's copy.
	rev = rev.DeepCopy()

	if rev.Spec.BuildName != "" {
		if done, failed := isBuildDone(rev); !done {
			if alreadyTracked := c.buildtracker.Track(rev); !alreadyTracked {
				rev.Status.SetCondition(
					&v1alpha1.RevisionCondition{
						Type:   v1alpha1.RevisionConditionBuildSucceeded,
						Status: corev1.ConditionUnknown,
						Reason: "Building",
					})
				// Let this trigger a reconciliation loop.
				if _, err := c.updateStatus(rev); err != nil {
					glog.Errorf("Error recording the BuildComplete=False condition: %s", err)
					return err
				}
			}
			return nil
		} else {
			// The Build's complete, so stop tracking it.
			c.buildtracker.Untrack(rev)
			if failed {
				return nil
			}
			// If the build didn't fail, proceed to creating K8s resources.
		}
	}

	ns, err := controller.GetOrCreateRevisionNamespace(namespace, c.kubeclientset)
	if err != nil {
		log.Printf("Failed to create namespace: %s", err)
		panic("Failed to create namespace")
	}
	log.Printf("Namespace %q validated to exist, moving on", ns)

	return c.reconcileWithImage(rev, namespace)
}

// reconcileWithImage handles enqueued messages that have an image.
func (c *Controller) reconcileWithImage(rev *v1alpha1.Revision, ns string) error {
	return printErr(c.reconcileOnceBuilt(rev, ns))
}

// Checks whether the Revision knows whether the build is done.
// TODO(mattmoor): Use a method on the Build type.
func isBuildDone(rev *v1alpha1.Revision) (done, failed bool) {
	if rev.Spec.BuildName == "" {
		return true, false
	}
	for _, cond := range rev.Status.Conditions {
		if cond.Type != v1alpha1.RevisionConditionBuildSucceeded {
			continue
		}
		switch cond.Status {
		case corev1.ConditionTrue:
			return true, false
		case corev1.ConditionFalse:
			return true, true
		case corev1.ConditionUnknown:
			return false, false
		}
	}
	return false, false
}

func (c *Controller) markRevisionReady(rev *v1alpha1.Revision) error {
	glog.Infof("Marking Revision %q ready", rev.Name)
	rev.Status.SetCondition(
		&v1alpha1.RevisionCondition{
			Type:   v1alpha1.RevisionConditionReady,
			Status: corev1.ConditionTrue,
			Reason: "ServiceReady",
		})
	_, err := c.updateStatus(rev)
	return err
}

func (c *Controller) markRevisionFailed(rev *v1alpha1.Revision) error {
	glog.Infof("Marking Revision %q failed", rev.Name)
	reason, message := "ServiceTimeout", "Timed out waiting for a service endpoint to become ready"
	rev.Status.SetCondition(
		&v1alpha1.RevisionCondition{
			Type:    v1alpha1.RevisionConditionResourcesAvailable,
			Status:  corev1.ConditionFalse,
			Reason:  reason,
			Message: message,
		})
	rev.Status.SetCondition(
		&v1alpha1.RevisionCondition{
			Type:    v1alpha1.RevisionConditionReady,
			Status:  corev1.ConditionFalse,
			Reason:  reason,
			Message: message,
		})
	_, err := c.updateStatus(rev)
	return err
}

func (c *Controller) markBuildComplete(rev *v1alpha1.Revision, bc *buildv1alpha1.BuildCondition) error {
	switch bc.Type {
	case buildv1alpha1.BuildComplete:
		rev.Status.SetCondition(
			&v1alpha1.RevisionCondition{
				Type:   v1alpha1.RevisionConditionBuildSucceeded,
				Status: corev1.ConditionTrue,
			})
		c.recorder.Event(rev, corev1.EventTypeNormal, "BuildComplete", bc.Message)
	case buildv1alpha1.BuildFailed, buildv1alpha1.BuildInvalid:
		rev.Status.SetCondition(
			&v1alpha1.RevisionCondition{
				Type:    v1alpha1.RevisionConditionBuildSucceeded,
				Status:  corev1.ConditionFalse,
				Reason:  bc.Reason,
				Message: bc.Message,
			})
		rev.Status.SetCondition(
			&v1alpha1.RevisionCondition{
				Type:    v1alpha1.RevisionConditionReady,
				Status:  corev1.ConditionFalse,
				Reason:  bc.Reason,
				Message: bc.Message,
			})
		c.recorder.Event(rev, corev1.EventTypeWarning, "BuildFailed", bc.Message)
	}
	// This will trigger a reconciliation that will cause us to stop tracking the build.
	_, err := c.updateStatus(rev)
	return err
}

func getBuildDoneCondition(build *buildv1alpha1.Build) *buildv1alpha1.BuildCondition {
	for _, cond := range build.Status.Conditions {
		if cond.Status != corev1.ConditionTrue {
			continue
		}
		switch cond.Type {
		case buildv1alpha1.BuildComplete, buildv1alpha1.BuildFailed, buildv1alpha1.BuildInvalid:
			return &cond
		}
	}
	return nil
}

func getIsServiceReady(e *corev1.Endpoints) bool {
	for _, es := range e.Subsets {
		if len(es.Addresses) > 0 {
			return true
		}
	}
	return false
}

func getRevisionLastTransitionTime(r *v1alpha1.Revision) time.Time {
	condCount := len(r.Status.Conditions)
	if condCount == 0 {
		return r.CreationTimestamp.Time
	}
	return r.Status.Conditions[condCount-1].LastTransitionTime.Time
}

func getDeploymentProgressCondition(deployment *appsv1.Deployment) *appsv1.DeploymentCondition {

	//as per https://kubernetes.io/docs/concepts/workloads/controllers/deployment
	for _, cond := range deployment.Status.Conditions {
		// Look for Deployment with status False
		if cond.Status != corev1.ConditionFalse {
			continue
		}
		// with Type Progressing and Reason Timeout
		// TODO (arvtiwar): hard coding "ProgressDeadlineExceeded" to avoid import kubernetes/kubernetes
		if cond.Type == appsv1.DeploymentProgressing && cond.Reason == "ProgressDeadlineExceeded" {
			return &cond
		}
	}
	return nil
}

func (c *Controller) addBuildEvent(obj interface{}) {
	build := obj.(*buildv1alpha1.Build)

	cond := getBuildDoneCondition(build)
	if cond == nil {
		// The build isn't done, so ignore this event.
		return
	}

	// For each of the revisions watching this build, mark their build phase as complete.
	for k := range c.buildtracker.GetTrackers(build) {
		// Look up the revision to mark complete.
		namespace, name := splitKey(k)
		rev, err := c.lister.Revisions(namespace).Get(name)
		if err != nil {
			glog.Errorf("Error fetching revision %q/%q upon build completion: %v", namespace, name, err)
		}
		if err := c.markBuildComplete(rev, cond); err != nil {
			glog.Errorf("Error marking build completion for %q/%q: %v", namespace, name, err)
		}
	}

	return
}

func (c *Controller) updateBuildEvent(old, new interface{}) {
	c.addBuildEvent(new)
}

func (c *Controller) addDeploymentProgressEvent(obj interface{}) {
	deployment := obj.(*appsv1.Deployment)
	cond := getDeploymentProgressCondition(deployment)

	if cond == nil {
		return
	}

	//Get the handle of Revision in context
	revName := deployment.Name
	namespace := deployment.Namespace

	rev, err := c.lister.Revisions(namespace).Get(revName)
	if err != nil {
		glog.Errorf("Error fetching revision '%s/%s': %v", namespace, revName, err)
		return
	}
	//Set the revision condition reason to ProgressDeadlineExceeded
	rev.Status.SetCondition(
		&v1alpha1.RevisionCondition{
			Type:    v1alpha1.RevisionConditionReady,
			Status:  corev1.ConditionFalse,
			Reason:  "ProgressDeadlineExceeded",
			Message: fmt.Sprintf("Unable to create pods for more than %d seconds.", progressDeadlineSeconds),
		})

	glog.Infof("Updating status with the following conditions %+v", rev.Status.Conditions)
	if _, err := c.updateStatus(rev); err != nil {
		glog.Errorf("Error recording revision completion: %s", err)
		return
	}
	c.recorder.Eventf(rev, corev1.EventTypeNormal, "ProgressDeadlineExceeded", "Revision %s not ready due to Deployment timeout", revName)
	return
}

func (c *Controller) updateDeploymentProgressEvent(old, new interface{}) {
	c.addDeploymentProgressEvent(new)
}

func (c *Controller) addEndpointsEvent(obj interface{}) {
	endpoint := obj.(*corev1.Endpoints)
	eName := endpoint.Name
	namespace := endpoint.Namespace
	// Lookup and see if this endpoints corresponds to a service that
	// we own and hence the Revision that created this service.
	revName := lookupServiceOwner(endpoint)
	if revName == "" {
		return
	}

	rev, err := c.lister.Revisions(namespace).Get(revName)
	if err != nil {
		glog.Errorf("Error fetching revision '%s/%s': %v", namespace, revName, err)
		return
	}

	// Check to see if endpoint is the service endpoint
	if eName != controller.GetElaK8SServiceNameForRevision(rev) {
		return
	}

	// Check to see if the revision has already been marked as ready or failed
	// and if it is, then there's no need to do anything to it.
	if rev.Status.IsReady() || rev.Status.IsFailed() {
		return
	}

	// Don't modify the informer's copy.
	rev = rev.DeepCopy()

	if getIsServiceReady(endpoint) {
		glog.Infof("Endpoint %q is ready", eName)
		if err := c.markRevisionReady(rev); err != nil {
			glog.Errorf("Error marking revision ready for '%s/%s': %v", namespace, revName, err)
			return
		}
		c.recorder.Eventf(rev, corev1.EventTypeNormal, "RevisionReady", "Revision becomes ready upon endpoint %q becoming ready", endpoint.Name)
		return
	}

	revisionAge := time.Now().Sub(getRevisionLastTransitionTime(rev))
	if revisionAge < serviceTimeoutDuration {
		return
	}

	if err := c.markRevisionFailed(rev); err != nil {
		glog.Errorf("Error marking revision failed for '%s/%s': %v", namespace, revName, err)
		return
	}
	c.recorder.Eventf(rev, corev1.EventTypeWarning, "RevisionFailed", "Revision did not become ready due to endpoint %q", endpoint.Name)
	return
}

func (c *Controller) updateEndpointsEvent(old, new interface{}) {
	c.addEndpointsEvent(new)
}

// reconcileOnceBuilt handles enqueued messages that have an image.
func (c *Controller) reconcileOnceBuilt(rev *v1alpha1.Revision, ns string) error {
	accessor, err := meta.Accessor(rev)
	if err != nil {
		log.Printf("Failed to get metadata: %s", err)
		panic("Failed to get metadata")
	}

	deletionTimestamp := accessor.GetDeletionTimestamp()
	log.Printf("Check the deletionTimestamp: %s\n", deletionTimestamp)

	elaNS := controller.GetElaNamespaceName(rev.Namespace)

	if deletionTimestamp == nil && rev.Spec.ServingState == v1alpha1.RevisionServingStateActive {
		log.Printf("Creating or reconciling resources for %s\n", rev.Name)
		return c.createK8SResources(rev, elaNS)
	}
	return c.deleteK8SResources(rev, elaNS)
}

func (c *Controller) deleteK8SResources(rev *v1alpha1.Revision, ns string) error {
	log.Printf("Deleting the resources for %s\n", rev.Name)
	err := c.deleteDeployment(rev, ns)
	if err != nil {
		log.Printf("Failed to delete a deployment: %s", err)
	}
	log.Printf("Deleted deployment")

	err = c.deleteAutoscalerDeployment(rev)
	if err != nil {
		log.Printf("Failed to delete autoscaler Deployment: %s", err)
	}
	log.Printf("Deleted autoscaler Deployment")

	err = c.deleteAutoscalerService(rev)
	if err != nil {
		log.Printf("Failed to delete autoscaler Service: %s", err)
	}
	log.Printf("Deleted autoscaler Service")

	err = c.deleteService(rev, ns)
	if err != nil {
		log.Printf("Failed to delete k8s service: %s", err)
	}
	log.Printf("Deleted service")

	// And the deployment is no longer ready, so update that
	rev.Status.SetCondition(
		&v1alpha1.RevisionCondition{
			Type:   v1alpha1.RevisionConditionReady,
			Status: corev1.ConditionFalse,
			Reason: "Inactive",
		})
	log.Printf("Updating status with the following conditions %+v", rev.Status.Conditions)
	if _, err := c.updateStatus(rev); err != nil {
		log.Printf("Error recording inactivation of revision: %s", err)
		return err
	}

	return nil
}

func (c *Controller) createK8SResources(rev *v1alpha1.Revision, ns string) error {
	// Fire off a Deployment..
	if err := c.reconcileDeployment(rev, ns); err != nil {
		log.Printf("Failed to create a deployment: %s", err)
		return err
	}

	// Autoscale the service
	if err := c.reconcileAutoscalerDeployment(rev); err != nil {
		log.Printf("Failed to create autoscaler Deployment: %s", err)
	}
	if err := c.reconcileAutoscalerService(rev); err != nil {
		log.Printf("Failed to create autoscaler Service: %s", err)
	}
	if c.controllerConfig.EnableVarLogCollection {
		if err := c.reconcileFluentdConfigMap(rev); err != nil {
			log.Printf("Failed to create fluent config map: %s", err)
		}
	}

	// Create k8s service
	serviceName, err := c.reconcileService(rev, ns)
	if err != nil {
		log.Printf("Failed to create k8s service: %s", err)
	} else {
		rev.Status.ServiceName = serviceName
	}

	// Check to see if the revision has already been marked as ready and
	// don't mark it if it's already ready.
	// TODO: could always fetch the endpoint again and double-check it is still
	// ready.
	if rev.Status.IsReady() {
		return nil
	}

	// Checking existing revision condition to see if it is the initial deployment or
	// during the reactivating process. If a revision is in condition "Inactive" or "Activating",
	// we need to route traffic to the activator; if a revision is in condition "Deploying",
	// we need to route traffic to the revision directly.
	reason := "Deploying"
	cond := rev.Status.GetCondition(v1alpha1.RevisionConditionReady)
	if cond != nil {
		if (cond.Reason == "Inactive" && cond.Status == corev1.ConditionFalse) ||
			(cond.Reason == "Activating" && cond.Status == corev1.ConditionUnknown) {
			reason = "Activating"
		}
	}

	// By updating our deployment status we will trigger a Reconcile()
	// that will watch for service to become ready for serving traffic.
	rev.Status.SetCondition(
		&v1alpha1.RevisionCondition{
			Type:   v1alpha1.RevisionConditionReady,
			Status: corev1.ConditionUnknown,
			Reason: reason,
		})
	log.Printf("Updating status with the following conditions %+v", rev.Status.Conditions)
	if _, err := c.updateStatus(rev); err != nil {
		log.Printf("Error recording build completion: %s", err)
		return err
	}

	return nil
}

func (c *Controller) deleteDeployment(rev *v1alpha1.Revision, ns string) error {
	deploymentName := controller.GetRevisionDeploymentName(rev)
	dc := c.kubeclientset.AppsV1().Deployments(ns)
	if _, err := dc.Get(deploymentName, metav1.GetOptions{}); err != nil && apierrs.IsNotFound(err) {
		return nil
	}

	log.Printf("Deleting Deployment %q", deploymentName)
	tmp := metav1.DeletePropagationForeground
	err := dc.Delete(deploymentName, &metav1.DeleteOptions{
		PropagationPolicy: &tmp,
	})
	if err != nil && !apierrs.IsNotFound(err) {
		log.Printf("deployments.Delete for %q failed: %s", deploymentName, err)
		return err
	}
	return nil
}

func (c *Controller) reconcileDeployment(rev *v1alpha1.Revision, ns string) error {
	//TODO(grantr): migrate this to AppsV1 when it goes GA. See
	// https://kubernetes.io/docs/reference/workloads-18-19.
	dc := c.kubeclientset.AppsV1().Deployments(ns)
	// First, check if deployment exists already.
	deploymentName := controller.GetRevisionDeploymentName(rev)

	if _, err := dc.Get(deploymentName, metav1.GetOptions{}); err != nil {
		if !apierrs.IsNotFound(err) {
			log.Printf("deployments.Get for %q failed: %s", deploymentName, err)
			return err
		}
		log.Printf("Deployment %q doesn't exist, creating", deploymentName)
	} else {
		log.Printf("Found existing deployment %q", deploymentName)
		return nil
	}

	// Create the deployment.
	controllerRef := controller.NewRevisionControllerRef(rev)
	// Create a single pod so that it gets created before deployment->RS to try to speed
	// things up
<<<<<<< HEAD
	podSpec := MakeElaPodSpec(rev, c.fluentdSidecarImage, c.queueSidecarImage, c.autoscaleConcurrencyQuantumOfTime, c.autoscaleEnableSingleConcurrency)
=======
	podSpec := MakeElaPodSpec(rev, c.controllerConfig)
>>>>>>> 76bfb8e7
	deployment := MakeElaDeployment(rev, ns)
	deployment.OwnerReferences = append(deployment.OwnerReferences, *controllerRef)
	deployment.Spec.Template.Spec = *podSpec

	//Set the ProgressDeadlineSeconds
	deployment.Spec.ProgressDeadlineSeconds = new(int32)
	*deployment.Spec.ProgressDeadlineSeconds = progressDeadlineSeconds

	log.Printf("Creating Deployment: %q", deployment.Name)
	_, createErr := dc.Create(deployment)

	return createErr
}

func (c *Controller) deleteService(rev *v1alpha1.Revision, ns string) error {
	sc := c.kubeclientset.Core().Services(ns)
	serviceName := controller.GetElaK8SServiceNameForRevision(rev)

	log.Printf("Deleting service %q", serviceName)
	tmp := metav1.DeletePropagationForeground
	err := sc.Delete(serviceName, &metav1.DeleteOptions{
		PropagationPolicy: &tmp,
	})
	if err != nil && !apierrs.IsNotFound(err) {
		log.Printf("service.Delete for %q failed: %s", serviceName, err)
		return err
	}
	return nil
}

func (c *Controller) reconcileService(rev *v1alpha1.Revision, ns string) (string, error) {
	sc := c.kubeclientset.Core().Services(ns)
	serviceName := controller.GetElaK8SServiceNameForRevision(rev)

	if _, err := sc.Get(serviceName, metav1.GetOptions{}); err != nil {
		if !apierrs.IsNotFound(err) {
			log.Printf("services.Get for %q failed: %s", serviceName, err)
			return "", err
		}
		log.Printf("serviceName %q doesn't exist, creating", serviceName)
	} else {
		// TODO(vaikas): Check that the service is legit and matches what we expect
		// to have there.
		log.Printf("Found existing service %q", serviceName)
		return serviceName, nil
	}

	controllerRef := controller.NewRevisionControllerRef(rev)
	service := MakeRevisionK8sService(rev, ns)
	service.OwnerReferences = append(service.OwnerReferences, *controllerRef)
	log.Printf("Creating service: %q", service.Name)
	_, err := sc.Create(service)
	return serviceName, err
}

func (c *Controller) reconcileFluentdConfigMap(rev *v1alpha1.Revision) error {
	ns := rev.Namespace
	cmc := c.kubeclientset.Core().ConfigMaps(ns)
	_, err := cmc.Get(fluentdConfigMapName, metav1.GetOptions{})
	if err != nil {
		if !apierrs.IsNotFound(err) {
			log.Printf("configmaps.Get for %q failed: %s", fluentdConfigMapName, err)
			return err
		}
		log.Printf("ConfigMap %q doesn't exist, creating", fluentdConfigMapName)
	} else {
		log.Printf("Found existing ConfigMap %q", fluentdConfigMapName)
		return nil
	}

	controllerRef := controller.NewRevisionControllerRef(rev)
	configMap := MakeFluentdConfigMap(rev, ns)
	configMap.OwnerReferences = append(configMap.OwnerReferences, *controllerRef)
	log.Printf("Creating configmap: %q", configMap.Name)
	_, err = cmc.Create(configMap)
	return err
}

func (c *Controller) deleteAutoscalerService(rev *v1alpha1.Revision) error {
	autoscalerName := controller.GetRevisionAutoscalerName(rev)
	sc := c.kubeclientset.Core().Services(AutoscalerNamespace)
	if _, err := sc.Get(autoscalerName, metav1.GetOptions{}); err != nil && apierrs.IsNotFound(err) {
		return nil
	}
	log.Printf("Deleting autoscaler Service %q", autoscalerName)
	tmp := metav1.DeletePropagationForeground
	err := sc.Delete(autoscalerName, &metav1.DeleteOptions{
		PropagationPolicy: &tmp,
	})
	if err != nil && !apierrs.IsNotFound(err) {
		log.Printf("Autoscaler Service delete for %q failed: %s", autoscalerName, err)
		return err
	}
	return nil
}

func (c *Controller) reconcileAutoscalerService(rev *v1alpha1.Revision) error {
	autoscalerName := controller.GetRevisionAutoscalerName(rev)
	sc := c.kubeclientset.Core().Services(AutoscalerNamespace)
	_, err := sc.Get(autoscalerName, metav1.GetOptions{})
	if err != nil {
		if !apierrs.IsNotFound(err) {
			log.Printf("Autoscaler Service get for %q failed: %s", autoscalerName, err)
			return err
		}
		log.Printf("Autoscaler Service %q doesn't exist, creating", autoscalerName)
	} else {
		log.Printf("Found existing autoscaler Service %q", autoscalerName)
		return nil
	}

	controllerRef := controller.NewRevisionControllerRef(rev)
	service := MakeElaAutoscalerService(rev)
	service.OwnerReferences = append(service.OwnerReferences, *controllerRef)
	log.Printf("Creating autoscaler Service: %q", service.Name)
	_, err = sc.Create(service)
	return err
}

func (c *Controller) deleteAutoscalerDeployment(rev *v1alpha1.Revision) error {
	autoscalerName := controller.GetRevisionAutoscalerName(rev)
	// TODO (arvtiwar) migrate this to AppsV1 when it goes GA. See
	// https://kubernetes.io/docs/reference/workloads-18-19.
	dc := c.kubeclientset.ExtensionsV1beta1().Deployments(AutoscalerNamespace)
	_, err := dc.Get(autoscalerName, metav1.GetOptions{})
	if err != nil && apierrs.IsNotFound(err) {
		return nil
	}
	log.Printf("Deleting autoscaler Deployment %q", autoscalerName)
	tmp := metav1.DeletePropagationForeground
	err = dc.Delete(autoscalerName, &metav1.DeleteOptions{
		PropagationPolicy: &tmp,
	})
	if err != nil && !apierrs.IsNotFound(err) {
		log.Printf("Autoscaler Deployment delete for %q failed: %s", autoscalerName, err)
		return err
	}
	return nil
}

func (c *Controller) reconcileAutoscalerDeployment(rev *v1alpha1.Revision) error {
	autoscalerName := controller.GetRevisionAutoscalerName(rev)
	dc := c.kubeclientset.ExtensionsV1beta1().Deployments(AutoscalerNamespace)
	_, err := dc.Get(autoscalerName, metav1.GetOptions{})
	if err != nil {
		if !apierrs.IsNotFound(err) {
			log.Printf("Autoscaler Deployment get for %q failed: %s", autoscalerName, err)
			return err
		}
		log.Printf("Autoscaler Deployment %q doesn't exist, creating", autoscalerName)
	} else {
		log.Printf("Found existing autoscaler Deployment %q", autoscalerName)
		return nil
	}

	controllerRef := controller.NewRevisionControllerRef(rev)
	deployment := MakeElaAutoscalerDeployment(rev, c.controllerConfig.AutoscalerImage)
	deployment.OwnerReferences = append(deployment.OwnerReferences, *controllerRef)
	log.Printf("Creating autoscaler Deployment: %q", deployment.Name)
	_, err = dc.Create(deployment)
	return err
}

func (c *Controller) removeFinalizers(rev *v1alpha1.Revision, ns string) error {
	log.Printf("Removing finalizers for %q\n", rev.Name)
	accessor, err := meta.Accessor(rev)
	if err != nil {
		log.Printf("Failed to get metadata: %s", err)
		panic("Failed to get metadata")
	}
	finalizers := accessor.GetFinalizers()
	for i, v := range finalizers {
		if v == "controller" {
			finalizers = append(finalizers[:i], finalizers[i+1:]...)
		}
	}
	accessor.SetFinalizers(finalizers)
	prClient := c.elaclientset.ElafrosV1alpha1().Revisions(rev.Namespace)
	prClient.Update(rev)
	log.Printf("The finalizer 'controller' is removed.")

	return nil
}

func (c *Controller) updateStatus(rev *v1alpha1.Revision) (*v1alpha1.Revision, error) {
	prClient := c.elaclientset.ElafrosV1alpha1().Revisions(rev.Namespace)
	newRev, err := prClient.Get(rev.Name, metav1.GetOptions{})
	if err != nil {
		return nil, err
	}
	newRev.Status = rev.Status

	// TODO: for CRD there's no updatestatus, so use normal update
	return prClient.Update(newRev)
	//	return prClient.UpdateStatus(newRev)
}

// Given an endpoint see if it's managed by us and return the
// revision that created it.
// TODO: Consider using OwnerReferences.
// https://github.com/kubernetes/sample-controller/blob/master/controller.go#L373-L384
func lookupServiceOwner(endpoint *corev1.Endpoints) string {
	// see if there's a label on this object marking it as ours.
	if revisionName, ok := endpoint.Labels[ela.RevisionLabelKey]; ok {
		return revisionName
	}
	return ""
}<|MERGE_RESOLUTION|>--- conflicted
+++ resolved
@@ -145,11 +145,8 @@
 	// Autoscale part
 
 	// see (elaconfig.yaml)
-<<<<<<< HEAD
-	autoscaleConcurrencyQuantumOfTime *k8sflag.DurationFlag
-	autoscaleEnableSingleConcurrency  *k8sflag.BoolFlag
-=======
 	AutoscaleConcurrencyQuantumOfTime *k8sflag.DurationFlag
+	AutoscaleEnableSingleConcurrency  *k8sflag.BoolFlag
 
 	// AutoscalerImage is the name of the image used for the autoscaler pod.
 	AutoscalerImage string
@@ -168,7 +165,6 @@
 	// injected into the revision pod. It is used only when enableVarLogCollection
 	// is true.
 	FluentdSidecarImage string
->>>>>>> 76bfb8e7
 }
 
 // NewController initializes the controller and is called by the generated code
@@ -183,16 +179,7 @@
 	kubeInformerFactory kubeinformers.SharedInformerFactory,
 	elaInformerFactory informers.SharedInformerFactory,
 	config *rest.Config,
-<<<<<<< HEAD
-	controllerConfig controller.Config,
-	fluentdSidecarImage string,
-	queueSidecarImage string,
-	autoscalerImage string,
-	autoscaleConcurrencyQuantumOfTime *k8sflag.DurationFlag,
-	autoscaleEnableSingleConcurrency *k8sflag.BoolFlag) controller.Interface {
-=======
 	controllerConfig *ControllerConfig) controller.Interface {
->>>>>>> 76bfb8e7
 
 	// obtain references to a shared index informer for the Revision and
 	// Endpoint type.
@@ -208,21 +195,6 @@
 	recorder := eventBroadcaster.NewRecorder(scheme.Scheme, corev1.EventSource{Component: controllerAgentName})
 
 	controller := &Controller{
-<<<<<<< HEAD
-		kubeclientset:                     kubeclientset,
-		elaclientset:                      elaclientset,
-		lister:                            informer.Lister(),
-		synced:                            informer.Informer().HasSynced,
-		endpointsSynced:                   endpointsInformer.Informer().HasSynced,
-		workqueue:                         workqueue.NewNamedRateLimitingQueue(workqueue.DefaultControllerRateLimiter(), "Revisions"),
-		recorder:                          recorder,
-		buildtracker:                      &buildTracker{builds: map[key]set{}},
-		fluentdSidecarImage:               fluentdSidecarImage,
-		queueSidecarImage:                 queueSidecarImage,
-		autoscalerImage:                   autoscalerImage,
-		autoscaleConcurrencyQuantumOfTime: autoscaleConcurrencyQuantumOfTime,
-		autoscaleEnableSingleConcurrency:  autoscaleEnableSingleConcurrency,
-=======
 		kubeclientset:    kubeclientset,
 		elaclientset:     elaclientset,
 		lister:           informer.Lister(),
@@ -232,7 +204,6 @@
 		recorder:         recorder,
 		buildtracker:     &buildTracker{builds: map[key]set{}},
 		controllerConfig: controllerConfig,
->>>>>>> 76bfb8e7
 	}
 
 	glog.Info("Setting up event handlers")
@@ -899,11 +870,7 @@
 	controllerRef := controller.NewRevisionControllerRef(rev)
 	// Create a single pod so that it gets created before deployment->RS to try to speed
 	// things up
-<<<<<<< HEAD
-	podSpec := MakeElaPodSpec(rev, c.fluentdSidecarImage, c.queueSidecarImage, c.autoscaleConcurrencyQuantumOfTime, c.autoscaleEnableSingleConcurrency)
-=======
 	podSpec := MakeElaPodSpec(rev, c.controllerConfig)
->>>>>>> 76bfb8e7
 	deployment := MakeElaDeployment(rev, ns)
 	deployment.OwnerReferences = append(deployment.OwnerReferences, *controllerRef)
 	deployment.Spec.Template.Spec = *podSpec
