--- conflicted
+++ resolved
@@ -416,19 +416,12 @@
 
 	deployment, getDepErr := c.deploymentLister.Deployments(ns).Get(deploymentName)
 	switch rev.Spec.ServingState {
-<<<<<<< HEAD
-	case v1alpha1.RevisionServingStateActive, v1alpha1.RevisionServingStateToReserve:
-		// When the Revision is directly routeable (Active or
-		// ToReserve), the Deployment should exist and have a
-		// particular specification.
-		if apierrs.IsNotFound(err) {
-			// If it does not exist, then create it.
-=======
-	case v1alpha1.RevisionServingStateActive, v1alpha1.RevisionServingStateReserve:
-		// When Active or Reserved, deployment should exist and have a particular specification.
+	case v1alpha1.RevisionServingStateActive, v1alpha1.RevisionServingStateReserve, v1alpha1.RevisionServingStateToReserve:
+		// When the Revision is directly routeable (Active,
+		// ToReserve or Reserve), the Deployment should exist and
+		// have a particular specification.
 		if apierrs.IsNotFound(getDepErr) {
 			// Deployment does not exist. Create it.
->>>>>>> f9d203ce
 			rev.Status.MarkDeploying("Deploying")
 			var err error
 			deployment, err = c.createDeployment(ctx, rev)
@@ -464,16 +457,10 @@
 				"Revision %s not ready due to Deployment timeout", rev.Name)
 		}
 		return nil
-<<<<<<< HEAD
-	case v1alpha1.RevisionServingStateReserve, v1alpha1.RevisionServingStateRetired:
-		// When Reserve or Retired, we remove the underlying Deployment.
-		if apierrs.IsNotFound(err) {
-=======
 
 	case v1alpha1.RevisionServingStateRetired:
 		// When Retired, we remove the underlying Deployment.
 		if apierrs.IsNotFound(getDepErr) {
->>>>>>> f9d203ce
 			// If it does not exist, then we have nothing to do.
 			return nil
 		}
@@ -830,20 +817,13 @@
 
 	deployment, getDepErr := c.deploymentLister.Deployments(ns).Get(deploymentName)
 	switch rev.Spec.ServingState {
-<<<<<<< HEAD
-	case v1alpha1.RevisionServingStateActive, v1alpha1.RevisionServingStateToReserve:
-		// When the Revision is directly routable (Active or
-		// ToReserve), the Autoscaler Deployment should exist and
-		// have a particular specification.
-		if apierrs.IsNotFound(err) {
-			// If it does not exist, then create it.
-=======
-	case v1alpha1.RevisionServingStateActive, v1alpha1.RevisionServingStateReserve:
-		// When Active or Reserved, Autoscaler deployment should exist and have a particular specification.
+	case v1alpha1.RevisionServingStateActive, v1alpha1.RevisionServingStateReserve, v1alpha1.RevisionServingStateToReserve:
+		// When the Revision is directly routable (Active,
+		// Reserve or ToReserve), the Autoscaler Deployment
+		// should exist and have a particular specification.
 		if apierrs.IsNotFound(getDepErr) {
 			// Deployment does not exist. Create it.
 			var err error
->>>>>>> f9d203ce
 			deployment, err = c.createAutoscalerDeployment(ctx, rev)
 			if err != nil {
 				logger.Errorf("Error creating Autoscaler deployment %q: %v", deploymentName, err)
