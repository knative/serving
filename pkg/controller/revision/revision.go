/*
Copyright 2018 Google LLC.

Licensed under the Apache License, Version 2.0 (the "License");
you may not use this file except in compliance with the License.
You may obtain a copy of the License at

    http://www.apache.org/licenses/LICENSE-2.0

Unless required by applicable law or agreed to in writing, software
distributed under the License is distributed on an "AS IS" BASIS,
WITHOUT WARRANTIES OR CONDITIONS OF ANY KIND, either express or implied.
See the License for the specific language governing permissions and
limitations under the License.
*/

package revision

import (
	"context"
	"fmt"
	"log"
	"net/http"
	"reflect"
	"strings"
	"sync"
	"time"

	"github.com/knative/serving/pkg"

	"github.com/josephburnett/k8sflag/pkg/k8sflag"
	"github.com/knative/serving/pkg/apis/serving"
	"github.com/knative/serving/pkg/logging"
	"github.com/knative/serving/pkg/logging/logkey"
	"go.uber.org/zap"

	appsv1 "k8s.io/api/apps/v1"
	corev1 "k8s.io/api/core/v1"
	vpa "k8s.io/autoscaler/vertical-pod-autoscaler/pkg/client/clientset/versioned"

	buildinformers "github.com/knative/build/pkg/client/informers/externalversions/build/v1alpha1"
	servinginformers "github.com/knative/serving/pkg/client/informers/externalversions/serving/v1alpha1"
	vpav1alpha1informers "k8s.io/autoscaler/vertical-pod-autoscaler/pkg/client/informers/externalversions/poc.autoscaling.k8s.io/v1alpha1"
	appsv1informers "k8s.io/client-go/informers/apps/v1"
	corev1informers "k8s.io/client-go/informers/core/v1"

	"k8s.io/apimachinery/pkg/api/errors"
	apierrs "k8s.io/apimachinery/pkg/api/errors"
	"k8s.io/apimachinery/pkg/api/meta"
	metav1 "k8s.io/apimachinery/pkg/apis/meta/v1"
	"k8s.io/apimachinery/pkg/util/intstr"
	"k8s.io/apimachinery/pkg/util/runtime"
	"k8s.io/client-go/rest"
	"k8s.io/client-go/tools/cache"

	buildv1alpha1 "github.com/knative/build/pkg/apis/build/v1alpha1"
	"github.com/knative/serving/pkg/apis/serving/v1alpha1"
	listers "github.com/knative/serving/pkg/client/listers/serving/v1alpha1"
	"github.com/knative/serving/pkg/controller"
)

const (
	userContainerName string = "user-container"
	userPortName      string = "user-port"
	userPort                 = 8080

	fluentdContainerName string = "fluentd-proxy"
	queueContainerName   string = "queue-proxy"
	envoyContainerName   string = "istio-proxy"
	// queueSidecarName set by -queueSidecarName flag
	queueHTTPPortName string = "queue-http-port"

	requestQueueContainerName string = "request-queue"

	controllerAgentName = "revision-controller"
	autoscalerPort      = 8080

	serviceTimeoutDuration       = 5 * time.Minute
	sidecarIstioInjectAnnotation = "sidecar.istio.io/inject"
)

var (
	elaPodReplicaCount   = int32(1)
	elaPodMaxUnavailable = intstr.IntOrString{Type: intstr.Int, IntVal: 1}
	elaPodMaxSurge       = intstr.IntOrString{Type: intstr.Int, IntVal: 1}
)

type resolver interface {
	Resolve(*appsv1.Deployment) error
}

// Controller implements the controller for Revision resources.
type Controller struct {
	*controller.Base

	// VpaClientSet allows us to configure VPA objects
	vpaClient vpa.Interface

	// lister indexes properties about Revision
	revisionLister listers.RevisionLister

	buildtracker *buildTracker

	resolver resolver

	// enableVarLogCollection dedicates whether to set up a fluentd sidecar to
	// collect logs under /var/log/.
	enableVarLogCollection bool

	// controllerConfig includes the configurations for the controller
	controllerConfig *ControllerConfig

	// networkConfig could change over time and access to it
	// must go through networkConfigMutex
	networkConfig      *NetworkConfig
	networkConfigMutex sync.Mutex
}

// ControllerConfig includes the configurations for the controller.
type ControllerConfig struct {
	// Autoscale part

	// see (config-autoscaler.yaml)
	AutoscaleConcurrencyQuantumOfTime     *k8sflag.DurationFlag
	AutoscaleEnableSingleConcurrency      *k8sflag.BoolFlag
	AutoscaleEnableVerticalPodAutoscaling *k8sflag.BoolFlag

	// AutoscalerImage is the name of the image used for the autoscaler pod.
	AutoscalerImage string

	// QueueSidecarImage is the name of the image used for the queue sidecar
	// injected into the revision pod
	QueueSidecarImage string

	// logging part

	// EnableVarLogCollection dedicates whether to set up a fluentd sidecar to
	// collect logs under /var/log/.
	EnableVarLogCollection bool

	// TODO(#818): Use the fluentd deamon set to collect /var/log.
	// FluentdSidecarImage is the name of the image used for the fluentd sidecar
	// injected into the revision pod. It is used only when enableVarLogCollection
	// is true.
	FluentdSidecarImage string
	// FluentdSidecarOutputConfig is the config for fluentd sidecar to specify
	// logging output destination.
	FluentdSidecarOutputConfig string

	// LoggingURLTemplate is a string containing the logging url template where
	// the variable REVISION_UID will be replaced with the created revision's UID.
	LoggingURLTemplate string

	// QueueProxyLoggingConfig is a string containing the logger configuration for queue proxy.
	QueueProxyLoggingConfig string

	// QueueProxyLoggingLevel is a string containing the logger level for queue proxy.
	QueueProxyLoggingLevel string
}

// NewController initializes the controller and is called by the generated code
// Registers eventhandlers to enqueue events
// config - client configuration for talking to the apiserver
// si - informer factory shared across all controllers for listening to events and indexing resource properties
// queue - message queue for handling new events.  unique to this controller.
func NewController(
	opt controller.Options,
	vpaClient vpa.Interface,
	revisionInformer servinginformers.RevisionInformer,
	buildInformer buildinformers.BuildInformer,
	configMapInformer corev1informers.ConfigMapInformer,
	deploymentInformer appsv1informers.DeploymentInformer,
	endpointsInformer corev1informers.EndpointsInformer,
	vpaInformer vpav1alpha1informers.VerticalPodAutoscalerInformer,
	config *rest.Config,
	controllerConfig *ControllerConfig) controller.Interface {

	networkConfig, err := NewNetworkConfig(opt.KubeClientSet)
	if err != nil {
		opt.Logger.Fatalf("Error loading network config: %v", err)
	}

	controller := &Controller{
		Base:             controller.NewBase(opt, controllerAgentName, "Revisions"),
		vpaClient:        vpaClient,
		revisionLister:   revisionInformer.Lister(),
		buildtracker:     &buildTracker{builds: map[key]set{}},
		resolver:         &digestResolver{client: opt.KubeClientSet, transport: http.DefaultTransport},
		controllerConfig: controllerConfig,
		networkConfig:    networkConfig,
	}

	// Set up an event handler for when the resource types of interest change
	controller.Logger.Info("Setting up event handlers")
	revisionInformer.Informer().AddEventHandler(cache.ResourceEventHandlerFuncs{
		AddFunc: controller.Enqueue,
		UpdateFunc: func(old, new interface{}) {
			controller.Enqueue(new)
		},
		DeleteFunc: controller.Enqueue,
	})

	buildInformer.Informer().AddEventHandler(cache.ResourceEventHandlerFuncs{
		AddFunc: func(obj interface{}) {
			controller.SyncBuild(obj.(*buildv1alpha1.Build))
		},
		UpdateFunc: func(old, new interface{}) {
			controller.SyncBuild(new.(*buildv1alpha1.Build))
		},
	})

	endpointsInformer.Informer().AddEventHandler(cache.ResourceEventHandlerFuncs{
		AddFunc: func(obj interface{}) {
			controller.SyncEndpoints(obj.(*corev1.Endpoints))
		},
		UpdateFunc: func(old, new interface{}) {
			controller.SyncEndpoints(new.(*corev1.Endpoints))
		},
	})

	deploymentInformer.Informer().AddEventHandler(cache.ResourceEventHandlerFuncs{
		AddFunc: func(obj interface{}) {
			controller.SyncDeployment(obj.(*appsv1.Deployment))
		},
		UpdateFunc: func(old, new interface{}) {
			controller.SyncDeployment(new.(*appsv1.Deployment))
		},
	})

	configMapInformer.Informer().AddEventHandler(cache.ResourceEventHandlerFuncs{
		AddFunc:    controller.addConfigMapEvent,
		UpdateFunc: controller.updateConfigMapEvent,
	})

	return controller
}

// Run will set up the event handlers for types we are interested in, as well
// as syncing informer caches and starting workers. It will block until stopCh
// is closed, at which point it will shutdown the workqueue and wait for
// workers to finish processing their current work items.
func (c *Controller) Run(threadiness int, stopCh <-chan struct{}) error {
	return c.RunController(threadiness, stopCh, c.syncHandler, "Revision")
}

// loggerWithRevisionInfo enriches the logs with revision name and namespace.
func loggerWithRevisionInfo(logger *zap.SugaredLogger, ns string, name string) *zap.SugaredLogger {
	return logger.With(zap.String(logkey.Namespace, ns), zap.String(logkey.Revision, name))
}

// syncHandler compares the actual state with the desired, and attempts to
// converge the two. It then updates the Status block of the Revision resource
// with the current status of the resource.
func (c *Controller) syncHandler(key string) error {
	// Convert the namespace/name string into a distinct namespace and name
	namespace, name, err := cache.SplitMetaNamespaceKey(key)
	if err != nil {
		runtime.HandleError(fmt.Errorf("invalid resource key: %s", key))
		return nil
	}

	logger := loggerWithRevisionInfo(c.Logger, namespace, name)
	ctx := logging.WithLogger(context.TODO(), logger)
	logger.Info("Running reconcile Revision")

	// Get the Revision resource with this namespace/name
	rev, err := c.revisionLister.Revisions(namespace).Get(name)
	if err != nil {
		// The resource may no longer exist, in which case we stop
		// processing.
		if errors.IsNotFound(err) {
			runtime.HandleError(fmt.Errorf("revision %q in work queue no longer exists", key))
			return nil
		}
		return err
	}
	// Don't modify the informer's copy.
	rev = rev.DeepCopy()
	rev.Status.InitializeConditions()

	if err := c.updateRevisionLoggingURL(rev); err != nil {
		logger.Error("Error updating the revisions logging url", zap.Error(err))
		return err
	}

	if rev.Spec.BuildName != "" {
		rev.Status.InitializeBuildCondition()
		if done, failed := isBuildDone(rev); !done {
			if alreadyTracked := c.buildtracker.Track(rev); !alreadyTracked {
				rev.Status.MarkBuilding()
				// Let this trigger a reconciliation loop.
				if _, err := c.updateStatus(rev); err != nil {
					logger.Error("Error recording the BuildSucceeded=Unknown condition",
						zap.Error(err))
					return err
				}
			}
			return nil
		} else {
			// The Build's complete, so stop tracking it.
			c.buildtracker.Untrack(rev)
			if failed {
				return nil
			}
			// If the build didn't fail, proceed to creating K8s resources.
		}
	}

	_, err = controller.GetOrCreateRevisionNamespace(ctx, namespace, c.KubeClientSet)
	if err != nil {
		logger.Panic("Failed to create namespace", zap.Error(err))
	}
	logger.Info("Namespace validated to exist, moving on")

	return c.reconcileWithImage(ctx, rev, namespace)
}

// reconcileWithImage handles enqueued messages that have an image.
func (c *Controller) reconcileWithImage(ctx context.Context, rev *v1alpha1.Revision, ns string) error {
	err := c.reconcileOnceBuilt(ctx, rev, ns)
	if err != nil {
		logging.FromContext(ctx).Error("Reconcile once build failed", zap.Error(err))
	}
	return err
}

func (c *Controller) updateRevisionLoggingURL(rev *v1alpha1.Revision) error {
	logURLTmpl := c.controllerConfig.LoggingURLTemplate
	if logURLTmpl == "" {
		return nil
	}

	url := strings.Replace(logURLTmpl, "${REVISION_UID}", string(rev.UID), -1)

	if rev.Status.LogURL == url {
		return nil
	}
	rev.Status.LogURL = url
	_, err := c.updateStatus(rev)
	return err
}

func (c *Controller) SyncBuild(build *buildv1alpha1.Build) {
	bc := getBuildDoneCondition(build)
	if bc == nil {
		// The build isn't done, so ignore this event.
		return
	}

	// For each of the revisions watching this build, mark their build phase as complete.
	for k := range c.buildtracker.GetTrackers(build) {
		// Look up the revision to mark complete.
		namespace, name := splitKey(k)
		rev, err := c.revisionLister.Revisions(namespace).Get(name)
		if err != nil {
			c.Logger.Error("Error fetching revision upon build completion",
				zap.String(logkey.Namespace, namespace), zap.String(logkey.Revision, name), zap.Error(err))
		}
		if bc.Status == corev1.ConditionUnknown {
			// Should never happen
			continue
		}
		if bc.Type == buildv1alpha1.BuildSucceeded && bc.Status == corev1.ConditionTrue {
			c.Recorder.Event(rev, corev1.EventTypeNormal, "BuildSucceeded", bc.Message)
			rev.Status.MarkBuildSucceeded()
		} else {
			c.Recorder.Event(rev, corev1.EventTypeWarning, "BuildFailed", bc.Message)
			rev.Status.MarkBuildFailed(bc)
		}
		if _, err := c.updateStatus(rev); err != nil {
			c.Logger.Error("Error marking build completion",
				zap.String(logkey.Namespace, namespace), zap.String(logkey.Revision, name), zap.Error(err))
		}
	}

	return
}

func (c *Controller) SyncDeployment(deployment *appsv1.Deployment) {
	cond := getDeploymentProgressCondition(deployment)
	if cond == nil {
		return
	}

	or := metav1.GetControllerOf(deployment)
	if or == nil || or.Kind != "Revision" {
		return
	}

	// Get the handle of Revision in context
	revName := or.Name
	namespace := deployment.Namespace
	logger := loggerWithRevisionInfo(c.Logger, namespace, revName)

	rev, err := c.revisionLister.Revisions(namespace).Get(revName)
	if err != nil {
		logger.Error("Error fetching revision", zap.Error(err))
		return
	}
	//Set the revision condition reason to ProgressDeadlineExceeded
	rev.Status.MarkProgressDeadlineExceeded(
		fmt.Sprintf("Unable to create pods for more than %d seconds.", progressDeadlineSeconds))

	logger.Infof("Updating status with the following conditions %+v", rev.Status.Conditions)
	if _, err := c.updateStatus(rev); err != nil {
		logger.Error("Error recording revision completion", zap.Error(err))
		return
	}
	c.Recorder.Eventf(rev, corev1.EventTypeNormal, "ProgressDeadlineExceeded", "Revision %s not ready due to Deployment timeout", revName)
	return
}

func (c *Controller) SyncEndpoints(endpoint *corev1.Endpoints) {
	eName := endpoint.Name
	namespace := endpoint.Namespace
	// Lookup and see if this endpoints corresponds to a service that
	// we own and hence the Revision that created this service.
	revName := lookupServiceOwner(endpoint)
	if revName == "" {
		return
	}
	logger := loggerWithRevisionInfo(c.Logger, namespace, revName)

	rev, err := c.revisionLister.Revisions(namespace).Get(revName)
	if err != nil {
		logger.Error("Error fetching revision", zap.Error(err))
		return
	}

	// Check to see if endpoint is the service endpoint
	if eName != controller.GetServingK8SServiceNameForRevision(rev) {
		return
	}

	// Check to see if the revision has already been marked as ready or failed
	// and if it is, then there's no need to do anything to it.
	if c := rev.Status.GetCondition(v1alpha1.RevisionConditionReady); c != nil && c.Status != corev1.ConditionUnknown {
		return
	}

	// Don't modify the informer's copy.
	rev = rev.DeepCopy()

	if getIsServiceReady(endpoint) {
		logger.Infof("Endpoint %q is ready", eName)
		rev.Status.MarkResourcesAvailable()
		rev.Status.MarkContainerHealthy()
		log.Printf("UPDATING STATUS TO: %v", rev.Status.Conditions)
		if _, err := c.updateStatus(rev); err != nil {
			logger.Error("Error marking revision ready", zap.Error(err))
			return
		}
		c.Recorder.Eventf(rev, corev1.EventTypeNormal, "RevisionReady", "Revision becomes ready upon endpoint %q becoming ready", endpoint.Name)
		return
	}

	revisionAge := time.Now().Sub(getRevisionLastTransitionTime(rev))
	if revisionAge < serviceTimeoutDuration {
		return
	}

	rev.Status.MarkServiceTimeout()
	if _, err := c.updateStatus(rev); err != nil {
		logger.Error("Error marking revision failed", zap.Error(err))
		return
	}
	c.Recorder.Eventf(rev, corev1.EventTypeWarning, "RevisionFailed", "Revision did not become ready due to endpoint %q", endpoint.Name)
	return
}

// reconcileOnceBuilt handles enqueued messages that have an image.
func (c *Controller) reconcileOnceBuilt(ctx context.Context, rev *v1alpha1.Revision, ns string) error {
	logger := logging.FromContext(ctx)
	accessor, err := meta.Accessor(rev)
	if err != nil {
		logger.Panic("Failed to get metadata", zap.Error(err))
	}

	deletionTimestamp := accessor.GetDeletionTimestamp()
	logger.Infof("Check the deletionTimestamp: %s\n", deletionTimestamp)

	if deletionTimestamp == nil && rev.Spec.ServingState == v1alpha1.RevisionServingStateActive {
		logger.Info("Creating or reconciling resources for revision")
		return c.createK8SResources(ctx, rev)
	}
	return c.deleteK8SResources(ctx, rev)
}

func (c *Controller) deleteK8SResources(ctx context.Context, rev *v1alpha1.Revision) error {
	logger := logging.FromContext(ctx)
	logger.Info("Deleting the resources for revision")
	err := c.deleteDeployment(ctx, rev)
	if err != nil {
		logger.Error("Failed to delete a deployment", zap.Error(err))
	}
	logger.Info("Deleted deployment")

	err = c.deleteAutoscalerDeployment(ctx, rev)
	if err != nil {
		logger.Error("Failed to delete autoscaler Deployment", zap.Error(err))
	}
	logger.Info("Deleted autoscaler Deployment")

	err = c.deleteAutoscalerService(ctx, rev)
	if err != nil {
		logger.Error("Failed to delete autoscaler Service", zap.Error(err))
	}
	logger.Info("Deleted autoscaler Service")

<<<<<<< HEAD
	if c.controllerConfig.AutoscaleEnableVerticalPodAutoscaling.Get() {
		if err := c.deleteVpa(ctx, rev); err != nil {
			logger.Error("Failed to delete VPA", zap.Error(err))
		}
		logger.Info("Deleted VPA")
	}

	err = c.deleteService(ctx, rev, ns)
=======
	err = c.deleteService(ctx, rev)
>>>>>>> d6cf1e4d
	if err != nil {
		logger.Error("Failed to delete k8s service", zap.Error(err))
	}
	logger.Info("Deleted service")

	// And the deployment is no longer ready, so update that
	rev.Status.MarkInactive()
	logger.Infof("Updating status with the following conditions %+v", rev.Status.Conditions)
	if _, err := c.updateStatus(rev); err != nil {
		logger.Error("Error recording inactivation of revision", zap.Error(err))
		return err
	}

	return nil
}

func (c *Controller) createK8SResources(ctx context.Context, rev *v1alpha1.Revision) error {
	logger := logging.FromContext(ctx)
	// Fire off a Deployment..
	if err := c.reconcileDeployment(ctx, rev); err != nil {
		logger.Error("Failed to create a deployment", zap.Error(err))
		return err
	}

	// Autoscale the service
	if err := c.reconcileAutoscalerDeployment(ctx, rev); err != nil {
		logger.Error("Failed to create autoscaler Deployment", zap.Error(err))
	}
	if err := c.reconcileAutoscalerService(ctx, rev); err != nil {
		logger.Error("Failed to create autoscaler Service", zap.Error(err))
	}
	if c.controllerConfig.EnableVarLogCollection {
		if err := c.reconcileFluentdConfigMap(ctx, rev); err != nil {
			logger.Error("Failed to create fluent config map", zap.Error(err))
		}
	}

	// Vertically autoscale the revision pods
	if c.controllerConfig.AutoscaleEnableVerticalPodAutoscaling.Get() {
		if err := c.reconcileVpa(ctx, rev); err != nil {
			logger.Error("Failed to create the vertical pod autoscaler for Deployment", zap.Error(err))
		}
	}

	// Create k8s service
	serviceName, err := c.reconcileService(ctx, rev)
	if err != nil {
		logger.Error("Failed to create k8s service", zap.Error(err))
	} else {
		rev.Status.ServiceName = serviceName
	}

	// Check to see if the revision has already been marked as ready and
	// don't mark it if it's already ready.
	// TODO: could always fetch the endpoint again and double-check it is still
	// ready.
	if rev.Status.IsReady() {
		return nil
	}

	// Before toggling the status to Deploying, fetch the latest state of the revision.
	latestRev, err := c.revisionLister.Revisions(rev.Namespace).Get(rev.Name)
	if err != nil {
		logger.Error("Error refetching revision", zap.Error(err))
		return err
	}
	if latestRev.Status.IsReady() {
		return nil
	}

	// Checking existing revision condition to see if it is the initial deployment or
	// during the reactivating process. If a revision is in condition "Inactive" or "Activating",
	// we need to route traffic to the activator; if a revision is in condition "Deploying",
	// we need to route traffic to the revision directly.
	reason := "Deploying"
	if cond := rev.Status.GetCondition(v1alpha1.RevisionConditionReady); cond != nil {
		if (cond.Reason == "Inactive" && cond.Status == corev1.ConditionFalse) ||
			(cond.Reason == "Activating" && cond.Status == corev1.ConditionUnknown) {
			reason = "Activating"
		}
	}
	rev.Status.MarkDeploying(reason)

	// By updating our deployment status we will trigger a Reconcile()
	// that will watch for service to become ready for serving traffic.
	logger.Infof("Updating status with the following conditions %+v", rev.Status.Conditions)
	if _, err := c.updateStatus(rev); err != nil {
		logger.Error("Error recording build completion", zap.Error(err))
		return err
	}

	return nil
}

func (c *Controller) deleteDeployment(ctx context.Context, rev *v1alpha1.Revision) error {
	logger := logging.FromContext(ctx)
	deploymentName := controller.GetRevisionDeploymentName(rev)
	ns := controller.GetServingNamespaceName(rev.Namespace)
	dc := c.KubeClientSet.AppsV1().Deployments(ns)
	if _, err := dc.Get(deploymentName, metav1.GetOptions{}); err != nil && apierrs.IsNotFound(err) {
		return nil
	}

	logger.Infof("Deleting Deployment %q", deploymentName)
	tmp := metav1.DeletePropagationForeground
	err := dc.Delete(deploymentName, &metav1.DeleteOptions{
		PropagationPolicy: &tmp,
	})
	if err != nil && !apierrs.IsNotFound(err) {
		logger.Errorf("deployments.Delete for %q failed: %s", deploymentName, err)
		return err
	}
	return nil
}

func (c *Controller) reconcileDeployment(ctx context.Context, rev *v1alpha1.Revision) error {
	logger := logging.FromContext(ctx)
	ns := controller.GetServingNamespaceName(rev.Namespace)
	dc := c.KubeClientSet.AppsV1().Deployments(ns)
	// First, check if deployment exists already.
	deploymentName := controller.GetRevisionDeploymentName(rev)

	if _, err := dc.Get(deploymentName, metav1.GetOptions{}); err != nil {
		if !apierrs.IsNotFound(err) {
			logger.Errorf("deployments.Get for %q failed: %s", deploymentName, err)
			return err
		}
		logger.Infof("Deployment %q doesn't exist, creating", deploymentName)
	} else {
		// TODO(mattmoor): Compare the deployments and update if it has changed
		// out from under us.
		logger.Infof("Found existing deployment %q", deploymentName)
		return nil
	}

	// Create the deployment.
	deployment := MakeServingDeployment(logger, rev, c.getNetworkConfig(), c.controllerConfig)

	// Resolve tag image references to digests.
	if err := c.resolver.Resolve(deployment); err != nil {
		logger.Error("Error resolving deployment", zap.Error(err))
		rev.Status.MarkContainerMissing(err.Error())
		if _, err := c.updateStatus(rev); err != nil {
			logger.Error("Error recording resolution problem", zap.Error(err))
			return err
		}
		return err
	}

	logger.Infof("Creating Deployment: %q", deployment.Name)
	_, createErr := dc.Create(deployment)

	return createErr
}

func (c *Controller) deleteService(ctx context.Context, rev *v1alpha1.Revision) error {
	logger := logging.FromContext(ctx)
	ns := controller.GetServingNamespaceName(rev.Namespace)
	sc := c.KubeClientSet.CoreV1().Services(ns)
	serviceName := controller.GetServingK8SServiceNameForRevision(rev)

	logger.Infof("Deleting service %q", serviceName)
	tmp := metav1.DeletePropagationForeground
	err := sc.Delete(serviceName, &metav1.DeleteOptions{
		PropagationPolicy: &tmp,
	})
	if err != nil && !apierrs.IsNotFound(err) {
		logger.Errorf("service.Delete for %q failed: %s", serviceName, err)
		return err
	}
	return nil
}

func (c *Controller) reconcileService(ctx context.Context, rev *v1alpha1.Revision) (string, error) {
	logger := logging.FromContext(ctx)
	ns := controller.GetServingNamespaceName(rev.Namespace)
	sc := c.KubeClientSet.CoreV1().Services(ns)
	serviceName := controller.GetServingK8SServiceNameForRevision(rev)

	if _, err := sc.Get(serviceName, metav1.GetOptions{}); err != nil {
		if !apierrs.IsNotFound(err) {
			logger.Errorf("services.Get for %q failed: %s", serviceName, err)
			return "", err
		}
		logger.Infof("serviceName %q doesn't exist, creating", serviceName)
	} else {
		// TODO(vaikas): Check that the service is legit and matches what we expect
		// to have there.
		logger.Infof("Found existing service %q", serviceName)
		return serviceName, nil
	}

	service := MakeRevisionK8sService(rev)
	logger.Infof("Creating service: %q", service.Name)
	_, err := sc.Create(service)
	return serviceName, err
}

func (c *Controller) reconcileFluentdConfigMap(ctx context.Context, rev *v1alpha1.Revision) error {
	logger := logging.FromContext(ctx)
	ns := rev.Namespace

	// One ConfigMap for Fluentd sidecar per namespace. It has multiple owner
	// references. Can not set blockOwnerDeletion and Controller to true.
	revRef := newRevisionNonControllerRef(rev)

	cmc := c.KubeClientSet.CoreV1().ConfigMaps(ns)
	configMap, err := cmc.Get(fluentdConfigMapName, metav1.GetOptions{})
	if err != nil {
		if !apierrs.IsNotFound(err) {
			logger.Errorf("configmaps.Get for %q failed: %s", fluentdConfigMapName, err)
			return err
		}
		// ConfigMap doesn't exist, going to create it
		configMap = MakeFluentdConfigMap(ns, c.controllerConfig.FluentdSidecarOutputConfig)
		configMap.OwnerReferences = append(configMap.OwnerReferences, *revRef)
		logger.Infof("Creating configmap: %q", configMap.Name)
		_, err = cmc.Create(configMap)
		return err
	}

	// ConfigMap exists, going to update it
	desiredConfigMap := configMap.DeepCopy()
	desiredConfigMap.Data = map[string]string{
		"varlog.conf": makeFullFluentdConfig(c.controllerConfig.FluentdSidecarOutputConfig),
	}
	addOwnerReference(desiredConfigMap, revRef)
	if !reflect.DeepEqual(desiredConfigMap, configMap) {
		logger.Infof("Updating configmap: %q", desiredConfigMap.Name)
		_, err = cmc.Update(desiredConfigMap)
		return err
	}
	return nil
}

func newRevisionNonControllerRef(rev *v1alpha1.Revision) *metav1.OwnerReference {
	blockOwnerDeletion := false
	isController := false
	revRef := controller.NewRevisionControllerRef(rev)
	revRef.BlockOwnerDeletion = &blockOwnerDeletion
	revRef.Controller = &isController
	return revRef
}

func addOwnerReference(configMap *corev1.ConfigMap, ownerReference *metav1.OwnerReference) {
	isOwner := false
	for _, existingOwner := range configMap.OwnerReferences {
		if ownerReference.Name == existingOwner.Name {
			isOwner = true
			break
		}
	}
	if !isOwner {
		configMap.OwnerReferences = append(configMap.OwnerReferences, *ownerReference)
	}
}

func (c *Controller) deleteAutoscalerService(ctx context.Context, rev *v1alpha1.Revision) error {
	logger := logging.FromContext(ctx)
	autoscalerName := controller.GetRevisionAutoscalerName(rev)
	ns := pkg.GetServingSystemNamespace()
	sc := c.KubeClientSet.CoreV1().Services(ns)
	if _, err := sc.Get(autoscalerName, metav1.GetOptions{}); err != nil && apierrs.IsNotFound(err) {
		return nil
	}
	logger.Infof("Deleting autoscaler Service %q", autoscalerName)
	tmp := metav1.DeletePropagationForeground
	err := sc.Delete(autoscalerName, &metav1.DeleteOptions{
		PropagationPolicy: &tmp,
	})
	if err != nil && !apierrs.IsNotFound(err) {
		logger.Errorf("Autoscaler Service delete for %q failed: %s", autoscalerName, err)
		return err
	}
	return nil
}

func (c *Controller) reconcileAutoscalerService(ctx context.Context, rev *v1alpha1.Revision) error {
	logger := logging.FromContext(ctx)
	autoscalerName := controller.GetRevisionAutoscalerName(rev)
	ns := pkg.GetServingSystemNamespace()
	sc := c.KubeClientSet.CoreV1().Services(ns)
	_, err := sc.Get(autoscalerName, metav1.GetOptions{})
	if err != nil {
		if !apierrs.IsNotFound(err) {
			logger.Errorf("Autoscaler Service get for %q failed: %s", autoscalerName, err)
			return err
		}
		logger.Infof("Autoscaler Service %q doesn't exist, creating", autoscalerName)
	} else {
		logger.Infof("Found existing autoscaler Service %q", autoscalerName)
		return nil
	}

	service := MakeServingAutoscalerService(rev)
	logger.Infof("Creating autoscaler Service: %q", service.Name)
	_, err = sc.Create(service)
	return err
}

func (c *Controller) deleteAutoscalerDeployment(ctx context.Context, rev *v1alpha1.Revision) error {
	logger := logging.FromContext(ctx)
	autoscalerName := controller.GetRevisionAutoscalerName(rev)
	ns := pkg.GetServingSystemNamespace()
	dc := c.KubeClientSet.AppsV1().Deployments(ns)
	_, err := dc.Get(autoscalerName, metav1.GetOptions{})
	if err != nil && apierrs.IsNotFound(err) {
		return nil
	}
	logger.Infof("Deleting autoscaler Deployment %q", autoscalerName)
	tmp := metav1.DeletePropagationForeground
	err = dc.Delete(autoscalerName, &metav1.DeleteOptions{
		PropagationPolicy: &tmp,
	})
	if err != nil && !apierrs.IsNotFound(err) {
		logger.Errorf("Autoscaler Deployment delete for %q failed: %s", autoscalerName, err)
		return err
	}
	return nil
}

func (c *Controller) reconcileAutoscalerDeployment(ctx context.Context, rev *v1alpha1.Revision) error {
	logger := logging.FromContext(ctx)
	autoscalerName := controller.GetRevisionAutoscalerName(rev)
	ns := pkg.GetServingSystemNamespace()
	dc := c.KubeClientSet.AppsV1().Deployments(ns)
	_, err := dc.Get(autoscalerName, metav1.GetOptions{})
	if err != nil {
		if !apierrs.IsNotFound(err) {
			logger.Errorf("Autoscaler Deployment get for %q failed: %s", autoscalerName, err)
			return err
		}
		logger.Infof("Autoscaler Deployment %q doesn't exist, creating", autoscalerName)
	} else {
		logger.Infof("Found existing autoscaler Deployment %q", autoscalerName)
		return nil
	}

	deployment := MakeServingAutoscalerDeployment(rev, c.controllerConfig.AutoscalerImage)
	logger.Infof("Creating autoscaler Deployment: %q", deployment.Name)
	_, err = dc.Create(deployment)
	return err
}

func (c *Controller) deleteVpa(ctx context.Context, rev *v1alpha1.Revision) error {
	logger := logging.FromContext(ctx)
	vpaName := controller.GetRevisionVpaName(rev)
	vs := c.vpaClient.PocV1alpha1().VerticalPodAutoscalers(rev.Namespace)
	_, err := vs.Get(vpaName, metav1.GetOptions{})
	if err != nil && apierrs.IsNotFound(err) {
		return nil
	}
	logger.Infof("Deleting VPA %q", vpaName)
	tmp := metav1.DeletePropagationForeground
	err = vs.Delete(vpaName, &metav1.DeleteOptions{
		PropagationPolicy: &tmp,
	})
	if err != nil && !apierrs.IsNotFound(err) {
		logger.Errorf("VPA delete for %q failed: %v", vpaName, err)
		return err
	}
	return nil
}

func (c *Controller) reconcileVpa(ctx context.Context, rev *v1alpha1.Revision) error {
	logger := logging.FromContext(ctx)
	vpaName := controller.GetRevisionVpaName(rev)
	vs := c.vpaClient.PocV1alpha1().VerticalPodAutoscalers(rev.Namespace)
	_, err := vs.Get(vpaName, metav1.GetOptions{})
	if err != nil {
		if !apierrs.IsNotFound(err) {
			logger.Errorf("VPA get for %q failed: %v", vpaName, err)
			return err
		}
		logger.Infof("VPA %q doesn't exist, creating", vpaName)
	} else {
		logger.Info("Found exising VPA %q", vpaName)
		return nil
	}

	controllerRef := controller.NewRevisionControllerRef(rev)
	vpaObj := MakeVpa(rev)
	vpaObj.OwnerReferences = append(vpaObj.OwnerReferences, *controllerRef)
	logger.Infof("Creating VPA: %q", vpaObj.Name)
	_, err = vs.Create(vpaObj)
	return err
}

func (c *Controller) updateStatus(rev *v1alpha1.Revision) (*v1alpha1.Revision, error) {
	prClient := c.ServingClientSet.ServingV1alpha1().Revisions(rev.Namespace)
	newRev, err := prClient.Get(rev.Name, metav1.GetOptions{})
	if err != nil {
		return nil, err
	}
	newRev.Status = rev.Status

	// TODO: for CRD there's no updatestatus, so use normal update
	return prClient.Update(newRev)
	//	return prClient.UpdateStatus(newRev)
}

// Given an endpoint see if it's managed by us and return the
// revision that created it.
// TODO: Consider using OwnerReferences.
// https://github.com/kubernetes/sample-controller/blob/master/controller.go#L373-L384
func lookupServiceOwner(endpoint *corev1.Endpoints) string {
	// see if there's a label on this object marking it as ours.
	if revisionName, ok := endpoint.Labels[serving.RevisionLabelKey]; ok {
		return revisionName
	}
	return ""
}

func (c *Controller) addConfigMapEvent(obj interface{}) {
	configMap := obj.(*corev1.ConfigMap)
	if configMap.Namespace != pkg.GetServingSystemNamespace() || configMap.Name != controller.GetNetworkConfigMapName() {
		return
	}

	c.Logger.Infof("Network config map is added or updated: %v", configMap)
	newNetworkConfig := NewNetworkConfigFromConfigMap(configMap)
	c.Logger.Infof("IstioOutboundIPRanges: %v", newNetworkConfig.IstioOutboundIPRanges)
	c.setNetworkConfig(newNetworkConfig)
}

func (c *Controller) updateConfigMapEvent(old, new interface{}) {
	c.addConfigMapEvent(new)
}

func (c *Controller) getNetworkConfig() *NetworkConfig {
	c.networkConfigMutex.Lock()
	defer c.networkConfigMutex.Unlock()
	return c.networkConfig
}

func (c *Controller) setNetworkConfig(cfg *NetworkConfig) {
	c.networkConfigMutex.Lock()
	defer c.networkConfigMutex.Unlock()
	c.networkConfig = cfg
}<|MERGE_RESOLUTION|>--- conflicted
+++ resolved
@@ -507,7 +507,6 @@
 	}
 	logger.Info("Deleted autoscaler Service")
 
-<<<<<<< HEAD
 	if c.controllerConfig.AutoscaleEnableVerticalPodAutoscaling.Get() {
 		if err := c.deleteVpa(ctx, rev); err != nil {
 			logger.Error("Failed to delete VPA", zap.Error(err))
@@ -515,10 +514,7 @@
 		logger.Info("Deleted VPA")
 	}
 
-	err = c.deleteService(ctx, rev, ns)
-=======
 	err = c.deleteService(ctx, rev)
->>>>>>> d6cf1e4d
 	if err != nil {
 		logger.Error("Failed to delete k8s service", zap.Error(err))
 	}
