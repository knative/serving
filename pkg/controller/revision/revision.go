/*
Copyright 2018 The Knative Authors.

Licensed under the Apache License, Version 2.0 (the "License");
you may not use this file except in compliance with the License.
You may obtain a copy of the License at

    http://www.apache.org/licenses/LICENSE-2.0

Unless required by applicable law or agreed to in writing, software
distributed under the License is distributed on an "AS IS" BASIS,
WITHOUT WARRANTIES OR CONDITIONS OF ANY KIND, either express or implied.
See the License for the specific language governing permissions and
limitations under the License.
*/

package revision

import (
	"context"
	"net/http"
	"reflect"
	"strings"
	"sync"

	commonlogging "github.com/knative/pkg/logging"
	commonlogkey "github.com/knative/pkg/logging/logkey"
	"github.com/knative/serving/pkg/apis/serving"
	"github.com/knative/serving/pkg/autoscaler"
	"github.com/knative/serving/pkg/controller/revision/config"
	"github.com/knative/serving/pkg/logging"
	"github.com/knative/serving/pkg/logging/logkey"
	"go.uber.org/zap"
	"k8s.io/apimachinery/pkg/api/equality"

	appsv1 "k8s.io/api/apps/v1"
	corev1 "k8s.io/api/core/v1"
	vpa "k8s.io/autoscaler/vertical-pod-autoscaler/pkg/client/clientset/versioned"

	buildinformers "github.com/knative/build/pkg/client/informers/externalversions/build/v1alpha1"
	servinginformers "github.com/knative/serving/pkg/client/informers/externalversions/serving/v1alpha1"
	vpav1alpha1informers "k8s.io/autoscaler/vertical-pod-autoscaler/pkg/client/informers/externalversions/poc.autoscaling.k8s.io/v1alpha1"
	appsv1informers "k8s.io/client-go/informers/apps/v1"
	corev1informers "k8s.io/client-go/informers/core/v1"

	apierrs "k8s.io/apimachinery/pkg/api/errors"
	metav1 "k8s.io/apimachinery/pkg/apis/meta/v1"
	appsv1listers "k8s.io/client-go/listers/apps/v1"
	corev1listers "k8s.io/client-go/listers/core/v1"
	"k8s.io/client-go/tools/cache"

	buildv1alpha1 "github.com/knative/build/pkg/apis/build/v1alpha1"
	buildlisters "github.com/knative/build/pkg/client/listers/build/v1alpha1"
	"github.com/knative/serving/pkg/apis/serving/v1alpha1"
	listers "github.com/knative/serving/pkg/client/listers/serving/v1alpha1"
	"github.com/knative/serving/pkg/controller"
)

const (
	controllerAgentName = "revision-controller"
)

var (
	foregroundDeletion = metav1.DeletePropagationForeground
	fgDeleteOptions    = &metav1.DeleteOptions{
		PropagationPolicy: &foregroundDeletion,
	}
)

type Changed bool

const (
	WasChanged Changed = true
	Unchanged  Changed = false
)

type resolver interface {
	Resolve(*appsv1.Deployment) error
}

// Reconciler implements controller.Reconciler for Revision resources.
type Reconciler struct {
	*controller.Base

	// VpaClientSet allows us to configure VPA objects
	vpaClient vpa.Interface

	// lister indexes properties about Revision
	revisionLister   listers.RevisionLister
	buildLister      buildlisters.BuildLister
	deploymentLister appsv1listers.DeploymentLister
	serviceLister    corev1listers.ServiceLister
	endpointsLister  corev1listers.EndpointsLister
	configMapLister  corev1listers.ConfigMapLister

	buildtracker *buildTracker

	resolver      resolver
	resolverMutex sync.Mutex

	// controllerConfig could change over time and access to it
	// must go through controllerConfigMutex
	controllerConfig      *config.Controller
	controllerConfigMutex sync.Mutex

	// networkConfig could change over time and access to it
	// must go through networkConfigMutex
	networkConfig      *config.Network
	networkConfigMutex sync.Mutex

	// loggingConfig could change over time and access to it
	// must go through loggingConfigMutex
	loggingConfig      *commonlogging.Config
	loggingConfigMutex sync.Mutex

	// observabilityConfig could change over time and access to it
	// must go through observabilityConfigMutex
	observabilityConfig      *config.Observability
	observabilityConfigMutex sync.Mutex

	// autoscalerConfig could change over time and access to it
	// must go through autoscalerConfigMutex
	autoscalerConfig      *autoscaler.Config
	autoscalerConfigMutex sync.Mutex
}

// Check that our Reconciler implements controller.Reconciler
var _ controller.Reconciler = (*Reconciler)(nil)

// NewController initializes the controller and is called by the generated code
// Registers eventhandlers to enqueue events
// config - client configuration for talking to the apiserver
// si - informer factory shared across all controllers for listening to events and indexing resource properties
// queue - message queue for handling new events.  unique to this controller.
func NewController(
	opt controller.ReconcileOptions,
	vpaClient vpa.Interface,
	revisionInformer servinginformers.RevisionInformer,
	buildInformer buildinformers.BuildInformer,
	deploymentInformer appsv1informers.DeploymentInformer,
	serviceInformer corev1informers.ServiceInformer,
	endpointsInformer corev1informers.EndpointsInformer,
	configMapInformer corev1informers.ConfigMapInformer,
	vpaInformer vpav1alpha1informers.VerticalPodAutoscalerInformer,
) *controller.Impl {

	c := &Reconciler{
		Base:             controller.NewBase(opt, controllerAgentName),
		vpaClient:        vpaClient,
		revisionLister:   revisionInformer.Lister(),
		buildLister:      buildInformer.Lister(),
		deploymentLister: deploymentInformer.Lister(),
		serviceLister:    serviceInformer.Lister(),
		endpointsLister:  endpointsInformer.Lister(),
		configMapLister:  configMapInformer.Lister(),
		buildtracker:     &buildTracker{builds: map[key]set{}},
	}
	impl := controller.NewImpl(c, c.Logger, "Revisions")

	// Set up an event handler for when the resource types of interest change
	c.Logger.Info("Setting up event handlers")
	revisionInformer.Informer().AddEventHandler(cache.ResourceEventHandlerFuncs{
		AddFunc:    impl.Enqueue,
		UpdateFunc: controller.PassNew(impl.Enqueue),
		DeleteFunc: impl.Enqueue,
	})

	buildInformer.Informer().AddEventHandler(cache.ResourceEventHandlerFuncs{
		AddFunc:    c.EnqueueBuildTrackers(impl),
		UpdateFunc: controller.PassNew(c.EnqueueBuildTrackers(impl)),
	})

	endpointsInformer.Informer().AddEventHandler(cache.ResourceEventHandlerFuncs{
		AddFunc:    c.EnqueueEndpointsRevision(impl),
		UpdateFunc: controller.PassNew(c.EnqueueEndpointsRevision(impl)),
	})

	deploymentInformer.Informer().AddEventHandler(cache.FilteringResourceEventHandler{
		FilterFunc: controller.Filter(v1alpha1.SchemeGroupVersion.WithKind("Revision")),
		Handler: cache.ResourceEventHandlerFuncs{
			AddFunc:    impl.EnqueueControllerOf,
			UpdateFunc: controller.PassNew(impl.EnqueueControllerOf),
		},
	})

	configMapInformer.Informer().AddEventHandler(cache.FilteringResourceEventHandler{
		FilterFunc: controller.Filter(v1alpha1.SchemeGroupVersion.WithKind("Revision")),
		Handler: cache.ResourceEventHandlerFuncs{
			AddFunc:    impl.EnqueueControllerOf,
			UpdateFunc: controller.PassNew(impl.EnqueueControllerOf),
		},
	})

	opt.ConfigMapWatcher.Watch(config.NetworkConfigName, c.receiveNetworkConfig)
	opt.ConfigMapWatcher.Watch(logging.ConfigName, c.receiveLoggingConfig)
	opt.ConfigMapWatcher.Watch(config.ObservabilityConfigName, c.receiveObservabilityConfig)
	opt.ConfigMapWatcher.Watch(autoscaler.ConfigName, c.receiveAutoscalerConfig)
	opt.ConfigMapWatcher.Watch(config.ControllerConfigName, c.receiveControllerConfig)

	return impl
}

// loggerWithRevisionInfo enriches the logs with revision name and namespace.
func loggerWithRevisionInfo(logger *zap.SugaredLogger, ns string, name string) *zap.SugaredLogger {
	return logger.With(zap.String(commonlogkey.Namespace, ns), zap.String(logkey.Revision, name))
}

// Reconcile compares the actual state with the desired, and attempts to
// converge the two. It then updates the Status block of the Revision resource
// with the current status of the resource.
func (c *Reconciler) Reconcile(key string) error {
	// Convert the namespace/name string into a distinct namespace and name
	namespace, name, err := cache.SplitMetaNamespaceKey(key)
	if err != nil {
		c.Logger.Errorf("invalid resource key: %s", key)
		return nil
	}

	logger := loggerWithRevisionInfo(c.Logger, namespace, name)
	ctx := logging.WithLogger(context.TODO(), logger)
	logger.Info("Running reconcile Revision")

	// Get the Revision resource with this namespace/name
	original, err := c.revisionLister.Revisions(namespace).Get(name)
	// The resource may no longer exist, in which case we stop processing.
	if apierrs.IsNotFound(err) {
		logger.Errorf("revision %q in work queue no longer exists", key)
		return nil
	} else if err != nil {
		return err
	}
	// Don't modify the informer's copy.
	rev := original.DeepCopy()

	// Reconcile this copy of the revision and then write back any status
	// updates regardless of whether the reconciliation errored out.
	err = c.reconcile(ctx, rev)
	if equality.Semantic.DeepEqual(original.Status, rev.Status) {
		// If we didn't change anything then don't call updateStatus.
		// This is important because the copy we loaded from the informer's
		// cache may be stale and we don't want to overwrite a prior update
		// to status with this stale state.
	} else {
		// logger.Infof("Updating Status (-old, +new): %v", cmp.Diff(original, rev))
		if _, err := c.updateStatus(rev); err != nil {
			logger.Warn("Failed to update revision status", zap.Error(err))
			return err
		}
	}
	return err
}

func (c *Reconciler) reconcile(ctx context.Context, rev *v1alpha1.Revision) error {
	logger := logging.FromContext(ctx)

	rev.Status.InitializeConditions()
	c.updateRevisionLoggingURL(rev)

	if rev.Spec.BuildName != "" {
		rev.Status.InitializeBuildCondition()
		build, err := c.buildLister.Builds(rev.Namespace).Get(rev.Spec.BuildName)
		if err != nil {
			logger.Errorf("Error fetching Build %q for Revision %q: %v", rev.Spec.BuildName, rev.Name, err)
			return err
		}
		before := rev.Status.GetCondition(v1alpha1.RevisionConditionBuildSucceeded)
		rev.Status.PropagateBuildStatus(build.Status)
		after := rev.Status.GetCondition(v1alpha1.RevisionConditionBuildSucceeded)
		if before.Status != after.Status {
			// Create events when the Build result is in.
			if after.Status == corev1.ConditionTrue {
				c.Recorder.Event(rev, corev1.EventTypeNormal, "BuildSucceeded", after.Message)
				c.buildtracker.Untrack(rev)
			} else if after.Status == corev1.ConditionFalse {
				c.Recorder.Event(rev, corev1.EventTypeWarning, "BuildFailed", after.Message)
				c.buildtracker.Untrack(rev)
			}
		}
		// If the Build isn't done, then add it to our tracker.
		// TODO(#1267): See the comment in SyncBuild about replacing this utility.
		if after.Status == corev1.ConditionUnknown {
			logger.Errorf("Tracking revision: %v", rev.Name)
			c.buildtracker.Track(rev)
		}
	}

	bc := rev.Status.GetCondition(v1alpha1.RevisionConditionBuildSucceeded)
	if bc == nil || bc.Status == corev1.ConditionTrue {
		// There is no build, or the build completed successfully.

		phases := []struct {
			name string
			f    func(context.Context, *v1alpha1.Revision) error
		}{{
			name: "user deployment",
			f:    c.reconcileDeployment,
		}, {
			name: "user k8s service",
			f:    c.reconcileService,
		}, {
			// Ensures our namespace has the configuration for the fluentd sidecar.
			name: "fluentd configmap",
			f:    c.reconcileFluentdConfigMap,
		}, {
			name: "autoscaler deployment",
			f:    c.reconcileAutoscalerDeployment,
		}, {
			name: "autoscaler k8s service",
			f:    c.reconcileAutoscalerService,
		}, {
			name: "vertical pod autoscaler",
			f:    c.reconcileVPA,
		}}

		for _, phase := range phases {
			if err := phase.f(ctx, rev); err != nil {
				logger.Errorf("Failed to reconcile %s", phase.name, zap.Error(err))
				return err
			}
		}
	}

	return nil
}

func (c *Reconciler) updateRevisionLoggingURL(rev *v1alpha1.Revision) {
	logURLTmpl := c.getObservabilityConfig().LoggingURLTemplate
	if logURLTmpl != "" {
		rev.Status.LogURL = strings.Replace(logURLTmpl, "${REVISION_UID}", string(rev.UID), -1)
	}
}

func (c *Reconciler) EnqueueBuildTrackers(impl *controller.Impl) func(obj interface{}) {
	return func(obj interface{}) {
		build := obj.(*buildv1alpha1.Build)

		// TODO(#1267): We should consider alternatives to the buildtracker that
		// allow us to shed this indexed state.
		if bc := getBuildDoneCondition(build); bc != nil {
			// For each of the revisions watching this build, mark their build phase as complete.
			for k := range c.buildtracker.GetTrackers(build) {
				impl.EnqueueKey(string(k))
			}
		}
	}
}

func (c *Reconciler) EnqueueEndpointsRevision(impl *controller.Impl) func(obj interface{}) {
	return func(obj interface{}) {
		endpoints := obj.(*corev1.Endpoints)
		// Use the label on the Endpoints (from Service) to determine whether it is
		// owned by a Revision, and if so queue that Revision.
		if revisionName, ok := endpoints.Labels[serving.RevisionLabelKey]; ok {
			impl.EnqueueKey(endpoints.Namespace + "/" + revisionName)
		}
	}
}

<<<<<<< HEAD
func (c *Controller) updateStatus(rev *v1alpha1.Revision) (*v1alpha1.Revision, error) {
=======
func (c *Reconciler) reconcileDeployment(ctx context.Context, rev *v1alpha1.Revision) error {
	ns := rev.Namespace
	deploymentName := resourcenames.Deployment(rev)
	logger := logging.FromContext(ctx).With(zap.String(commonlogkey.Deployment, deploymentName))

	deployment, getDepErr := c.deploymentLister.Deployments(ns).Get(deploymentName)
	switch rev.Spec.ServingState {
	case v1alpha1.RevisionServingStateActive, v1alpha1.RevisionServingStateReserve:
		// When Active or Reserved, deployment should exist and have a particular specification.
		if apierrs.IsNotFound(getDepErr) {
			// Deployment does not exist. Create it.
			rev.Status.MarkDeploying("Deploying")
			var err error
			deployment, err = c.createDeployment(ctx, rev)
			if err != nil {
				logger.Errorf("Error creating deployment %q: %v", deploymentName, err)
				return err
			}
			logger.Infof("Created deployment %q", deploymentName)
		} else if getDepErr != nil {
			logger.Errorf("Error reconciling deployment %q: %v", deploymentName, getDepErr)
			return getDepErr
		} else {
			// Deployment exist. Update the replica count based on the serving state if necessary
			var changed Changed
			var err error
			deployment, changed, err = c.checkAndUpdateDeployment(ctx, rev, deployment)
			if err != nil {
				logger.Errorf("Error updating deployment %q: %v", deploymentName, err)
				return err
			}
			if changed == WasChanged {
				logger.Infof("Updated deployment %q", deploymentName)
				rev.Status.MarkDeploying("Updating")
			}
		}

		// Now that we have a Deployment, determine whether there is any relevant
		// status to surface in the Revision.
		if hasDeploymentTimedOut(deployment) {
			rev.Status.MarkProgressDeadlineExceeded(fmt.Sprintf(
				"Unable to create pods for more than %d seconds.", resources.ProgressDeadlineSeconds))
			c.Recorder.Eventf(rev, corev1.EventTypeNormal, "ProgressDeadlineExceeded",
				"Revision %s not ready due to Deployment timeout", rev.Name)
		}
		return nil

	case v1alpha1.RevisionServingStateRetired:
		// When Retired, we remove the underlying Deployment.
		if apierrs.IsNotFound(getDepErr) {
			// If it does not exist, then we have nothing to do.
			return nil
		}
		if err := c.deleteDeployment(ctx, deployment); err != nil {
			logger.Errorf("Error deleting deployment %q: %v", deploymentName, err)
			return err
		}
		logger.Infof("Deleted deployment %q", deploymentName)
		rev.Status.MarkInactive(fmt.Sprintf("Revision %q is Inactive.", rev.Name))
		return nil

	default:
		logger.Errorf("Unknown serving state: %v", rev.Spec.ServingState)
		return nil
	}
}

func (c *Reconciler) createDeployment(ctx context.Context, rev *v1alpha1.Revision) (*appsv1.Deployment, error) {
	logger := logging.FromContext(ctx)

	var replicaCount int32 = 1
	if rev.Spec.ServingState == v1alpha1.RevisionServingStateReserve {
		replicaCount = 0
	}
	deployment := resources.MakeDeployment(rev, c.getLoggingConfig(), c.getNetworkConfig(),
		c.getObservabilityConfig(), c.getAutoscalerConfig(), c.getControllerConfig(), replicaCount)

	// Resolve tag image references to digests.
	if err := c.getResolver().Resolve(deployment); err != nil {
		logger.Error("Error resolving deployment", zap.Error(err))
		rev.Status.MarkContainerMissing(err.Error())
		return nil, fmt.Errorf("Error resolving container to digest: %v", err)
	}

	return c.KubeClientSet.AppsV1().Deployments(deployment.Namespace).Create(deployment)
}

// This is a generic function used both for deployment of user code & autoscaler
func (c *Reconciler) checkAndUpdateDeployment(ctx context.Context, rev *v1alpha1.Revision, deployment *appsv1.Deployment) (*appsv1.Deployment, Changed, error) {
	logger := logging.FromContext(ctx)

	// TODO(mattmoor): Generalize this to reconcile discrepancies vs. what
	// resources.MakeDeployment() would produce.
	desiredDeployment := deployment.DeepCopy()
	if desiredDeployment.Spec.Replicas == nil {
		var one int32 = 1
		desiredDeployment.Spec.Replicas = &one
	}
	if rev.Spec.ServingState == v1alpha1.RevisionServingStateActive && *desiredDeployment.Spec.Replicas == 0 {
		*desiredDeployment.Spec.Replicas = 1
	} else if rev.Spec.ServingState == v1alpha1.RevisionServingStateReserve && *desiredDeployment.Spec.Replicas != 0 {
		*desiredDeployment.Spec.Replicas = 0
	}

	if equality.Semantic.DeepEqual(desiredDeployment.Spec, deployment.Spec) {
		return deployment, Unchanged, nil
	}
	logger.Infof("Reconciling deployment diff (-desired, +observed): %v",
		cmp.Diff(desiredDeployment.Spec, deployment.Spec, cmpopts.IgnoreUnexported(resource.Quantity{})))
	deployment.Spec = desiredDeployment.Spec
	d, err := c.KubeClientSet.AppsV1().Deployments(deployment.Namespace).Update(deployment)
	return d, WasChanged, err
}

// This is a generic function used both for deployment of user code & autoscaler
func (c *Reconciler) deleteDeployment(ctx context.Context, deployment *appsv1.Deployment) error {
	logger := logging.FromContext(ctx)

	err := c.KubeClientSet.AppsV1().Deployments(deployment.Namespace).Delete(deployment.Name, fgDeleteOptions)
	if apierrs.IsNotFound(err) {
		return nil
	} else if err != nil {
		logger.Errorf("deployments.Delete for %q failed: %s", deployment.Name, err)
		return err
	}
	return nil
}

func (c *Reconciler) reconcileService(ctx context.Context, rev *v1alpha1.Revision) error {
	ns := rev.Namespace
	serviceName := resourcenames.K8sService(rev)
	logger := logging.FromContext(ctx).With(zap.String(commonlogkey.KubernetesService, serviceName))

	rev.Status.ServiceName = serviceName

	service, err := c.serviceLister.Services(ns).Get(serviceName)
	switch rev.Spec.ServingState {
	case v1alpha1.RevisionServingStateActive:
		// When Active, the Service should exist and have a particular specification.
		if apierrs.IsNotFound(err) {
			// If it does not exist, then create it.
			rev.Status.MarkDeploying("Deploying")
			service, err = c.createService(ctx, rev, resources.MakeK8sService)
			if err != nil {
				logger.Errorf("Error creating Service %q: %v", serviceName, err)
				return err
			}
			logger.Infof("Created Service %q", serviceName)
		} else if err != nil {
			logger.Errorf("Error reconciling Active Service %q: %v", serviceName, err)
			return err
		} else {
			// If it exists, then make sure if looks as we expect.
			// It may change if a user edits things around our controller, which we
			// should not allow, or if our expectations of how the service should look
			// changes (e.g. we update our controller with new sidecars).
			var changed Changed
			service, changed, err = c.checkAndUpdateService(ctx, rev, resources.MakeK8sService, service)
			if err != nil {
				logger.Errorf("Error updating Service %q: %v", serviceName, err)
				return err
			}
			if changed == WasChanged {
				logger.Infof("Updated Service %q", serviceName)
				rev.Status.MarkDeploying("Updating")
			}
		}

		// We cannot determine readiness from the Service directly.  Instead, we look up
		// the backing Endpoints resource and check it for healthy pods.  The name of the
		// Endpoints resource matches the Service it backs.
		endpoints, err := c.endpointsLister.Endpoints(ns).Get(serviceName)
		if apierrs.IsNotFound(err) {
			// If it isn't found, then we need to wait for the Service controller to
			// create it.
			logger.Infof("Endpoints not created yet %q", serviceName)
			rev.Status.MarkDeploying("Deploying")
			return nil
		} else if err != nil {
			logger.Errorf("Error checking Active Endpoints %q: %v", serviceName, err)
			return err
		}
		// If the endpoints resource indicates that the Service it sits in front of is ready,
		// then surface this in our Revision status as resources available (pods were scheduled)
		// and container healthy (endpoints should be gated by any provided readiness checks).
		if getIsServiceReady(endpoints) {
			rev.Status.MarkResourcesAvailable()
			rev.Status.MarkContainerHealthy()
			// TODO(mattmoor): How to ensure this only fires once?
			c.Recorder.Eventf(rev, corev1.EventTypeNormal, "RevisionReady",
				"Revision becomes ready upon endpoint %q becoming ready", serviceName)
		} else {
			// If the endpoints is NOT ready, then check whether it is taking unreasonably
			// long to become ready and if so mark our revision as having timed out waiting
			// for the Service to become ready.
			revisionAge := time.Now().Sub(getRevisionLastTransitionTime(rev))
			if revisionAge >= serviceTimeoutDuration {
				rev.Status.MarkServiceTimeout()
				// TODO(mattmoor): How to ensure this only fires once?
				c.Recorder.Eventf(rev, corev1.EventTypeWarning, "RevisionFailed",
					"Revision did not become ready due to endpoint %q", serviceName)
			}
		}
		return nil

	case v1alpha1.RevisionServingStateReserve, v1alpha1.RevisionServingStateRetired:
		// When Reserve or Retired, we remove the underlying Service.
		if apierrs.IsNotFound(err) {
			// If it does not exist, then we have nothing to do.
			return nil
		}
		if err := c.deleteService(ctx, service); err != nil {
			logger.Errorf("Error deleting Service %q: %v", serviceName, err)
			return err
		}
		logger.Infof("Deleted Service %q", serviceName)
		rev.Status.MarkInactive(fmt.Sprintf("Revision %q is Inactive.", rev.Name))
		return nil

	default:
		logger.Errorf("Unknown serving state: %v", rev.Spec.ServingState)
		return nil
	}
}

type serviceFactory func(*v1alpha1.Revision) *corev1.Service

func (c *Reconciler) createService(ctx context.Context, rev *v1alpha1.Revision, sf serviceFactory) (*corev1.Service, error) {
	// Create the service.
	service := sf(rev)

	return c.KubeClientSet.CoreV1().Services(service.Namespace).Create(service)
}

func (c *Reconciler) checkAndUpdateService(ctx context.Context, rev *v1alpha1.Revision, sf serviceFactory, service *corev1.Service) (*corev1.Service, Changed, error) {
	logger := logging.FromContext(ctx)

	desiredService := sf(rev)

	// Preserve the ClusterIP field in the Service's Spec, if it has been set.
	desiredService.Spec.ClusterIP = service.Spec.ClusterIP

	if equality.Semantic.DeepEqual(desiredService.Spec, service.Spec) {
		return service, Unchanged, nil
	}
	logger.Infof("Reconciling service diff (-desired, +observed): %v",
		cmp.Diff(desiredService.Spec, service.Spec))
	service.Spec = desiredService.Spec

	d, err := c.KubeClientSet.CoreV1().Services(service.Namespace).Update(service)
	return d, WasChanged, err
}

func (c *Reconciler) deleteService(ctx context.Context, svc *corev1.Service) error {
	logger := logging.FromContext(ctx)

	err := c.KubeClientSet.CoreV1().Services(svc.Namespace).Delete(svc.Name, fgDeleteOptions)
	if apierrs.IsNotFound(err) {
		return nil
	} else if err != nil {
		logger.Errorf("service.Delete for %q failed: %s", svc.Name, err)
		return err
	}
	return nil
}

func (c *Reconciler) reconcileFluentdConfigMap(ctx context.Context, rev *v1alpha1.Revision) error {
	logger := logging.FromContext(ctx)
	if !c.getObservabilityConfig().EnableVarLogCollection {
		return nil
	}
	ns := rev.Namespace
	name := resourcenames.FluentdConfigMap(rev)

	configMap, err := c.configMapLister.ConfigMaps(ns).Get(name)
	if apierrs.IsNotFound(err) {
		// ConfigMap doesn't exist, going to create it
		desiredConfigMap := resources.MakeFluentdConfigMap(rev, c.getObservabilityConfig())
		configMap, err = c.KubeClientSet.CoreV1().ConfigMaps(ns).Create(desiredConfigMap)
		if err != nil {
			logger.Error("Error creating fluentd configmap", zap.Error(err))
			return err
		}
		logger.Infof("Created fluentd configmap: %q", name)
	} else if err != nil {
		logger.Errorf("configmaps.Get for %q failed: %s", name, err)
		return err
	} else {
		desiredConfigMap := resources.MakeFluentdConfigMap(rev, c.getObservabilityConfig())
		if !equality.Semantic.DeepEqual(configMap.Data, desiredConfigMap.Data) {
			logger.Infof("Reconciling fluentd configmap diff (-desired, +observed): %v",
				cmp.Diff(desiredConfigMap.Data, configMap.Data))
			configMap.Data = desiredConfigMap.Data
			configMap, err = c.KubeClientSet.CoreV1().ConfigMaps(ns).Update(desiredConfigMap)
			if err != nil {
				logger.Error("Error updating fluentd configmap", zap.Error(err))
				return err
			}
		}
	}
	return nil
}

func (c *Reconciler) reconcileAutoscalerService(ctx context.Context, rev *v1alpha1.Revision) error {
	// If an autoscaler image is undefined, then skip the autoscaler reconciliation.
	if c.getControllerConfig().AutoscalerImage == "" {
		return nil
	}

	ns := system.Namespace
	serviceName := resourcenames.Autoscaler(rev)
	logger := logging.FromContext(ctx).With(zap.String(commonlogkey.KubernetesService, serviceName))

	service, err := c.serviceLister.Services(ns).Get(serviceName)
	switch rev.Spec.ServingState {
	case v1alpha1.RevisionServingStateActive:
		// When Active, the Service should exist and have a particular specification.
		if apierrs.IsNotFound(err) {
			// If it does not exist, then create it.
			service, err = c.createService(ctx, rev, resources.MakeAutoscalerService)
			if err != nil {
				logger.Errorf("Error creating Autoscaler Service %q: %v", serviceName, err)
				return err
			}
			logger.Infof("Created Autoscaler Service %q", serviceName)
		} else if err != nil {
			logger.Errorf("Error reconciling Active Autoscaler Service %q: %v", serviceName, err)
			return err
		} else {
			// If it exists, then make sure if looks as we expect.
			// It may change if a user edits things around our controller, which we
			// should not allow, or if our expectations of how the service should look
			// changes (e.g. we update our controller with new sidecars).
			var changed Changed
			service, changed, err = c.checkAndUpdateService(
				ctx, rev, resources.MakeAutoscalerService, service)
			if err != nil {
				logger.Errorf("Error updating Autoscaler Service %q: %v", serviceName, err)
				return err
			}
			if changed == WasChanged {
				logger.Infof("Updated Autoscaler Service %q", serviceName)
			}
		}

		// TODO(mattmoor): We don't predicate the Revision's readiness on any readiness
		// properties of the autoscaler, but perhaps we should.
		return nil

	case v1alpha1.RevisionServingStateReserve, v1alpha1.RevisionServingStateRetired:
		// When Reserve or Retired, we remove the autoscaling Service.
		if apierrs.IsNotFound(err) {
			// If it does not exist, then we have nothing to do.
			return nil
		}
		if err := c.deleteService(ctx, service); err != nil {
			logger.Errorf("Error deleting Autoscaler Service %q: %v", serviceName, err)
			return err
		}
		logger.Infof("Deleted Autoscaler Service %q", serviceName)
		return nil

	default:
		logger.Errorf("Unknown serving state: %v", rev.Spec.ServingState)
		return nil
	}
}

func (c *Reconciler) reconcileAutoscalerDeployment(ctx context.Context, rev *v1alpha1.Revision) error {
	// If an autoscaler image is undefined, then skip the autoscaler reconciliation.
	if c.getControllerConfig().AutoscalerImage == "" {
		return nil
	}

	ns := system.Namespace
	deploymentName := resourcenames.Autoscaler(rev)
	logger := logging.FromContext(ctx).With(zap.String(commonlogkey.Deployment, deploymentName))

	deployment, getDepErr := c.deploymentLister.Deployments(ns).Get(deploymentName)
	switch rev.Spec.ServingState {
	case v1alpha1.RevisionServingStateActive, v1alpha1.RevisionServingStateReserve:
		// When Active or Reserved, Autoscaler deployment should exist and have a particular specification.
		if apierrs.IsNotFound(getDepErr) {
			// Deployment does not exist. Create it.
			var err error
			deployment, err = c.createAutoscalerDeployment(ctx, rev)
			if err != nil {
				logger.Errorf("Error creating Autoscaler deployment %q: %v", deploymentName, err)
				return err
			}
			logger.Infof("Created Autoscaler deployment %q", deploymentName)
		} else if getDepErr != nil {
			logger.Errorf("Error reconciling Autoscaler deployment %q: %v", deploymentName, getDepErr)
			return getDepErr
		} else {
			// Deployment exist. Update the replica count based on the serving state if necessary
			var err error
			deployment, _, err = c.checkAndUpdateDeployment(ctx, rev, deployment)
			if err != nil {
				logger.Errorf("Error updating deployment %q: %v", deploymentName, err)
				return err
			}
		}

		// TODO(mattmoor): We don't predicate the Revision's readiness on any readiness
		// properties of the autoscaler, but perhaps we should.
		return nil

	case v1alpha1.RevisionServingStateRetired:
		// When Reserve or Retired, we remove the underlying Autoscaler Deployment.
		if apierrs.IsNotFound(getDepErr) {
			// If it does not exist, then we have nothing to do.
			return nil
		}
		if err := c.deleteDeployment(ctx, deployment); err != nil {
			logger.Errorf("Error deleting Autoscaler Deployment %q: %v", deploymentName, err)
			return err
		}
		logger.Infof("Deleted Autoscaler Deployment %q", deploymentName)
		return nil

	default:
		logger.Errorf("Unknown serving state: %v", rev.Spec.ServingState)
		return nil
	}
}

func (c *Reconciler) createAutoscalerDeployment(ctx context.Context, rev *v1alpha1.Revision) (*appsv1.Deployment, error) {
	var replicaCount int32 = 1
	if rev.Spec.ServingState == v1alpha1.RevisionServingStateReserve {
		replicaCount = 0
	}
	deployment := resources.MakeAutoscalerDeployment(rev, c.getControllerConfig().AutoscalerImage, replicaCount)
	return c.KubeClientSet.AppsV1().Deployments(deployment.Namespace).Create(deployment)
}

func (c *Reconciler) reconcileVPA(ctx context.Context, rev *v1alpha1.Revision) error {
	logger := logging.FromContext(ctx)
	if !c.getAutoscalerConfig().EnableVPA {
		return nil
	}

	ns := rev.Namespace
	vpaName := resourcenames.VPA(rev)

	// TODO(mattmoor): Switch to informer lister once it can reliably be sunk.
	vpa, err := c.vpaClient.PocV1alpha1().VerticalPodAutoscalers(ns).Get(vpaName, metav1.GetOptions{})
	switch rev.Spec.ServingState {
	case v1alpha1.RevisionServingStateActive:
		// When Active, the VPA should exist and have a particular specification.
		if apierrs.IsNotFound(err) {
			// If it does not exist, then create it.
			vpa, err = c.createVPA(ctx, rev)
			if err != nil {
				logger.Errorf("Error creating VPA %q: %v", vpaName, err)
				return err
			}
			logger.Infof("Created VPA %q", vpaName)
		} else if err != nil {
			logger.Errorf("Error reconciling Active VPA %q: %v", vpaName, err)
			return err
		} else {
			// TODO(mattmoor): Should we checkAndUpdate the VPA, or would it
			// suffer similar problems to Deployment?
		}

		// TODO(mattmoor): We don't predicate the Revision's readiness on any readiness
		// properties of the autoscaler, but perhaps we should.
		return nil

	case v1alpha1.RevisionServingStateReserve, v1alpha1.RevisionServingStateRetired:
		// When Reserve or Retired, we remove the underlying VPA.
		if apierrs.IsNotFound(err) {
			// If it does not exist, then we have nothing to do.
			return nil
		}
		if err := c.deleteVPA(ctx, vpa); err != nil {
			logger.Errorf("Error deleting VPA %q: %v", vpaName, err)
			return err
		}
		logger.Infof("Deleted VPA %q", vpaName)
		return nil

	default:
		logger.Errorf("Unknown serving state: %v", rev.Spec.ServingState)
		return nil
	}
}

func (c *Reconciler) createVPA(ctx context.Context, rev *v1alpha1.Revision) (*vpav1alpha1.VerticalPodAutoscaler, error) {
	vpa := resources.MakeVPA(rev)

	return c.vpaClient.PocV1alpha1().VerticalPodAutoscalers(vpa.Namespace).Create(vpa)
}

func (c *Reconciler) deleteVPA(ctx context.Context, vpa *vpav1alpha1.VerticalPodAutoscaler) error {
	logger := logging.FromContext(ctx)
	if !c.getAutoscalerConfig().EnableVPA {
		return nil
	}

	err := c.vpaClient.PocV1alpha1().VerticalPodAutoscalers(vpa.Namespace).Delete(vpa.Name, fgDeleteOptions)
	if apierrs.IsNotFound(err) {
		return nil
	} else if err != nil {
		logger.Errorf("vpa.Delete for %q failed: %v", vpa.Name, err)
		return err
	}
	return nil
}

func (c *Reconciler) updateStatus(rev *v1alpha1.Revision) (*v1alpha1.Revision, error) {
>>>>>>> 09e9ed0b
	newRev, err := c.revisionLister.Revisions(rev.Namespace).Get(rev.Name)
	if err != nil {
		return nil, err
	}
	// Check if there is anything to update.
	if !reflect.DeepEqual(newRev.Status, rev.Status) {
		newRev.Status = rev.Status

		// TODO: for CRD there's no updatestatus, so use normal update
		return c.ServingClientSet.ServingV1alpha1().Revisions(rev.Namespace).Update(newRev)
		//	return prClient.UpdateStatus(newRev)
	}
	return rev, nil
}

func (c *Reconciler) receiveNetworkConfig(configMap *corev1.ConfigMap) {
	newNetworkConfig, err := config.NewNetworkFromConfigMap(configMap)
	c.networkConfigMutex.Lock()
	defer c.networkConfigMutex.Unlock()
	if err != nil {
		if c.networkConfig != nil {
			c.Logger.Errorf("Error updating Network ConfigMap: %v", err)
		} else {
			c.Logger.Fatalf("Error initializing Network ConfigMap: %v", err)
		}
		return
	}
	c.Logger.Infof("Network config map is added or updated: %v", configMap)
	c.networkConfig = newNetworkConfig
}

<<<<<<< HEAD
func (c *Controller) receiveLoggingConfig(configMap *corev1.ConfigMap) {
=======
func (c *Reconciler) getNetworkConfig() *config.Network {
	c.networkConfigMutex.Lock()
	defer c.networkConfigMutex.Unlock()
	return c.networkConfig.DeepCopy()
}

func (c *Reconciler) receiveLoggingConfig(configMap *corev1.ConfigMap) {
>>>>>>> 09e9ed0b
	newLoggingConfig, err := logging.NewConfigFromConfigMap(configMap)
	c.loggingConfigMutex.Lock()
	defer c.loggingConfigMutex.Unlock()
	if err != nil {
		if c.loggingConfig != nil {
			c.Logger.Error("Error updating Logging ConfigMap.", zap.Error(err))
		} else {
			c.Logger.Fatalf("Error initializing Logging ConfigMap: %v", err)
		}
		return
	}

	// TODO(mattmoor): When we support reconciling Deployment differences,
	// we should consider triggering a global reconciliation here to the
	// logging configuration changes are rolled out to active revisions.
	c.Logger.Infof("Logging config map is added or updated: %v", configMap)
	c.loggingConfig = newLoggingConfig
}

func (c *Reconciler) receiveControllerConfig(configMap *corev1.ConfigMap) {
	controllerConfig, err := config.NewControllerConfigFromConfigMap(configMap)

	c.controllerConfigMutex.Lock()
	defer c.controllerConfigMutex.Unlock()

	c.resolverMutex.Lock()
	defer c.resolverMutex.Unlock()

	if err != nil {
		if c.controllerConfig != nil {
			c.Logger.Errorf("Error updating Controller ConfigMap: %v", err)
		} else {
			c.Logger.Fatalf("Error initializing Controller ConfigMap: %v", err)
		}
		return
	}

	c.Logger.Infof("Controller config map is added or updated: %v", configMap)

	c.controllerConfig = controllerConfig
	c.resolver = &digestResolver{
		client:           c.KubeClientSet,
		transport:        http.DefaultTransport,
		registriesToSkip: controllerConfig.RegistriesSkippingTagResolving,
	}

}

<<<<<<< HEAD
func (c *Controller) receiveObservabilityConfig(configMap *corev1.ConfigMap) {
=======
func (c *Reconciler) getResolver() resolver {
	c.resolverMutex.Lock()
	defer c.resolverMutex.Unlock()
	return c.resolver
}

func (c *Reconciler) getControllerConfig() *config.Controller {
	c.controllerConfigMutex.Lock()
	defer c.controllerConfigMutex.Unlock()
	return c.controllerConfig.DeepCopy()
}

func (c *Reconciler) getLoggingConfig() *commonlogging.Config {
	c.loggingConfigMutex.Lock()
	defer c.loggingConfigMutex.Unlock()
	return c.loggingConfig.DeepCopy()
}

func (c *Reconciler) receiveObservabilityConfig(configMap *corev1.ConfigMap) {
>>>>>>> 09e9ed0b
	newObservabilityConfig, err := config.NewObservabilityFromConfigMap(configMap)
	c.observabilityConfigMutex.Lock()
	defer c.observabilityConfigMutex.Unlock()
	if err != nil {
		if c.observabilityConfig != nil {
			c.Logger.Errorf("Error updating Observability ConfigMap: %v", err)
		} else {
			c.Logger.Fatalf("Error initializing Observability ConfigMap: %v", err)
		}
		return
	}
	c.Logger.Infof("Observability config map is added or updated: %v", configMap)
	c.observabilityConfig = newObservabilityConfig
}

<<<<<<< HEAD
func (c *Controller) receiveAutoscalerConfig(configMap *corev1.ConfigMap) {
=======
func (c *Reconciler) getObservabilityConfig() *config.Observability {
	c.observabilityConfigMutex.Lock()
	defer c.observabilityConfigMutex.Unlock()
	return c.observabilityConfig.DeepCopy()
}

func (c *Reconciler) receiveAutoscalerConfig(configMap *corev1.ConfigMap) {
>>>>>>> 09e9ed0b
	newAutoscalerConfig, err := autoscaler.NewConfigFromConfigMap(configMap)
	c.autoscalerConfigMutex.Lock()
	defer c.autoscalerConfigMutex.Unlock()
	if err != nil {
		if c.autoscalerConfig != nil {
			c.Logger.Errorf("Error updating Autoscaler ConfigMap: %v", err)
		} else {
			c.Logger.Fatalf("Error initializing Autoscaler ConfigMap: %v", err)
		}
		return
	}
	c.Logger.Infof("Autoscaler config map is added or updated: %v", configMap)
	c.autoscalerConfig = newAutoscalerConfig
<<<<<<< HEAD
=======
}

func (c *Reconciler) getAutoscalerConfig() *autoscaler.Config {
	c.autoscalerConfigMutex.Lock()
	defer c.autoscalerConfigMutex.Unlock()
	return c.autoscalerConfig.DeepCopy()
>>>>>>> 09e9ed0b
}<|MERGE_RESOLUTION|>--- conflicted
+++ resolved
@@ -356,522 +356,7 @@
 	}
 }
 
-<<<<<<< HEAD
-func (c *Controller) updateStatus(rev *v1alpha1.Revision) (*v1alpha1.Revision, error) {
-=======
-func (c *Reconciler) reconcileDeployment(ctx context.Context, rev *v1alpha1.Revision) error {
-	ns := rev.Namespace
-	deploymentName := resourcenames.Deployment(rev)
-	logger := logging.FromContext(ctx).With(zap.String(commonlogkey.Deployment, deploymentName))
-
-	deployment, getDepErr := c.deploymentLister.Deployments(ns).Get(deploymentName)
-	switch rev.Spec.ServingState {
-	case v1alpha1.RevisionServingStateActive, v1alpha1.RevisionServingStateReserve:
-		// When Active or Reserved, deployment should exist and have a particular specification.
-		if apierrs.IsNotFound(getDepErr) {
-			// Deployment does not exist. Create it.
-			rev.Status.MarkDeploying("Deploying")
-			var err error
-			deployment, err = c.createDeployment(ctx, rev)
-			if err != nil {
-				logger.Errorf("Error creating deployment %q: %v", deploymentName, err)
-				return err
-			}
-			logger.Infof("Created deployment %q", deploymentName)
-		} else if getDepErr != nil {
-			logger.Errorf("Error reconciling deployment %q: %v", deploymentName, getDepErr)
-			return getDepErr
-		} else {
-			// Deployment exist. Update the replica count based on the serving state if necessary
-			var changed Changed
-			var err error
-			deployment, changed, err = c.checkAndUpdateDeployment(ctx, rev, deployment)
-			if err != nil {
-				logger.Errorf("Error updating deployment %q: %v", deploymentName, err)
-				return err
-			}
-			if changed == WasChanged {
-				logger.Infof("Updated deployment %q", deploymentName)
-				rev.Status.MarkDeploying("Updating")
-			}
-		}
-
-		// Now that we have a Deployment, determine whether there is any relevant
-		// status to surface in the Revision.
-		if hasDeploymentTimedOut(deployment) {
-			rev.Status.MarkProgressDeadlineExceeded(fmt.Sprintf(
-				"Unable to create pods for more than %d seconds.", resources.ProgressDeadlineSeconds))
-			c.Recorder.Eventf(rev, corev1.EventTypeNormal, "ProgressDeadlineExceeded",
-				"Revision %s not ready due to Deployment timeout", rev.Name)
-		}
-		return nil
-
-	case v1alpha1.RevisionServingStateRetired:
-		// When Retired, we remove the underlying Deployment.
-		if apierrs.IsNotFound(getDepErr) {
-			// If it does not exist, then we have nothing to do.
-			return nil
-		}
-		if err := c.deleteDeployment(ctx, deployment); err != nil {
-			logger.Errorf("Error deleting deployment %q: %v", deploymentName, err)
-			return err
-		}
-		logger.Infof("Deleted deployment %q", deploymentName)
-		rev.Status.MarkInactive(fmt.Sprintf("Revision %q is Inactive.", rev.Name))
-		return nil
-
-	default:
-		logger.Errorf("Unknown serving state: %v", rev.Spec.ServingState)
-		return nil
-	}
-}
-
-func (c *Reconciler) createDeployment(ctx context.Context, rev *v1alpha1.Revision) (*appsv1.Deployment, error) {
-	logger := logging.FromContext(ctx)
-
-	var replicaCount int32 = 1
-	if rev.Spec.ServingState == v1alpha1.RevisionServingStateReserve {
-		replicaCount = 0
-	}
-	deployment := resources.MakeDeployment(rev, c.getLoggingConfig(), c.getNetworkConfig(),
-		c.getObservabilityConfig(), c.getAutoscalerConfig(), c.getControllerConfig(), replicaCount)
-
-	// Resolve tag image references to digests.
-	if err := c.getResolver().Resolve(deployment); err != nil {
-		logger.Error("Error resolving deployment", zap.Error(err))
-		rev.Status.MarkContainerMissing(err.Error())
-		return nil, fmt.Errorf("Error resolving container to digest: %v", err)
-	}
-
-	return c.KubeClientSet.AppsV1().Deployments(deployment.Namespace).Create(deployment)
-}
-
-// This is a generic function used both for deployment of user code & autoscaler
-func (c *Reconciler) checkAndUpdateDeployment(ctx context.Context, rev *v1alpha1.Revision, deployment *appsv1.Deployment) (*appsv1.Deployment, Changed, error) {
-	logger := logging.FromContext(ctx)
-
-	// TODO(mattmoor): Generalize this to reconcile discrepancies vs. what
-	// resources.MakeDeployment() would produce.
-	desiredDeployment := deployment.DeepCopy()
-	if desiredDeployment.Spec.Replicas == nil {
-		var one int32 = 1
-		desiredDeployment.Spec.Replicas = &one
-	}
-	if rev.Spec.ServingState == v1alpha1.RevisionServingStateActive && *desiredDeployment.Spec.Replicas == 0 {
-		*desiredDeployment.Spec.Replicas = 1
-	} else if rev.Spec.ServingState == v1alpha1.RevisionServingStateReserve && *desiredDeployment.Spec.Replicas != 0 {
-		*desiredDeployment.Spec.Replicas = 0
-	}
-
-	if equality.Semantic.DeepEqual(desiredDeployment.Spec, deployment.Spec) {
-		return deployment, Unchanged, nil
-	}
-	logger.Infof("Reconciling deployment diff (-desired, +observed): %v",
-		cmp.Diff(desiredDeployment.Spec, deployment.Spec, cmpopts.IgnoreUnexported(resource.Quantity{})))
-	deployment.Spec = desiredDeployment.Spec
-	d, err := c.KubeClientSet.AppsV1().Deployments(deployment.Namespace).Update(deployment)
-	return d, WasChanged, err
-}
-
-// This is a generic function used both for deployment of user code & autoscaler
-func (c *Reconciler) deleteDeployment(ctx context.Context, deployment *appsv1.Deployment) error {
-	logger := logging.FromContext(ctx)
-
-	err := c.KubeClientSet.AppsV1().Deployments(deployment.Namespace).Delete(deployment.Name, fgDeleteOptions)
-	if apierrs.IsNotFound(err) {
-		return nil
-	} else if err != nil {
-		logger.Errorf("deployments.Delete for %q failed: %s", deployment.Name, err)
-		return err
-	}
-	return nil
-}
-
-func (c *Reconciler) reconcileService(ctx context.Context, rev *v1alpha1.Revision) error {
-	ns := rev.Namespace
-	serviceName := resourcenames.K8sService(rev)
-	logger := logging.FromContext(ctx).With(zap.String(commonlogkey.KubernetesService, serviceName))
-
-	rev.Status.ServiceName = serviceName
-
-	service, err := c.serviceLister.Services(ns).Get(serviceName)
-	switch rev.Spec.ServingState {
-	case v1alpha1.RevisionServingStateActive:
-		// When Active, the Service should exist and have a particular specification.
-		if apierrs.IsNotFound(err) {
-			// If it does not exist, then create it.
-			rev.Status.MarkDeploying("Deploying")
-			service, err = c.createService(ctx, rev, resources.MakeK8sService)
-			if err != nil {
-				logger.Errorf("Error creating Service %q: %v", serviceName, err)
-				return err
-			}
-			logger.Infof("Created Service %q", serviceName)
-		} else if err != nil {
-			logger.Errorf("Error reconciling Active Service %q: %v", serviceName, err)
-			return err
-		} else {
-			// If it exists, then make sure if looks as we expect.
-			// It may change if a user edits things around our controller, which we
-			// should not allow, or if our expectations of how the service should look
-			// changes (e.g. we update our controller with new sidecars).
-			var changed Changed
-			service, changed, err = c.checkAndUpdateService(ctx, rev, resources.MakeK8sService, service)
-			if err != nil {
-				logger.Errorf("Error updating Service %q: %v", serviceName, err)
-				return err
-			}
-			if changed == WasChanged {
-				logger.Infof("Updated Service %q", serviceName)
-				rev.Status.MarkDeploying("Updating")
-			}
-		}
-
-		// We cannot determine readiness from the Service directly.  Instead, we look up
-		// the backing Endpoints resource and check it for healthy pods.  The name of the
-		// Endpoints resource matches the Service it backs.
-		endpoints, err := c.endpointsLister.Endpoints(ns).Get(serviceName)
-		if apierrs.IsNotFound(err) {
-			// If it isn't found, then we need to wait for the Service controller to
-			// create it.
-			logger.Infof("Endpoints not created yet %q", serviceName)
-			rev.Status.MarkDeploying("Deploying")
-			return nil
-		} else if err != nil {
-			logger.Errorf("Error checking Active Endpoints %q: %v", serviceName, err)
-			return err
-		}
-		// If the endpoints resource indicates that the Service it sits in front of is ready,
-		// then surface this in our Revision status as resources available (pods were scheduled)
-		// and container healthy (endpoints should be gated by any provided readiness checks).
-		if getIsServiceReady(endpoints) {
-			rev.Status.MarkResourcesAvailable()
-			rev.Status.MarkContainerHealthy()
-			// TODO(mattmoor): How to ensure this only fires once?
-			c.Recorder.Eventf(rev, corev1.EventTypeNormal, "RevisionReady",
-				"Revision becomes ready upon endpoint %q becoming ready", serviceName)
-		} else {
-			// If the endpoints is NOT ready, then check whether it is taking unreasonably
-			// long to become ready and if so mark our revision as having timed out waiting
-			// for the Service to become ready.
-			revisionAge := time.Now().Sub(getRevisionLastTransitionTime(rev))
-			if revisionAge >= serviceTimeoutDuration {
-				rev.Status.MarkServiceTimeout()
-				// TODO(mattmoor): How to ensure this only fires once?
-				c.Recorder.Eventf(rev, corev1.EventTypeWarning, "RevisionFailed",
-					"Revision did not become ready due to endpoint %q", serviceName)
-			}
-		}
-		return nil
-
-	case v1alpha1.RevisionServingStateReserve, v1alpha1.RevisionServingStateRetired:
-		// When Reserve or Retired, we remove the underlying Service.
-		if apierrs.IsNotFound(err) {
-			// If it does not exist, then we have nothing to do.
-			return nil
-		}
-		if err := c.deleteService(ctx, service); err != nil {
-			logger.Errorf("Error deleting Service %q: %v", serviceName, err)
-			return err
-		}
-		logger.Infof("Deleted Service %q", serviceName)
-		rev.Status.MarkInactive(fmt.Sprintf("Revision %q is Inactive.", rev.Name))
-		return nil
-
-	default:
-		logger.Errorf("Unknown serving state: %v", rev.Spec.ServingState)
-		return nil
-	}
-}
-
-type serviceFactory func(*v1alpha1.Revision) *corev1.Service
-
-func (c *Reconciler) createService(ctx context.Context, rev *v1alpha1.Revision, sf serviceFactory) (*corev1.Service, error) {
-	// Create the service.
-	service := sf(rev)
-
-	return c.KubeClientSet.CoreV1().Services(service.Namespace).Create(service)
-}
-
-func (c *Reconciler) checkAndUpdateService(ctx context.Context, rev *v1alpha1.Revision, sf serviceFactory, service *corev1.Service) (*corev1.Service, Changed, error) {
-	logger := logging.FromContext(ctx)
-
-	desiredService := sf(rev)
-
-	// Preserve the ClusterIP field in the Service's Spec, if it has been set.
-	desiredService.Spec.ClusterIP = service.Spec.ClusterIP
-
-	if equality.Semantic.DeepEqual(desiredService.Spec, service.Spec) {
-		return service, Unchanged, nil
-	}
-	logger.Infof("Reconciling service diff (-desired, +observed): %v",
-		cmp.Diff(desiredService.Spec, service.Spec))
-	service.Spec = desiredService.Spec
-
-	d, err := c.KubeClientSet.CoreV1().Services(service.Namespace).Update(service)
-	return d, WasChanged, err
-}
-
-func (c *Reconciler) deleteService(ctx context.Context, svc *corev1.Service) error {
-	logger := logging.FromContext(ctx)
-
-	err := c.KubeClientSet.CoreV1().Services(svc.Namespace).Delete(svc.Name, fgDeleteOptions)
-	if apierrs.IsNotFound(err) {
-		return nil
-	} else if err != nil {
-		logger.Errorf("service.Delete for %q failed: %s", svc.Name, err)
-		return err
-	}
-	return nil
-}
-
-func (c *Reconciler) reconcileFluentdConfigMap(ctx context.Context, rev *v1alpha1.Revision) error {
-	logger := logging.FromContext(ctx)
-	if !c.getObservabilityConfig().EnableVarLogCollection {
-		return nil
-	}
-	ns := rev.Namespace
-	name := resourcenames.FluentdConfigMap(rev)
-
-	configMap, err := c.configMapLister.ConfigMaps(ns).Get(name)
-	if apierrs.IsNotFound(err) {
-		// ConfigMap doesn't exist, going to create it
-		desiredConfigMap := resources.MakeFluentdConfigMap(rev, c.getObservabilityConfig())
-		configMap, err = c.KubeClientSet.CoreV1().ConfigMaps(ns).Create(desiredConfigMap)
-		if err != nil {
-			logger.Error("Error creating fluentd configmap", zap.Error(err))
-			return err
-		}
-		logger.Infof("Created fluentd configmap: %q", name)
-	} else if err != nil {
-		logger.Errorf("configmaps.Get for %q failed: %s", name, err)
-		return err
-	} else {
-		desiredConfigMap := resources.MakeFluentdConfigMap(rev, c.getObservabilityConfig())
-		if !equality.Semantic.DeepEqual(configMap.Data, desiredConfigMap.Data) {
-			logger.Infof("Reconciling fluentd configmap diff (-desired, +observed): %v",
-				cmp.Diff(desiredConfigMap.Data, configMap.Data))
-			configMap.Data = desiredConfigMap.Data
-			configMap, err = c.KubeClientSet.CoreV1().ConfigMaps(ns).Update(desiredConfigMap)
-			if err != nil {
-				logger.Error("Error updating fluentd configmap", zap.Error(err))
-				return err
-			}
-		}
-	}
-	return nil
-}
-
-func (c *Reconciler) reconcileAutoscalerService(ctx context.Context, rev *v1alpha1.Revision) error {
-	// If an autoscaler image is undefined, then skip the autoscaler reconciliation.
-	if c.getControllerConfig().AutoscalerImage == "" {
-		return nil
-	}
-
-	ns := system.Namespace
-	serviceName := resourcenames.Autoscaler(rev)
-	logger := logging.FromContext(ctx).With(zap.String(commonlogkey.KubernetesService, serviceName))
-
-	service, err := c.serviceLister.Services(ns).Get(serviceName)
-	switch rev.Spec.ServingState {
-	case v1alpha1.RevisionServingStateActive:
-		// When Active, the Service should exist and have a particular specification.
-		if apierrs.IsNotFound(err) {
-			// If it does not exist, then create it.
-			service, err = c.createService(ctx, rev, resources.MakeAutoscalerService)
-			if err != nil {
-				logger.Errorf("Error creating Autoscaler Service %q: %v", serviceName, err)
-				return err
-			}
-			logger.Infof("Created Autoscaler Service %q", serviceName)
-		} else if err != nil {
-			logger.Errorf("Error reconciling Active Autoscaler Service %q: %v", serviceName, err)
-			return err
-		} else {
-			// If it exists, then make sure if looks as we expect.
-			// It may change if a user edits things around our controller, which we
-			// should not allow, or if our expectations of how the service should look
-			// changes (e.g. we update our controller with new sidecars).
-			var changed Changed
-			service, changed, err = c.checkAndUpdateService(
-				ctx, rev, resources.MakeAutoscalerService, service)
-			if err != nil {
-				logger.Errorf("Error updating Autoscaler Service %q: %v", serviceName, err)
-				return err
-			}
-			if changed == WasChanged {
-				logger.Infof("Updated Autoscaler Service %q", serviceName)
-			}
-		}
-
-		// TODO(mattmoor): We don't predicate the Revision's readiness on any readiness
-		// properties of the autoscaler, but perhaps we should.
-		return nil
-
-	case v1alpha1.RevisionServingStateReserve, v1alpha1.RevisionServingStateRetired:
-		// When Reserve or Retired, we remove the autoscaling Service.
-		if apierrs.IsNotFound(err) {
-			// If it does not exist, then we have nothing to do.
-			return nil
-		}
-		if err := c.deleteService(ctx, service); err != nil {
-			logger.Errorf("Error deleting Autoscaler Service %q: %v", serviceName, err)
-			return err
-		}
-		logger.Infof("Deleted Autoscaler Service %q", serviceName)
-		return nil
-
-	default:
-		logger.Errorf("Unknown serving state: %v", rev.Spec.ServingState)
-		return nil
-	}
-}
-
-func (c *Reconciler) reconcileAutoscalerDeployment(ctx context.Context, rev *v1alpha1.Revision) error {
-	// If an autoscaler image is undefined, then skip the autoscaler reconciliation.
-	if c.getControllerConfig().AutoscalerImage == "" {
-		return nil
-	}
-
-	ns := system.Namespace
-	deploymentName := resourcenames.Autoscaler(rev)
-	logger := logging.FromContext(ctx).With(zap.String(commonlogkey.Deployment, deploymentName))
-
-	deployment, getDepErr := c.deploymentLister.Deployments(ns).Get(deploymentName)
-	switch rev.Spec.ServingState {
-	case v1alpha1.RevisionServingStateActive, v1alpha1.RevisionServingStateReserve:
-		// When Active or Reserved, Autoscaler deployment should exist and have a particular specification.
-		if apierrs.IsNotFound(getDepErr) {
-			// Deployment does not exist. Create it.
-			var err error
-			deployment, err = c.createAutoscalerDeployment(ctx, rev)
-			if err != nil {
-				logger.Errorf("Error creating Autoscaler deployment %q: %v", deploymentName, err)
-				return err
-			}
-			logger.Infof("Created Autoscaler deployment %q", deploymentName)
-		} else if getDepErr != nil {
-			logger.Errorf("Error reconciling Autoscaler deployment %q: %v", deploymentName, getDepErr)
-			return getDepErr
-		} else {
-			// Deployment exist. Update the replica count based on the serving state if necessary
-			var err error
-			deployment, _, err = c.checkAndUpdateDeployment(ctx, rev, deployment)
-			if err != nil {
-				logger.Errorf("Error updating deployment %q: %v", deploymentName, err)
-				return err
-			}
-		}
-
-		// TODO(mattmoor): We don't predicate the Revision's readiness on any readiness
-		// properties of the autoscaler, but perhaps we should.
-		return nil
-
-	case v1alpha1.RevisionServingStateRetired:
-		// When Reserve or Retired, we remove the underlying Autoscaler Deployment.
-		if apierrs.IsNotFound(getDepErr) {
-			// If it does not exist, then we have nothing to do.
-			return nil
-		}
-		if err := c.deleteDeployment(ctx, deployment); err != nil {
-			logger.Errorf("Error deleting Autoscaler Deployment %q: %v", deploymentName, err)
-			return err
-		}
-		logger.Infof("Deleted Autoscaler Deployment %q", deploymentName)
-		return nil
-
-	default:
-		logger.Errorf("Unknown serving state: %v", rev.Spec.ServingState)
-		return nil
-	}
-}
-
-func (c *Reconciler) createAutoscalerDeployment(ctx context.Context, rev *v1alpha1.Revision) (*appsv1.Deployment, error) {
-	var replicaCount int32 = 1
-	if rev.Spec.ServingState == v1alpha1.RevisionServingStateReserve {
-		replicaCount = 0
-	}
-	deployment := resources.MakeAutoscalerDeployment(rev, c.getControllerConfig().AutoscalerImage, replicaCount)
-	return c.KubeClientSet.AppsV1().Deployments(deployment.Namespace).Create(deployment)
-}
-
-func (c *Reconciler) reconcileVPA(ctx context.Context, rev *v1alpha1.Revision) error {
-	logger := logging.FromContext(ctx)
-	if !c.getAutoscalerConfig().EnableVPA {
-		return nil
-	}
-
-	ns := rev.Namespace
-	vpaName := resourcenames.VPA(rev)
-
-	// TODO(mattmoor): Switch to informer lister once it can reliably be sunk.
-	vpa, err := c.vpaClient.PocV1alpha1().VerticalPodAutoscalers(ns).Get(vpaName, metav1.GetOptions{})
-	switch rev.Spec.ServingState {
-	case v1alpha1.RevisionServingStateActive:
-		// When Active, the VPA should exist and have a particular specification.
-		if apierrs.IsNotFound(err) {
-			// If it does not exist, then create it.
-			vpa, err = c.createVPA(ctx, rev)
-			if err != nil {
-				logger.Errorf("Error creating VPA %q: %v", vpaName, err)
-				return err
-			}
-			logger.Infof("Created VPA %q", vpaName)
-		} else if err != nil {
-			logger.Errorf("Error reconciling Active VPA %q: %v", vpaName, err)
-			return err
-		} else {
-			// TODO(mattmoor): Should we checkAndUpdate the VPA, or would it
-			// suffer similar problems to Deployment?
-		}
-
-		// TODO(mattmoor): We don't predicate the Revision's readiness on any readiness
-		// properties of the autoscaler, but perhaps we should.
-		return nil
-
-	case v1alpha1.RevisionServingStateReserve, v1alpha1.RevisionServingStateRetired:
-		// When Reserve or Retired, we remove the underlying VPA.
-		if apierrs.IsNotFound(err) {
-			// If it does not exist, then we have nothing to do.
-			return nil
-		}
-		if err := c.deleteVPA(ctx, vpa); err != nil {
-			logger.Errorf("Error deleting VPA %q: %v", vpaName, err)
-			return err
-		}
-		logger.Infof("Deleted VPA %q", vpaName)
-		return nil
-
-	default:
-		logger.Errorf("Unknown serving state: %v", rev.Spec.ServingState)
-		return nil
-	}
-}
-
-func (c *Reconciler) createVPA(ctx context.Context, rev *v1alpha1.Revision) (*vpav1alpha1.VerticalPodAutoscaler, error) {
-	vpa := resources.MakeVPA(rev)
-
-	return c.vpaClient.PocV1alpha1().VerticalPodAutoscalers(vpa.Namespace).Create(vpa)
-}
-
-func (c *Reconciler) deleteVPA(ctx context.Context, vpa *vpav1alpha1.VerticalPodAutoscaler) error {
-	logger := logging.FromContext(ctx)
-	if !c.getAutoscalerConfig().EnableVPA {
-		return nil
-	}
-
-	err := c.vpaClient.PocV1alpha1().VerticalPodAutoscalers(vpa.Namespace).Delete(vpa.Name, fgDeleteOptions)
-	if apierrs.IsNotFound(err) {
-		return nil
-	} else if err != nil {
-		logger.Errorf("vpa.Delete for %q failed: %v", vpa.Name, err)
-		return err
-	}
-	return nil
-}
-
 func (c *Reconciler) updateStatus(rev *v1alpha1.Revision) (*v1alpha1.Revision, error) {
->>>>>>> 09e9ed0b
 	newRev, err := c.revisionLister.Revisions(rev.Namespace).Get(rev.Name)
 	if err != nil {
 		return nil, err
@@ -903,17 +388,7 @@
 	c.networkConfig = newNetworkConfig
 }
 
-<<<<<<< HEAD
-func (c *Controller) receiveLoggingConfig(configMap *corev1.ConfigMap) {
-=======
-func (c *Reconciler) getNetworkConfig() *config.Network {
-	c.networkConfigMutex.Lock()
-	defer c.networkConfigMutex.Unlock()
-	return c.networkConfig.DeepCopy()
-}
-
 func (c *Reconciler) receiveLoggingConfig(configMap *corev1.ConfigMap) {
->>>>>>> 09e9ed0b
 	newLoggingConfig, err := logging.NewConfigFromConfigMap(configMap)
 	c.loggingConfigMutex.Lock()
 	defer c.loggingConfigMutex.Unlock()
@@ -962,29 +437,7 @@
 
 }
 
-<<<<<<< HEAD
-func (c *Controller) receiveObservabilityConfig(configMap *corev1.ConfigMap) {
-=======
-func (c *Reconciler) getResolver() resolver {
-	c.resolverMutex.Lock()
-	defer c.resolverMutex.Unlock()
-	return c.resolver
-}
-
-func (c *Reconciler) getControllerConfig() *config.Controller {
-	c.controllerConfigMutex.Lock()
-	defer c.controllerConfigMutex.Unlock()
-	return c.controllerConfig.DeepCopy()
-}
-
-func (c *Reconciler) getLoggingConfig() *commonlogging.Config {
-	c.loggingConfigMutex.Lock()
-	defer c.loggingConfigMutex.Unlock()
-	return c.loggingConfig.DeepCopy()
-}
-
 func (c *Reconciler) receiveObservabilityConfig(configMap *corev1.ConfigMap) {
->>>>>>> 09e9ed0b
 	newObservabilityConfig, err := config.NewObservabilityFromConfigMap(configMap)
 	c.observabilityConfigMutex.Lock()
 	defer c.observabilityConfigMutex.Unlock()
@@ -1000,17 +453,7 @@
 	c.observabilityConfig = newObservabilityConfig
 }
 
-<<<<<<< HEAD
-func (c *Controller) receiveAutoscalerConfig(configMap *corev1.ConfigMap) {
-=======
-func (c *Reconciler) getObservabilityConfig() *config.Observability {
-	c.observabilityConfigMutex.Lock()
-	defer c.observabilityConfigMutex.Unlock()
-	return c.observabilityConfig.DeepCopy()
-}
-
 func (c *Reconciler) receiveAutoscalerConfig(configMap *corev1.ConfigMap) {
->>>>>>> 09e9ed0b
 	newAutoscalerConfig, err := autoscaler.NewConfigFromConfigMap(configMap)
 	c.autoscalerConfigMutex.Lock()
 	defer c.autoscalerConfigMutex.Unlock()
@@ -1024,13 +467,4 @@
 	}
 	c.Logger.Infof("Autoscaler config map is added or updated: %v", configMap)
 	c.autoscalerConfig = newAutoscalerConfig
-<<<<<<< HEAD
-=======
-}
-
-func (c *Reconciler) getAutoscalerConfig() *autoscaler.Config {
-	c.autoscalerConfigMutex.Lock()
-	defer c.autoscalerConfigMutex.Unlock()
-	return c.autoscalerConfig.DeepCopy()
->>>>>>> 09e9ed0b
 }