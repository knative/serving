--- conflicted
+++ resolved
@@ -222,37 +222,6 @@
 		return hooks.HookComplete
 	})
 
-<<<<<<< HEAD
-	// Look for the pod created in advance of the deployment.
-	h.OnCreate(&kubeClient.Fake, "pods", func(obj runtime.Object) hooks.HookResult {
-		p := obj.(*corev1.Pod)
-		glog.Infof("checking p %s", p.Name)
-		if expectedNamespace != p.Namespace {
-			t.Errorf("pod namespace was not %s", expectedNamespace)
-		}
-		func(t *testing.T) {
-			for _, c := range p.Spec.Containers {
-				if c.Image == rev.Spec.ContainerSpec.Image {
-					// Ignoring fields set by Elafros controller.
-					ignored := cmpopts.IgnoreFields(corev1.Container{}, "Name", "Ports", "Resources", "VolumeMounts")
-					// All other fields must match.
-					if diff := cmp.Diff(rev.Spec.ContainerSpec, &c, ignored); diff != "" {
-						t.Errorf("Pod container spec != revision container spec (-want +got): %v", diff)
-					}
-					return
-				}
-			}
-			t.Errorf("No container with image %s", rev.Spec.ContainerSpec.Image)
-		}(t)
-		if len(p.OwnerReferences) != 1 || rev.Name != p.OwnerReferences[0].Name {
-			t.Errorf("expected owner references to have 1 ref with name %s", rev.Name)
-		}
-		//checkLabel(p.ObjectMeta, "route", expectedRouteLabel)
-		return hooks.HookComplete
-	})
-
-=======
->>>>>>> ba827c3e
 	// Look for the nginx configmap.
 	expectedConfigMapName := fmt.Sprintf("%s-proxy-configmap", rev.Name)
 	h.OnCreate(&kubeClient.Fake, "configmaps", func(obj runtime.Object) hooks.HookResult {
