/*
Copyright 2018 Google LLC

Licensed under the Apache License, Version 2.0 (the "License");
you may not use this file except in compliance with the License.
You may obtain a copy of the License at

    http://www.apache.org/licenses/LICENSE-2.0

Unless required by applicable law or agreed to in writing, software
distributed under the License is distributed on an "AS IS" BASIS,
WITHOUT WARRANTIES OR CONDITIONS OF ANY KIND, either express or implied.
See the License for the specific language governing permissions and
limitations under the License.
*/

package revision

import (
	corev1 "k8s.io/api/core/v1"
	meta_v1 "k8s.io/apimachinery/pkg/apis/meta/v1"
)

// fluentdSidecarPreOutputConfig defines source and filter configurations for
// files under /var/log.
const fluentdSidecarPreOutputConfig = `
<source>
	@type tail
	path /var/log/revisions/**/*.*
	pos_file /var/log/varlog.log.pos
	tag raw.*
	<parse>
		@type multi_format
		<pattern>
			format json
			time_key fluentd-time # fluentd-time is reserved for structured logs
			time_format %Y-%m-%dT%H:%M:%S.%NZ
		</pattern>
		<pattern>
			format none
			message_key log
		</pattern>
	</parse>
	read_from_head true
</source>

<filter raw.var.log.**>
	@type record_transformer
	enable_ruby true
	<record>
<<<<<<< HEAD
	  kubernetes ${ {"container_name": "#{ENV['ELA_CONTAINER_NAME']}", "namespace_name": "#{ENV['ELA_NAMESPACE']}", "pod_name": "#{ENV['ELA_POD_NAME']}", "labels": {"elafros_dev/configuration": "#{ENV['ELA_CONFIGURATION']}", "elafros_dev/revision": "#{ENV['ELA_REVISION']}"} } }
=======
		kubernetes.container_name "#{ENV['ELA_CONTAINER_NAME']}"
		kubernetes.labels.knative_dev/configuration "#{ENV['ELA_CONFIGURATION']}"
		kubernetes.labels.knative_dev/revision "#{ENV['ELA_REVISION']}"
		kubernetes.namespace_name "#{ENV['ELA_NAMESPACE']}"
		kubernetes.pod_name "#{ENV['ELA_POD_NAME']}"
>>>>>>> ad89aeae
		stream varlog
		# Line breaks may be trimmed when collecting from files. Add them back so that
		# multi line logs are still in multi line after combined by detect_exceptions.
		# Remove this if https://github.com/GoogleCloudPlatform/fluent-plugin-detect-exceptions/pull/10 is released
		log ${ if record["log"].end_with?("\n") then record["log"] else record["log"] + "\n" end }
	</record>
</filter>

<match raw.var.log.**>
	@id raw.var.log
	@type detect_exceptions
	remove_tag_prefix raw
	message log
	stream stream
	multiline_flush_interval 5
	max_bytes 500000
	max_lines 1000
</match>

`

const fluentdConfigMapName = "fluentd-varlog-config"

// MakeFluentdConfigMap creates a ConfigMap that gets mounted for fluentd
// container on the pod.
func MakeFluentdConfigMap(
	namespace string, fluentdSidecarOutputConfig string) *corev1.ConfigMap {
	return &corev1.ConfigMap{
		ObjectMeta: meta_v1.ObjectMeta{
			Name:      fluentdConfigMapName,
			Namespace: namespace,
		},
		Data: map[string]string{
			"varlog.conf": makeFullFluentdConfig(fluentdSidecarOutputConfig),
		},
	}
}

func makeFullFluentdConfig(fluentdSidecarOutputConfig string) string {
	return fluentdSidecarPreOutputConfig + fluentdSidecarOutputConfig
}<|MERGE_RESOLUTION|>--- conflicted
+++ resolved
@@ -48,15 +48,7 @@
 	@type record_transformer
 	enable_ruby true
 	<record>
-<<<<<<< HEAD
 	  kubernetes ${ {"container_name": "#{ENV['ELA_CONTAINER_NAME']}", "namespace_name": "#{ENV['ELA_NAMESPACE']}", "pod_name": "#{ENV['ELA_POD_NAME']}", "labels": {"elafros_dev/configuration": "#{ENV['ELA_CONFIGURATION']}", "elafros_dev/revision": "#{ENV['ELA_REVISION']}"} } }
-=======
-		kubernetes.container_name "#{ENV['ELA_CONTAINER_NAME']}"
-		kubernetes.labels.knative_dev/configuration "#{ENV['ELA_CONFIGURATION']}"
-		kubernetes.labels.knative_dev/revision "#{ENV['ELA_REVISION']}"
-		kubernetes.namespace_name "#{ENV['ELA_NAMESPACE']}"
-		kubernetes.pod_name "#{ENV['ELA_POD_NAME']}"
->>>>>>> ad89aeae
 		stream varlog
 		# Line breaks may be trimmed when collecting from files. Add them back so that
 		# multi line logs are still in multi line after combined by detect_exceptions.
