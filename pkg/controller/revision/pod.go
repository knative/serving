--- conflicted
+++ resolved
@@ -228,18 +228,11 @@
 
 	return &appsv1.Deployment{
 		ObjectMeta: metav1.ObjectMeta{
-<<<<<<< HEAD
-			Name:        controller.GetRevisionDeploymentName(u),
-			Namespace:   namespace,
-			Labels:      MakeElaResourceLabels(u, true),
-			Annotations: MakeElaResourceAnnotations(u),
-=======
 			Name:            controller.GetRevisionDeploymentName(rev),
 			Namespace:       controller.GetServingNamespaceName(rev.Namespace),
-			Labels:          MakeServingResourceLabels(rev),
+			Labels:          MakeServingResourceLabels(rev, true),
 			Annotations:     MakeServingResourceAnnotations(rev),
 			OwnerReferences: []metav1.OwnerReference{*controller.NewRevisionControllerRef(rev)},
->>>>>>> b27b1615
 		},
 		Spec: appsv1.DeploymentSpec{
 			Replicas: &elaPodReplicaCount,
@@ -251,11 +244,7 @@
 			ProgressDeadlineSeconds: &progressDeadlineSeconds,
 			Template: corev1.PodTemplateSpec{
 				ObjectMeta: metav1.ObjectMeta{
-<<<<<<< HEAD
-					Labels:      MakeElaResourceLabels(u, true),
-=======
-					Labels:      MakeServingResourceLabels(rev),
->>>>>>> b27b1615
+					Labels:      MakeServingResourceLabels(rev, true),
 					Annotations: podTemplateAnnotations,
 				},
 				Spec: *MakeServingPodSpec(rev, controllerConfig),
