--- conflicted
+++ resolved
@@ -216,16 +216,7 @@
 		kubeInformer,
 		elaInformer,
 		&rest.Config{},
-<<<<<<< HEAD
-		ctrl.Config{},
-		testFluentdImage,
-		testQueueImage,
-		testAutoscalerImage,
-		k8sflag.Duration("autoscale.concurrency-quantum-of-time", &autoscaleConcurrencyQuantumOfTime),
-		k8sflag.Bool("autoscale.enable-single-concurrency", false),
-=======
 		controllerConfig,
->>>>>>> 76bfb8e7
 	).(*Controller)
 
 	return
