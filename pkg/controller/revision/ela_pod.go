/*
Copyright 2017 The Kubernetes Authors.

Licensed under the Apache License, Version 2.0 (the "License");
you may not use this file except in compliance with the License.
You may obtain a copy of the License at

    http://www.apache.org/licenses/LICENSE-2.0

Unless required by applicable law or agreed to in writing, software
distributed under the License is distributed on an "AS IS" BASIS,
WITHOUT WARRANTIES OR CONDITIONS OF ANY KIND, either express or implied.
See the License for the specific language governing permissions and
limitations under the License.
*/

package revision

import (
	"strconv"

	"github.com/elafros/elafros/pkg/apis/ela/v1alpha1"
	"github.com/elafros/elafros/pkg/controller"

	corev1 "k8s.io/api/core/v1"
	v1beta1 "k8s.io/api/extensions/v1beta1"
	"k8s.io/apimachinery/pkg/api/resource"
	meta_v1 "k8s.io/apimachinery/pkg/apis/meta/v1"
)

const (
	// Each Elafros pod gets 1 cpu.
	elaContainerCpu   = "400m"
	queueContainerCpu = "25m"
	nginxContainerCpu = "25m"
)

// MakeElaPodSpec creates a pod spec.
func MakeElaPodSpec(u *v1alpha1.Revision) *corev1.PodSpec {
	name := u.Name
	nginxConfigMapName := name + "-proxy-configmap"

	elaContainer := u.Spec.ContainerSpec.DeepCopy()
	// Adding or removing an overwritten corev1.Container field here? Don't forget to
	// update the validations in pkg/webhook.validateContainerSpec.
	elaContainer.Name = elaContainerName
	elaContainer.Resources = corev1.ResourceRequirements{
		Requests: corev1.ResourceList{
			corev1.ResourceName("cpu"): resource.MustParse(elaContainerCpu),
		},
	}
	elaContainer.Ports = []corev1.ContainerPort{{
		Name:          elaPortName,
		ContainerPort: int32(elaPort),
	}}

	queueContainer := corev1.Container{
		Name:  queueContainerName,
		Image: queueSidecarImage,
		Resources: corev1.ResourceRequirements{
			Requests: corev1.ResourceList{
				corev1.ResourceName("cpu"): resource.MustParse(queueContainerCpu),
			},
		},
		Ports: []corev1.ContainerPort{
			// TOOD: HTTPS connections from the Cloud LB require
			// certs. Right now, the static nginx.conf file has
			// been modified to only allow HTTP connections.
			{
				Name:          requestQueuePortName,
				ContainerPort: int32(requestQueuePort),
			},
		},
		Env: []corev1.EnvVar{
			{
				Name:  "ELA_NAMESPACE",
				Value: u.Namespace,
			},
			{
				Name:  "ELA_REVISION",
				Value: u.Name,
			},
			{
				Name:  "ELA_AUTOSCALER",
				Value: controller.GetRevisionAutoscalerName(u),
			},
			{
				Name:  "ELA_AUTOSCALER_PORT",
				Value: strconv.Itoa(autoscalerPort),
			},
			{
				Name: "ELA_POD",
				ValueFrom: &corev1.EnvVarSource{
					FieldRef: &corev1.ObjectFieldSelector{
						FieldPath: "metadata.name",
					},
				},
			},
		},
	}

	nginxContainer := corev1.Container{
		Name:  nginxContainerName,
		Image: nginxSidecarImage,
		Resources: corev1.ResourceRequirements{
			Requests: corev1.ResourceList{
				corev1.ResourceName("cpu"): resource.MustParse(nginxContainerCpu),
			},
		},
		Ports: []corev1.ContainerPort{
			// TOOD: HTTPS connections from the Cloud LB require
			// certs. Right now, the static nginx.conf file has
			// been modified to only allow HTTP connections.
			{
				Name:          nginxHTTPPortName,
				ContainerPort: int32(nginxHTTPPort),
			},
		},
		Env: []corev1.EnvVar{
			{
				Name:  "CONF_FILE",
				Value: nginxConfigMountPath + "/nginx.conf",
			},
		},
		VolumeMounts: []corev1.VolumeMount{
			{
				MountPath: nginxConfigMountPath,
				Name:      nginxConfigMapName,
				ReadOnly:  true,
			},
		},
	}

	nginxConfigVolume := corev1.Volume{
		Name: nginxConfigMapName,
		VolumeSource: corev1.VolumeSource{
			ConfigMap: &corev1.ConfigMapVolumeSource{
				LocalObjectReference: corev1.LocalObjectReference{
					Name: nginxConfigMapName,
				},
			},
		},
	}

<<<<<<< HEAD
	return &corev1.PodSpec{
		Volumes:    []corev1.Volume{nginxConfigVolume},
=======
	nginxLogVolume := corev1.Volume{
		Name: nginxLogVolumeName,
		VolumeSource: corev1.VolumeSource{
			EmptyDir: &corev1.EmptyDirVolumeSource{},
		},
	}

	return &corev1.PodSpec{
		Volumes:    []corev1.Volume{elaContainerLogVolume, nginxConfigVolume, nginxLogVolume},
>>>>>>> 0b45313f
		Containers: []corev1.Container{*elaContainer, queueContainer, nginxContainer},
	}
}

// MakeElaDeployment creates a deployment.
func MakeElaDeployment(u *v1alpha1.Revision, namespace string) *v1beta1.Deployment {
	rollingUpdateConfig := v1beta1.RollingUpdateDeployment{
		MaxUnavailable: &elaPodMaxUnavailable,
		MaxSurge:       &elaPodMaxSurge,
	}

	return &v1beta1.Deployment{
		ObjectMeta: meta_v1.ObjectMeta{
			Name:      controller.GetRevisionDeploymentName(u),
			Namespace: namespace,
			Labels:    MakeElaResourceLabels(u),
		},
		Spec: v1beta1.DeploymentSpec{
			Replicas: &elaPodReplicaCount,
			Strategy: v1beta1.DeploymentStrategy{
				Type:          "RollingUpdate",
				RollingUpdate: &rollingUpdateConfig,
			},
			Template: corev1.PodTemplateSpec{
				ObjectMeta: meta_v1.ObjectMeta{
					Labels: MakeElaResourceLabels(u),
					Annotations: map[string]string{
						"sidecar.istio.io/inject": "true",
					},
				},
			},
		},
	}
}<|MERGE_RESOLUTION|>--- conflicted
+++ resolved
@@ -142,20 +142,8 @@
 		},
 	}
 
-<<<<<<< HEAD
 	return &corev1.PodSpec{
 		Volumes:    []corev1.Volume{nginxConfigVolume},
-=======
-	nginxLogVolume := corev1.Volume{
-		Name: nginxLogVolumeName,
-		VolumeSource: corev1.VolumeSource{
-			EmptyDir: &corev1.EmptyDirVolumeSource{},
-		},
-	}
-
-	return &corev1.PodSpec{
-		Volumes:    []corev1.Volume{elaContainerLogVolume, nginxConfigVolume, nginxLogVolume},
->>>>>>> 0b45313f
 		Containers: []corev1.Container{*elaContainer, queueContainer, nginxContainer},
 	}
 }
