/*
Copyright 2017 The Kubernetes Authors.

Licensed under the Apache License, Version 2.0 (the "License");
you may not use this file except in compliance with the License.
You may obtain a copy of the License at

    http://www.apache.org/licenses/LICENSE-2.0

Unless required by applicable law or agreed to in writing, software
distributed under the License is distributed on an "AS IS" BASIS,
WITHOUT WARRANTIES OR CONDITIONS OF ANY KIND, either express or implied.
See the License for the specific language governing permissions and
limitations under the License.
*/

package revision

import (
	"strconv"

	"github.com/elafros/elafros/pkg/apis/ela/v1alpha1"
	"github.com/elafros/elafros/pkg/controller"

	corev1 "k8s.io/api/core/v1"
	v1beta1 "k8s.io/api/extensions/v1beta1"
	"k8s.io/apimachinery/pkg/api/resource"
	meta_v1 "k8s.io/apimachinery/pkg/apis/meta/v1"
)

const (
	// Each Elafros pod gets 1 cpu.
	elaContainerCpu     = "400m"
	queueContainerCpu   = "25m"
	nginxContainerCpu   = "25m"
	fluentdContainerCpu = "100m"
)

// MakeElaPodSpec creates a pod spec.
func MakeElaPodSpec(u *v1alpha1.Revision) *corev1.PodSpec {
	name := u.Name
	nginxConfigMapName := name + "-proxy-configmap"

	elaContainer := u.Spec.ContainerSpec.DeepCopy()
	// Adding or removing an overwritten corev1.Container field here? Don't forget to
	// update the validations in pkg/webhook.validateContainerSpec.
	elaContainer.Name = elaContainerName
	elaContainer.Resources = corev1.ResourceRequirements{
		Requests: corev1.ResourceList{
			corev1.ResourceName("cpu"): resource.MustParse(elaContainerCpu),
		},
	}
	elaContainer.Ports = []corev1.ContainerPort{{
		Name:          elaPortName,
		ContainerPort: int32(elaPort),
	}}
	elaContainer.VolumeMounts = []corev1.VolumeMount{
		{
			MountPath: elaContainerLogVolumeMountPath,
			Name:      elaContainerLogVolumeName,
		},
	}

	elaContainerLogVolume := corev1.Volume{
		Name: elaContainerLogVolumeName,
		VolumeSource: corev1.VolumeSource{
			EmptyDir: &corev1.EmptyDirVolumeSource{},
		},
	}

	queueContainer := corev1.Container{
		Name:  queueContainerName,
		Image: queueSidecarImage,
		Resources: corev1.ResourceRequirements{
			Requests: corev1.ResourceList{
				corev1.ResourceName("cpu"): resource.MustParse(queueContainerCpu),
			},
		},
		Ports: []corev1.ContainerPort{
			// TOOD: HTTPS connections from the Cloud LB require
			// certs. Right now, the static nginx.conf file has
			// been modified to only allow HTTP connections.
			{
				Name:          requestQueuePortName,
				ContainerPort: int32(requestQueuePort),
			},
		},
		Env: []corev1.EnvVar{
			{
				Name:  "ELA_NAMESPACE",
				Value: u.Namespace,
			},
			{
				Name:  "ELA_REVISION",
				Value: u.Name,
			},
			{
				Name:  "ELA_AUTOSCALER",
				Value: controller.GetRevisionAutoscalerName(u),
			},
			{
				Name:  "ELA_AUTOSCALER_PORT",
				Value: strconv.Itoa(autoscalerPort),
			},
			{
				Name: "ELA_POD",
				ValueFrom: &corev1.EnvVarSource{
					FieldRef: &corev1.ObjectFieldSelector{
						FieldPath: "metadata.name",
					},
				},
			},
		},
	}

	nginxContainer := corev1.Container{
		Name:  nginxContainerName,
		Image: nginxSidecarImage,
		Resources: corev1.ResourceRequirements{
			Requests: corev1.ResourceList{
				corev1.ResourceName("cpu"): resource.MustParse(nginxContainerCpu),
			},
		},
		Ports: []corev1.ContainerPort{
			// TOOD: HTTPS connections from the Cloud LB require
			// certs. Right now, the static nginx.conf file has
			// been modified to only allow HTTP connections.
			{
				Name:          nginxHTTPPortName,
				ContainerPort: int32(nginxHTTPPort),
			},
		},
		Env: []corev1.EnvVar{
			{
				Name:  "CONF_FILE",
				Value: nginxConfigMountPath + "/nginx.conf",
			},
		},
		VolumeMounts: []corev1.VolumeMount{
			{
				MountPath: nginxConfigMountPath,
				Name:      nginxConfigMapName,
				ReadOnly:  true,
			},
			{
				MountPath: nginxLogVolumeMountPath,
				Name:      nginxLogVolumeName,
			},
		},
	}

	nginxConfigVolume := corev1.Volume{
		Name: nginxConfigMapName,
		VolumeSource: corev1.VolumeSource{
			ConfigMap: &corev1.ConfigMapVolumeSource{
				LocalObjectReference: corev1.LocalObjectReference{
					Name: nginxConfigMapName,
				},
			},
		},
	}

	nginxLogVolume := corev1.Volume{
		Name: nginxLogVolumeName,
		VolumeSource: corev1.VolumeSource{
			EmptyDir: &corev1.EmptyDirVolumeSource{},
		},
	}

	return &corev1.PodSpec{
		Volumes:            []corev1.Volume{elaContainerLogVolume, nginxConfigVolume, nginxLogVolume},
		Containers:         []corev1.Container{*elaContainer, queueContainer, nginxContainer},
		ServiceAccountName: "ela-revision",
	}
}

// MakeElaDeployment creates a deployment.
func MakeElaDeployment(u *v1alpha1.Revision, namespace string) *v1beta1.Deployment {
	rollingUpdateConfig := v1beta1.RollingUpdateDeployment{
		MaxUnavailable: &elaPodMaxUnavailable,
		MaxSurge:       &elaPodMaxSurge,
	}

	return &v1beta1.Deployment{
		ObjectMeta: meta_v1.ObjectMeta{
			Name:      controller.GetRevisionDeploymentName(u),
			Namespace: namespace,
			Labels:    MakeElaResourceLabels(u),
		},
		Spec: v1beta1.DeploymentSpec{
			Replicas: &elaPodReplicaCount,
			Strategy: v1beta1.DeploymentStrategy{
				Type:          "RollingUpdate",
				RollingUpdate: &rollingUpdateConfig,
			},
			Template: corev1.PodTemplateSpec{
				ObjectMeta: meta_v1.ObjectMeta{
<<<<<<< HEAD
					Labels: MakeElaDeploymentLabels(u),
					Annotations: map[string]string{
						"sidecar.istio.io/inject": "true",
					},
=======
					Labels: MakeElaResourceLabels(u),
>>>>>>> 30da041a
				},
			},
		},
	}
}<|MERGE_RESOLUTION|>--- conflicted
+++ resolved
@@ -195,14 +195,10 @@
 			},
 			Template: corev1.PodTemplateSpec{
 				ObjectMeta: meta_v1.ObjectMeta{
-<<<<<<< HEAD
-					Labels: MakeElaDeploymentLabels(u),
+					Labels: MakeElaResourceLabels(u),
 					Annotations: map[string]string{
 						"sidecar.istio.io/inject": "true",
 					},
-=======
-					Labels: MakeElaResourceLabels(u),
->>>>>>> 30da041a
 				},
 			},
 		},
