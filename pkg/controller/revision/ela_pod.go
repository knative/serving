--- conflicted
+++ resolved
@@ -32,10 +32,6 @@
 	// Each Elafros pod gets 1 cpu.
 	elaContainerCpu   = "400m"
 	queueContainerCpu = "25m"
-<<<<<<< HEAD
-	nginxContainerCpu = "25m"
-=======
->>>>>>> 4865b17e
 )
 
 // MakeElaPodSpec creates a pod spec.
@@ -103,57 +99,8 @@
 		},
 	}
 
-<<<<<<< HEAD
-	nginxContainer := corev1.Container{
-		Name:  nginxContainerName,
-		Image: nginxSidecarImage,
-		Resources: corev1.ResourceRequirements{
-			Requests: corev1.ResourceList{
-				corev1.ResourceName("cpu"): resource.MustParse(nginxContainerCpu),
-			},
-		},
-		Ports: []corev1.ContainerPort{
-			// TOOD: HTTPS connections from the Cloud LB require
-			// certs. Right now, the static nginx.conf file has
-			// been modified to only allow HTTP connections.
-			{
-				Name:          nginxHTTPPortName,
-				ContainerPort: int32(nginxHTTPPort),
-			},
-		},
-		Env: []corev1.EnvVar{
-			{
-				Name:  "CONF_FILE",
-				Value: nginxConfigMountPath + "/nginx.conf",
-			},
-		},
-		VolumeMounts: []corev1.VolumeMount{
-			{
-				MountPath: nginxConfigMountPath,
-				Name:      nginxConfigMapName,
-				ReadOnly:  true,
-			},
-		},
-	}
-
-	nginxConfigVolume := corev1.Volume{
-		Name: nginxConfigMapName,
-		VolumeSource: corev1.VolumeSource{
-			ConfigMap: &corev1.ConfigMapVolumeSource{
-				LocalObjectReference: corev1.LocalObjectReference{
-					Name: nginxConfigMapName,
-				},
-			},
-		},
-	}
-
-	return &corev1.PodSpec{
-		Volumes:    []corev1.Volume{nginxConfigVolume},
-		Containers: []corev1.Container{*elaContainer, queueContainer, nginxContainer},
-=======
 	return &corev1.PodSpec{
 		Containers: []corev1.Container{*elaContainer, queueContainer},
->>>>>>> 4865b17e
 	}
 }
 
