/*
Copyright 2018 Google LLC

Licensed under the Apache License, Version 2.0 (the "License");
you may not use this file except in compliance with the License.
You may obtain a copy of the License at

    http://www.apache.org/licenses/LICENSE-2.0

Unless required by applicable law or agreed to in writing, software
distributed under the License is distributed on an "AS IS" BASIS,
WITHOUT WARRANTIES OR CONDITIONS OF ANY KIND, either express or implied.
See the License for the specific language governing permissions and
limitations under the License.
*/

package revision

import (
	"fmt"
	"strconv"

	"github.com/elafros/elafros/pkg/apis/ela/v1alpha1"
	"github.com/elafros/elafros/pkg/controller"

	corev1 "k8s.io/api/core/v1"
	appsv1 "k8s.io/api/apps/v1"
	"k8s.io/apimachinery/pkg/api/resource"
	meta_v1 "k8s.io/apimachinery/pkg/apis/meta/v1"
	"k8s.io/apimachinery/pkg/util/intstr"
)

const (
	// Each Elafros pod gets 1 cpu.
	elaContainerCPU     = "400m"
	queueContainerCPU   = "25m"
	fluentdContainerCPU = "75m"

	fluentdConfigMapVolumeName = "configmap"
	varLogVolumeName           = "varlog"
)

func hasHttpPath(p *corev1.Probe) bool {
	if p == nil {
		return false
	}
	if p.Handler.HTTPGet == nil {
		return false
	}
	return p.Handler.HTTPGet.Path != ""
}

// MakeElaPodSpec creates a pod spec.
func MakeElaPodSpec(
	rev *v1alpha1.Revision,
<<<<<<< HEAD
	fluentdSidecarImage,
	queueSidecarImage string,
	autoscaleConcurrencyQuantumOfTime *k8sflag.DurationFlag,
	autoscaleEnableSingleConcurrency *k8sflag.BoolFlag) *corev1.PodSpec {
=======
	controllerConfig *ControllerConfig) *corev1.PodSpec {
>>>>>>> 76bfb8e7
	varLogVolume := corev1.Volume{
		Name: varLogVolumeName,
		VolumeSource: corev1.VolumeSource{
			EmptyDir: &corev1.EmptyDirVolumeSource{},
		},
	}

	elaContainer := rev.Spec.Container.DeepCopy()
	// Adding or removing an overwritten corev1.Container field here? Don't forget to
	// update the validations in pkg/webhook.validateContainer.
	elaContainer.Name = elaContainerName
	elaContainer.Resources = corev1.ResourceRequirements{
		Requests: corev1.ResourceList{
			corev1.ResourceName("cpu"): resource.MustParse(elaContainerCPU),
		},
	}
	elaContainer.Ports = []corev1.ContainerPort{{
		Name:          elaPortName,
		ContainerPort: int32(elaPort),
	}}
	elaContainer.VolumeMounts = append(
		elaContainer.VolumeMounts,
		corev1.VolumeMount{
			Name:      varLogVolumeName,
			MountPath: "/var/log",
		},
	)
	// Add our own PreStop hook here, which should do two things:
	// - make the container fails the next readinessCheck to avoid
	//   having more traffic, and
	// - add a small delay so that the container stays alive a little
	//   bit longer in case stoppage of traffic is not effective
	//   immediately.
	//
	// TODO(tcnghia): Fail validation webhook when users specify their
	// own lifecycle hook.
	elaContainer.Lifecycle = &corev1.Lifecycle{
		PreStop: &corev1.Handler{
			HTTPGet: &corev1.HTTPGetAction{
				Port: intstr.FromInt(RequestQueueAdminPort),
				Path: RequestQueueQuitPath,
			},
		},
	}
	// If the client provided a readiness check endpoint, we should
	// fill in the port for them so that requests also go through
	// queue proxy for a better health checking logic.
	//
	// TODO(tcnghia): Fail validation webhook when users specify their
	// own port in readiness checks.
	if hasHttpPath(elaContainer.ReadinessProbe) {
		elaContainer.ReadinessProbe.Handler.HTTPGet.Port = intstr.FromInt(RequestQueuePort)
	}

<<<<<<< HEAD
	fluentdContainer := corev1.Container{
		Name:  fluentdContainerName,
		Image: fluentdSidecarImage,
		Resources: corev1.ResourceRequirements{
			Requests: corev1.ResourceList{
				corev1.ResourceName("cpu"): resource.MustParse(fluentdContainerCPU),
			},
		},
		Env: []corev1.EnvVar{
			{
				Name:  "FLUENTD_ARGS",
				Value: "--no-supervisor -q",
			},
			{
				Name:  "ELA_CONTAINER_NAME",
				Value: elaContainerName,
			},
			{
				Name:  "ELA_CONFIGURATION",
				Value: controller.LookupOwningConfigurationName(rev.OwnerReferences),
			},
			{
				Name:  "ELA_REVISION",
				Value: rev.Name,
			},
			{
				Name:  "ELA_NAMESPACE",
				Value: rev.Namespace,
			},
			{
				Name: "ELA_POD_NAME",
				ValueFrom: &corev1.EnvVarSource{
					FieldRef: &corev1.ObjectFieldSelector{
						FieldPath: "metadata.name",
					},
				},
			},
		},
		VolumeMounts: []corev1.VolumeMount{
			{
				Name:      varLogVolumeName,
				MountPath: "/var/log/revisions",
			},
			{
				Name:      fluentdConfigMapVolumeName,
				MountPath: "/etc/fluent/config.d",
			},
		},
	}
	args := []string{
		"-logtostderr=true",
		"-stderrthreshold=INFO",
		fmt.Sprintf("-concurrencyQuantumOfTime=%v", autoscaleConcurrencyQuantumOfTime.Get()),
	}
	if autoscaleEnableSingleConcurrency.Get() {
		args = append(args, "-enableSingleConcurrency")
	}
=======
>>>>>>> 76bfb8e7
	queueContainer := corev1.Container{
		Name:  queueContainerName,
		Image: controllerConfig.QueueSidecarImage,
		Resources: corev1.ResourceRequirements{
			Requests: corev1.ResourceList{
				corev1.ResourceName("cpu"): resource.MustParse(queueContainerCPU),
			},
		},
		Ports: []corev1.ContainerPort{
			{
				Name:          RequestQueuePortName,
				ContainerPort: int32(RequestQueuePort),
			},
			// Provides health checks and lifecycle hooks.
			{
				Name:          RequestQueueAdminPortName,
				ContainerPort: int32(RequestQueueAdminPort),
			},
		},
		// This handler (1) marks the service as not ready and (2)
		// adds a small delay before the container is killed.
		Lifecycle: &corev1.Lifecycle{
			PreStop: &corev1.Handler{
				HTTPGet: &corev1.HTTPGetAction{
					Port: intstr.FromInt(RequestQueueAdminPort),
					Path: RequestQueueQuitPath,
				},
			},
		},
		ReadinessProbe: &corev1.Probe{
			Handler: corev1.Handler{
				HTTPGet: &corev1.HTTPGetAction{
					Port: intstr.FromInt(RequestQueueAdminPort),
					Path: RequestQueueHealthPath,
				},
			},
			// We want to mark the service as not ready as soon as the
			// PreStop handler is called, so we need to check a little
			// bit more often than the default.  It is a small
			// sacrifice for a low rate of 503s.
			PeriodSeconds: 1,
		},
<<<<<<< HEAD
		Args: args,
=======
		Args: []string{
			"-logtostderr=true",
			"-stderrthreshold=INFO",
			fmt.Sprintf("-concurrencyQuantumOfTime=%v", controllerConfig.AutoscaleConcurrencyQuantumOfTime.Get()),
		},
>>>>>>> 76bfb8e7
		Env: []corev1.EnvVar{
			{
				Name:  "ELA_NAMESPACE",
				Value: rev.Namespace,
			},
			{
				Name:  "ELA_REVISION",
				Value: rev.Name,
			},
			{
				Name:  "ELA_AUTOSCALER",
				Value: controller.GetRevisionAutoscalerName(rev),
			},
			{
				Name:  "ELA_AUTOSCALER_PORT",
				Value: strconv.Itoa(autoscalerPort),
			},
			{
				Name: "ELA_POD",
				ValueFrom: &corev1.EnvVarSource{
					FieldRef: &corev1.ObjectFieldSelector{
						FieldPath: "metadata.name",
					},
				},
			},
		},
	}

	podSpe := &corev1.PodSpec{
		Containers:         []corev1.Container{*elaContainer, queueContainer},
		Volumes:            []corev1.Volume{varLogVolume},
		ServiceAccountName: rev.Spec.ServiceAccountName,
	}

	// Add Fluentd sidecar and its config map volume if var log collection is enabled.
	if controllerConfig.EnableVarLogCollection {
		fluentdConfigMapVolume := corev1.Volume{
			Name: fluentdConfigMapVolumeName,
			VolumeSource: corev1.VolumeSource{
				ConfigMap: &corev1.ConfigMapVolumeSource{
					LocalObjectReference: corev1.LocalObjectReference{
						Name: "fluentd-varlog-config",
					},
				},
			},
		}

		fluentdContainer := corev1.Container{
			Name:  fluentdContainerName,
			Image: controllerConfig.FluentdSidecarImage,
			Resources: corev1.ResourceRequirements{
				Requests: corev1.ResourceList{
					corev1.ResourceName("cpu"): resource.MustParse(fluentdContainerCPU),
				},
			},
			Env: []corev1.EnvVar{
				{
					Name:  "FLUENTD_ARGS",
					Value: "--no-supervisor -q",
				},
				{
					Name:  "ELA_CONTAINER_NAME",
					Value: elaContainerName,
				},
				{
					Name:  "ELA_CONFIGURATION",
					Value: controller.LookupOwningConfigurationName(rev.OwnerReferences),
				},
				{
					Name:  "ELA_REVISION",
					Value: rev.Name,
				},
				{
					Name:  "ELA_NAMESPACE",
					Value: rev.Namespace,
				},
				{
					Name: "ELA_POD_NAME",
					ValueFrom: &corev1.EnvVarSource{
						FieldRef: &corev1.ObjectFieldSelector{
							FieldPath: "metadata.name",
						},
					},
				},
			},
			VolumeMounts: []corev1.VolumeMount{
				{
					Name:      varLogVolumeName,
					MountPath: "/var/log/revisions",
				},
				{
					Name:      fluentdConfigMapVolumeName,
					MountPath: "/etc/fluent/config.d",
				},
			},
		}

		podSpe.Containers = append(podSpe.Containers, fluentdContainer)
		podSpe.Volumes = append(podSpe.Volumes, fluentdConfigMapVolume)
	}

	return podSpe
}

// MakeElaDeployment creates a deployment.
func MakeElaDeployment(u *v1alpha1.Revision, namespace string) *appsv1.Deployment {
	rollingUpdateConfig := appsv1.RollingUpdateDeployment{
		MaxUnavailable: &elaPodMaxUnavailable,
		MaxSurge:       &elaPodMaxSurge,
	}

	podTemplateAnnotations := MakeElaResourceAnnotations(u)
	podTemplateAnnotations[sidecarIstioInjectAnnotation] = "true"

	return &appsv1.Deployment{
		ObjectMeta: meta_v1.ObjectMeta{
			Name:        controller.GetRevisionDeploymentName(u),
			Namespace:   namespace,
			Labels:      MakeElaResourceLabels(u),
			Annotations: MakeElaResourceAnnotations(u),
		},
		Spec: appsv1.DeploymentSpec{
			Replicas: &elaPodReplicaCount,
			Selector: MakeElaResourceSelector(u),
			Strategy: appsv1.DeploymentStrategy{
				Type:          "RollingUpdate",
				RollingUpdate: &rollingUpdateConfig,
			},
			Template: corev1.PodTemplateSpec{
				ObjectMeta: meta_v1.ObjectMeta{
					Labels:      MakeElaResourceLabels(u),
					Annotations: podTemplateAnnotations,
				},
			},
		},
	}
}<|MERGE_RESOLUTION|>--- conflicted
+++ resolved
@@ -23,8 +23,8 @@
 	"github.com/elafros/elafros/pkg/apis/ela/v1alpha1"
 	"github.com/elafros/elafros/pkg/controller"
 
+	appsv1 "k8s.io/api/apps/v1"
 	corev1 "k8s.io/api/core/v1"
-	appsv1 "k8s.io/api/apps/v1"
 	"k8s.io/apimachinery/pkg/api/resource"
 	meta_v1 "k8s.io/apimachinery/pkg/apis/meta/v1"
 	"k8s.io/apimachinery/pkg/util/intstr"
@@ -53,14 +53,7 @@
 // MakeElaPodSpec creates a pod spec.
 func MakeElaPodSpec(
 	rev *v1alpha1.Revision,
-<<<<<<< HEAD
-	fluentdSidecarImage,
-	queueSidecarImage string,
-	autoscaleConcurrencyQuantumOfTime *k8sflag.DurationFlag,
-	autoscaleEnableSingleConcurrency *k8sflag.BoolFlag) *corev1.PodSpec {
-=======
 	controllerConfig *ControllerConfig) *corev1.PodSpec {
->>>>>>> 76bfb8e7
 	varLogVolume := corev1.Volume{
 		Name: varLogVolumeName,
 		VolumeSource: corev1.VolumeSource{
@@ -115,7 +108,6 @@
 		elaContainer.ReadinessProbe.Handler.HTTPGet.Port = intstr.FromInt(RequestQueuePort)
 	}
 
-<<<<<<< HEAD
 	fluentdContainer := corev1.Container{
 		Name:  fluentdContainerName,
 		Image: fluentdSidecarImage,
@@ -173,8 +165,6 @@
 	if autoscaleEnableSingleConcurrency.Get() {
 		args = append(args, "-enableSingleConcurrency")
 	}
-=======
->>>>>>> 76bfb8e7
 	queueContainer := corev1.Container{
 		Name:  queueContainerName,
 		Image: controllerConfig.QueueSidecarImage,
@@ -217,15 +207,11 @@
 			// sacrifice for a low rate of 503s.
 			PeriodSeconds: 1,
 		},
-<<<<<<< HEAD
-		Args: args,
-=======
 		Args: []string{
 			"-logtostderr=true",
 			"-stderrthreshold=INFO",
 			fmt.Sprintf("-concurrencyQuantumOfTime=%v", controllerConfig.AutoscaleConcurrencyQuantumOfTime.Get()),
 		},
->>>>>>> 76bfb8e7
 		Env: []corev1.EnvVar{
 			{
 				Name:  "ELA_NAMESPACE",
