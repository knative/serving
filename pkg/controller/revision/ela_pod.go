--- conflicted
+++ resolved
@@ -168,14 +168,8 @@
 	}
 
 	return &corev1.PodSpec{
-<<<<<<< HEAD
-		Volumes:            []corev1.Volume{elaContainerLogVolume, nginxConfigVolume, nginxLogVolume},
-		Containers:         []corev1.Container{*elaContainer, queueContainer, nginxContainer},
-		ServiceAccountName: "ela-revision",
-=======
 		Volumes:    []corev1.Volume{elaContainerLogVolume, nginxConfigVolume, nginxLogVolume},
-		Containers: []corev1.Container{*elaContainer, queueContainer, nginxContainer, fluentdContainer},
->>>>>>> 3322a450
+		Containers: []corev1.Container{*elaContainer, queueContainer, nginxContainer},
 	}
 }
 
