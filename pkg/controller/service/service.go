/*
Copyright 2018 Google LLC

Licensed under the Apache License, Version 2.0 (the "License");
you may not use this file except in compliance with the License.
You may obtain a copy of the License at

    http://www.apache.org/licenses/LICENSE-2.0

Unless required by applicable law or agreed to in writing, software
distributed under the License is distributed on an "AS IS" BASIS,
WITHOUT WARRANTIES OR CONDITIONS OF ANY KIND, either express or implied.
See the License for the specific language governing permissions and
limitations under the License.
*/

package service

import (
	"fmt"
	"reflect"

	"go.uber.org/zap"
	apierrs "k8s.io/apimachinery/pkg/api/errors"
	metav1 "k8s.io/apimachinery/pkg/apis/meta/v1"
	"k8s.io/apimachinery/pkg/util/runtime"
	kubeinformers "k8s.io/client-go/informers"
	"k8s.io/client-go/kubernetes"
	"k8s.io/client-go/rest"
	"k8s.io/client-go/tools/cache"
	"k8s.io/client-go/tools/record"
	"k8s.io/client-go/util/workqueue"

	"github.com/knative/serving/pkg/apis/serving/v1alpha1"
	clientset "github.com/knative/serving/pkg/client/clientset/versioned"
	informers "github.com/knative/serving/pkg/client/informers/externalversions"
	listers "github.com/knative/serving/pkg/client/listers/serving/v1alpha1"
	"github.com/knative/serving/pkg/controller"
	"github.com/knative/serving/pkg/logging/logkey"
	"go.opencensus.io/stats"
	"go.opencensus.io/tag"
)

var (
	processItemCount = stats.Int64(
		"controller_service_queue_process_count",
		"Counter to keep track of items in the service work queue",
		stats.UnitNone)
	statusTagKey tag.Key
)

const (
	controllerAgentName = "service-controller"
)

// Controller implements the controller for Service resources.
type Controller struct {
	*controller.Base

	// lister indexes properties about Services
	lister listers.ServiceLister
	synced cache.InformerSynced

	// workqueue is a rate limited work queue. This is used to queue work to be
	// processed instead of performing it as soon as a change happens. This
	// means we can ensure we only process a fixed amount of resources at a
	// time, and makes it easy to ensure we are never processing the same item
	// simultaneously in two different workers.
	workqueue workqueue.RateLimitingInterface
	// recorder is an event recorder for recording Event resources to the
	// Kubernetes API.
	recorder record.EventRecorder
}

// NewController initializes the controller and is called by the generated code
// Registers eventhandlers to enqueue events
func NewController(
	kubeClientSet kubernetes.Interface,
	elaClientSet clientset.Interface,
	kubeInformerFactory kubeinformers.SharedInformerFactory,
	elaInformerFactory informers.SharedInformerFactory,
	config *rest.Config,
	logger *zap.SugaredLogger) controller.Interface {

	// obtain references to a shared index informer for the Services.
	informer := elaInformerFactory.Serving().V1alpha1().Services()

	controller := &Controller{
<<<<<<< HEAD
		Base: controller.NewBase(kubeClientSet, elaClientSet,
			informer.Informer(), controllerAgentName, "Revisions", logger),
=======
		Base: controller.NewBase(kubeClientSet, elaClientSet, kubeInformerFactory,
			elaInformerFactory, informer.Informer(), controllerAgentName, "Services", logger),
>>>>>>> e39c6751
		lister: informer.Lister(),
		synced: informer.Informer().HasSynced,
	}

	return controller
}

// Run will set up the event handlers for types we are interested in, as well
// as syncing informer caches and starting workers. It will block until stopCh
// is closed, at which point it will shutdown the workqueue and wait for
// workers to finish processing their current work items.
func (c *Controller) Run(threadiness int, stopCh <-chan struct{}) error {
	return c.RunController(threadiness, stopCh, []cache.InformerSynced{c.synced},
		c.updateServiceEvent, "Service")
}

// loggerWithServiceInfo enriches the logs with service name and namespace.
func loggerWithServiceInfo(logger *zap.SugaredLogger, ns string, name string) *zap.SugaredLogger {
	return logger.With(zap.String(logkey.Namespace, ns), zap.String(logkey.Service, name))
}

// updateServiceEvent compares the actual state with the desired, and attempts to
// converge the two. It then updates the Status block of the Service resource
// with the current status of the resource.
func (c *Controller) updateServiceEvent(key string) error {
	// Convert the namespace/name string into a distinct namespace and name
	namespace, name, err := cache.SplitMetaNamespaceKey(key)
	if err != nil {
		runtime.HandleError(fmt.Errorf("invalid resource key: %s", key))
		return nil
	}

	logger := loggerWithServiceInfo(c.Logger, namespace, name)

	// Get the Service resource with this namespace/name
	service, err := c.lister.Services(namespace).Get(name)
	if err != nil {
		// The resource may no longer exist, in which case we stop
		// processing.
		if apierrs.IsNotFound(err) {
			runtime.HandleError(fmt.Errorf("service %q in work queue no longer exists", key))
			return nil
		}

		return err
	}
	// Don't modify the informers copy
	service = service.DeepCopy()
	service.Status.InitializeConditions()

	// We added the Generation to avoid fighting the Configuration controller,
	// which adds a Generation to avoid fighting the Revision controller. We
	// shouldn't need this once k8s 1.10 lands, see:
	// https://github.com/kubernetes/kubernetes/issues/58778
	// TODO(#642): Remove this.
	if service.GetGeneration() == service.Status.ObservedGeneration {
		logger.Infof("Skipping reconcile since already reconciled %d == %d",
			service.Spec.Generation, service.Status.ObservedGeneration)
		return nil
	}

	logger.Infof("Running reconcile Service for %s\n%+v\n", service.Name, service)

	config := MakeServiceConfiguration(service)
	if err := c.reconcileConfiguration(config); err != nil {
		logger.Errorf("Failed to update Configuration for %q: %v", service.Name, err)
		return err
	}

	// TODO: If revision is specified, check that the revision is ready before
	// switching routes to it. Though route controller might just do the right thing?

	route := MakeServiceRoute(service, config.Name)
	if err := c.reconcileRoute(route); err != nil {
		logger.Errorf("Failed to update Route for %q: %v", service.Name, err)
		return err
	}

	// Update the Status of the Service with the latest generation that
	// we just reconciled against so we don't keep generating Revisions.
	// TODO(#642): Remove this.
	service.Status.ObservedGeneration = service.Spec.Generation

	logger.Infof("Updating the Service status:\n%+v", service)

	if _, err := c.updateStatus(service); err != nil {
		logger.Errorf("Failed to update Service %q: %v", service.Name, err)
		return err
	}

	return nil
}

func (c *Controller) updateStatus(service *v1alpha1.Service) (*v1alpha1.Service, error) {
	serviceClient := c.ElaClientSet.ServingV1alpha1().Services(service.Namespace)
	existing, err := serviceClient.Get(service.Name, metav1.GetOptions{})
	if err != nil {
		return nil, err
	}
	// Check if there is anything to update.
	if !reflect.DeepEqual(existing.Status, service.Status) {
		existing.Status = service.Status
		// TODO: for CRD there's no updatestatus, so use normal update.
		return serviceClient.Update(existing)
	}
	return existing, nil
}

func (c *Controller) reconcileConfiguration(config *v1alpha1.Configuration) error {
	configClient := c.ElaClientSet.ServingV1alpha1().Configurations(config.Namespace)

	existing, err := configClient.Get(config.Name, metav1.GetOptions{})
	if err != nil {
		if apierrs.IsNotFound(err) {
			_, err := configClient.Create(config)
			return err
		}
		return err
	}
	// TODO(vaikas): Perhaps only update if there are actual changes.
	copy := existing.DeepCopy()
	copy.Spec = config.Spec
	_, err = configClient.Update(copy)
	return err
}

func (c *Controller) reconcileRoute(route *v1alpha1.Route) error {
	routeClient := c.ElaClientSet.ServingV1alpha1().Routes(route.Namespace)

	existing, err := routeClient.Get(route.Name, metav1.GetOptions{})
	if err != nil {
		if apierrs.IsNotFound(err) {
			_, err := routeClient.Create(route)
			return err
		}
		return err
	}
	// TODO(vaikas): Perhaps only update if there are actual changes.
	copy := existing.DeepCopy()
	copy.Spec = route.Spec
	_, err = routeClient.Update(copy)
	return err
}<|MERGE_RESOLUTION|>--- conflicted
+++ resolved
@@ -86,13 +86,8 @@
 	informer := elaInformerFactory.Serving().V1alpha1().Services()
 
 	controller := &Controller{
-<<<<<<< HEAD
 		Base: controller.NewBase(kubeClientSet, elaClientSet,
-			informer.Informer(), controllerAgentName, "Revisions", logger),
-=======
-		Base: controller.NewBase(kubeClientSet, elaClientSet, kubeInformerFactory,
-			elaInformerFactory, informer.Informer(), controllerAgentName, "Services", logger),
->>>>>>> e39c6751
+			informer.Informer(), controllerAgentName, "Services", logger),
 		lister: informer.Lister(),
 		synced: informer.Informer().HasSynced,
 	}
