--- conflicted
+++ resolved
@@ -704,13 +704,10 @@
 
 	// TODO: The ideal solution is to append different revision name as headers for each inactive revision.
 	// https://github.com/knative/serving/issues/882
-<<<<<<< HEAD
-=======
 	// TODO: We are adding activator to the route whether the weight is zero or positive
 	// to workaround https://github.com/istio/istio/issues/5204
 	// Once migration to Istio Gateway completes, we should change this back so that activator
 	// is added to the list only if its weight is positive
->>>>>>> 3f66aaa4
 	activatorRoute := RevisionRoute{
 		Name:         controller.GetElaK8SActivatorServiceName(),
 		RevisionName: inactiveRev,
