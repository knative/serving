/*
Copyright 2018 Google LLC

Licensed under the Apache License, Version 2.0 (the "License");
you may not use this file except in compliance with the License.
You may obtain a copy of the License at

    http://www.apache.org/licenses/LICENSE-2.0

Unless required by applicable law or agreed to in writing, software
distributed under the License is distributed on an "AS IS" BASIS,
WITHOUT WARRANTIES OR CONDITIONS OF ANY KIND, either express or implied.
See the License for the specific language governing permissions and
limitations under the License.
*/

package route

import (
	"errors"
	"fmt"
	"reflect"

	"github.com/josephburnett/k8sflag/pkg/k8sflag"
	corev1 "k8s.io/api/core/v1"
	v1beta1 "k8s.io/api/extensions/v1beta1"
	apierrs "k8s.io/apimachinery/pkg/api/errors"
	metav1 "k8s.io/apimachinery/pkg/apis/meta/v1"
	"k8s.io/apimachinery/pkg/util/runtime"
	kubeinformers "k8s.io/client-go/informers"
	"k8s.io/client-go/kubernetes"
	"k8s.io/client-go/rest"
	"k8s.io/client-go/tools/cache"

	"github.com/elafros/elafros/pkg/apis/ela"
	"github.com/elafros/elafros/pkg/apis/ela/v1alpha1"
	clientset "github.com/elafros/elafros/pkg/client/clientset/versioned"
	informers "github.com/elafros/elafros/pkg/client/informers/externalversions"
	listers "github.com/elafros/elafros/pkg/client/listers/ela/v1alpha1"
	"github.com/elafros/elafros/pkg/controller"
	"github.com/elafros/elafros/pkg/logging"
	"go.opencensus.io/stats"
	"go.opencensus.io/tag"
	"go.uber.org/zap"
)

var (
	processItemCount = stats.Int64(
		"controller_route_queue_process_count",
		"Counter to keep track of items in the route work queue.",
		stats.UnitNone)
	statusTagKey tag.Key
)

const (
	controllerAgentName = "route-controller"
)

// RevisionRoute represents a single target to route to.
// Basically represents a k8s service representing a specific Revision
// and how much of the traffic goes to it.
type RevisionRoute struct {
	// Name for external routing. Optional
	Name string
	// RevisionName is the underlying revision that we're currently
	// routing to. Could be resolved from the Configuration or
	// specified explicitly in TrafficTarget
	RevisionName string
	// Service is the name of the k8s service we route to.
	// Note we should not put service namespace as a suffix in this field.
	Service string
	// The k8s service namespace
	Namespace string
	Weight    int
}

// Controller implements the controller for Route resources.
// +controller:group=ela,version=v1alpha1,kind=Route,resource=routes
type Controller struct {
	*controller.Base

	// lister indexes properties about Route
	lister listers.RouteLister
	synced cache.InformerSynced

	// don't start the workers until configuration cache have been synced
	configSynced cache.InformerSynced

	// suffix used to construct Route domain.
	controllerConfig controller.Config

	// Autoscale enable scale to zero experiment flag.
	enableScaleToZero *k8sflag.BoolFlag

	// We will use sugared logger over the raw logger because it provides a
	// better balance between performance and ease of use.
	// For performance critical parts, once can call into "Desugar" method and
	// get access to the raw logger.
	logger *zap.SugaredLogger
}

// NewController initializes the controller and is called by the generated code
// Registers eventhandlers to enqueue events
// config - client configuration for talking to the apiserver
// si - informer factory shared across all controllers for listening to events and indexing resource properties
// reconcileKey - function for mapping queue keys to resource names
//TODO(vaikas): somewhat generic (generic behavior)
func NewController(
	kubeClientSet kubernetes.Interface,
	elaClientSet clientset.Interface,
	kubeInformerFactory kubeinformers.SharedInformerFactory,
	elaInformerFactory informers.SharedInformerFactory,
	config *rest.Config,
	controllerConfig controller.Config,
	enableScaleToZero *k8sflag.BoolFlag,
	logger *zap.SugaredLogger) controller.Interface {

	// Enrich the logs with controller type set to route
	logger = logger.With(zap.String(logging.LogKeyControllerType, "route"))

	// obtain references to a shared index informer for the Routes and
	// Configurations type.
	informer := elaInformerFactory.Elafros().V1alpha1().Routes()
	configInformer := elaInformerFactory.Elafros().V1alpha1().Configurations()
	ingressInformer := kubeInformerFactory.Extensions().V1beta1().Ingresses()

<<<<<<< HEAD
	// Create event broadcaster
	logger.Debug("Creating event broadcaster")
	eventBroadcaster := record.NewBroadcaster()
	eventBroadcaster.StartLogging(logger.Infof)
	eventBroadcaster.StartRecordingToSink(&typedcorev1.EventSinkImpl{Interface: kubeclientset.CoreV1().Events("")})
	recorder := eventBroadcaster.NewRecorder(scheme.Scheme, corev1.EventSource{Component: controllerAgentName})

=======
>>>>>>> afd4dcaa
	controller := &Controller{
		Base: controller.NewBase(kubeClientSet, elaClientSet, kubeInformerFactory,
			elaInformerFactory, informer.Informer(), controllerAgentName, "Routes"),
		lister:            informer.Lister(),
		synced:            informer.Informer().HasSynced,
		configSynced:      configInformer.Informer().HasSynced,
		controllerConfig:  controllerConfig,
		enableScaleToZero: enableScaleToZero,
		logger:            logger,
	}

<<<<<<< HEAD
	logger.Info("Setting up event handlers")

	// Set up an event handler for when Route resources change
	informer.Informer().AddEventHandler(cache.ResourceEventHandlerFuncs{
		AddFunc: controller.enqueueRoute,
		UpdateFunc: func(old, new interface{}) {
			controller.enqueueRoute(new)
		},
	})
=======
	glog.Info("Setting up event handlers")
>>>>>>> afd4dcaa
	configInformer.Informer().AddEventHandler(cache.ResourceEventHandlerFuncs{
		AddFunc:    controller.addConfigurationEvent,
		UpdateFunc: controller.updateConfigurationEvent,
	})
	ingressInformer.Informer().AddEventHandler(cache.ResourceEventHandlerFuncs{
		UpdateFunc: controller.updateIngressEvent,
	})
	return controller
}

// Run will set up the event handlers for types we are interested in, as well
// as syncing informer caches and starting workers. It will block until stopCh
// is closed, at which point it will shutdown the workqueue and wait for
// workers to finish processing their current work items.
func (c *Controller) Run(threadiness int, stopCh <-chan struct{}) error {
<<<<<<< HEAD
	defer runtime.HandleCrash()
	defer c.workqueue.ShutDown()

	// Start the informer factories to begin populating the informer caches
	c.logger.Info("Starting Route controller")

	// Metrics setup: begin
	// Create the tag keys that will be used to add tags to our measurements.
	var err error
	if statusTagKey, err = tag.NewKey("status"); err != nil {
		return fmt.Errorf("failed to create tag key in OpenCensus: %v", err)
	}
	// Create view to see our measurements cumulatively.
	countView := &view.View{
		Description: "Counter to keep track of items in the route work queue.",
		Measure:     processItemCount,
		Aggregation: view.Count(),
		TagKeys:     []tag.Key{statusTagKey},
	}
	if err = view.Register(countView); err != nil {
		return fmt.Errorf("failed to register the views in OpenCensus: %v", err)
	}
	defer view.Unregister(countView)
	// Metrics setup: end

	// Wait for the caches to be synced before starting workers
	c.logger.Info("Waiting for informer caches to sync")
	if ok := cache.WaitForCacheSync(stopCh, c.synced); !ok {
		return fmt.Errorf("failed to wait for caches to sync")
	}

	// Wait for the configuration caches to be synced before starting workers
	c.logger.Info("Waiting for configuration informer caches to sync")
	if ok := cache.WaitForCacheSync(stopCh, c.configSynced); !ok {
		return fmt.Errorf("failed to wait for caches to sync")
	}

	c.logger.Info("Starting workers")
	// Launch workers to process Route resources
	for i := 0; i < threadiness; i++ {
		go wait.Until(c.runWorker, time.Second, stopCh)
	}

	c.logger.Info("Started workers")
	<-stopCh
	c.logger.Info("Shutting down workers")

	return nil
}

// runWorker is a long-running function that will continually call the
// processNextWorkItem function in order to read and process a message on the
// workqueue.
//TODO(grantr): generic
func (c *Controller) runWorker() {
	for c.processNextWorkItem() {
	}
}

// processNextWorkItem will read a single work item off the workqueue and
// attempt to process it, by calling the updateRouteEvent.
//TODO(grantr): generic
func (c *Controller) processNextWorkItem() bool {
	obj, shutdown := c.workqueue.Get()

	if shutdown {
		return false
	}

	// We wrap this block in a func so we can defer c.workqueue.Done.
	err, processStatus := func(obj interface{}) (error, string) {
		// We call Done here so the workqueue knows we have finished
		// processing this item. We also must remember to call Forget if we
		// do not want this work item being re-queued. For example, we do
		// not call Forget if a transient error occurs, instead the item is
		// put back on the workqueue and attempted again after a back-off
		// period.
		defer c.workqueue.Done(obj)
		var key string
		var ok bool
		// We expect strings to come off the workqueue. These are of the
		// form namespace/name. We do this as the delayed nature of the
		// workqueue means the items in the informer cache may actually be
		// more up to date that when the item was initially put onto the
		// workqueue.
		if key, ok = obj.(string); !ok {
			// As the item in the workqueue is actually invalid, we call
			// Forget here else we'd go into a loop of attempting to
			// process a work item that is invalid.
			c.workqueue.Forget(obj)
			runtime.HandleError(fmt.Errorf("expected string in workqueue but got %#v", obj))
			return nil, controller.PromLabelValueInvalid
		}
		// Run the updateRouteEvent passing it the namespace/name string of the
		// Route resource to be synced.
		if err := c.updateRouteEvent(key); err != nil {
			return fmt.Errorf("error syncing %q: %v", key, err), controller.PromLabelValueFailure
		}
		// Finally, if no error occurs we Forget this item so it does not
		// get queued again until another change happens.
		c.workqueue.Forget(obj)
		return nil, controller.PromLabelValueSuccess
	}(obj)

	if ctx, tagError := tag.New(context.TODO(), tag.Insert(statusTagKey, processStatus)); tagError == nil {
		// Increment the request count by one.
		stats.Record(ctx, processItemCount.M(1))
	}

	if err != nil {
		runtime.HandleError(err)
		return true
	}

	return true
}

// enqueueRoute takes a Route resource and
// converts it into a namespace/name string which is then put onto the work
// queue. This method should *not* be passed resources of any type other than
// Route.
//TODO(grantr): generic
func (c *Controller) enqueueRoute(obj interface{}) {
	var key string
	var err error
	if key, err = cache.MetaNamespaceKeyFunc(obj); err != nil {
		runtime.HandleError(err)
		return
	}
	c.workqueue.AddRateLimited(key)
=======
	return c.RunController(threadiness, stopCh, []cache.InformerSynced{c.synced, c.configSynced},
		c.updateRouteEvent, "Route")
>>>>>>> afd4dcaa
}

// loggerWithRouteInfo enriches the logs with route name and route namespace.
func loggerWithRouteInfo(logger *zap.SugaredLogger, ns string, name string) *zap.SugaredLogger {
	return logger.With(zap.String(logging.LogKeyNamespace, ns), zap.String(logging.LogKeyRoute, name))
}

// updateRouteEvent compares the actual state with the desired, and attempts to
// converge the two. It then updates the Status block of the Route resource
// with the current status of the resource.
func (c *Controller) updateRouteEvent(key string) error {
	// Convert the namespace/name string into a distinct namespace and name
	namespace, name, err := cache.SplitMetaNamespaceKey(key)
	if err != nil {
		runtime.HandleError(fmt.Errorf("invalid resource key: %s", key))
		return nil
	}

	logger := loggerWithRouteInfo(c.logger, namespace, name)
	ctx := logging.WithLogger(context.TODO(), logger)

	// Get the Route resource with this namespace/name
	route, err := c.lister.Routes(namespace).Get(name)

	// Don't modify the informers copy
	route = route.DeepCopy()

	if err != nil {
		// The resource may no longer exist, in which case we stop
		// processing.
		if apierrs.IsNotFound(err) {
			runtime.HandleError(fmt.Errorf("route %q in work queue no longer exists", key))
			return nil
		}

		return err
	}

	logger.Infof("Reconciling route :%v", route)

	// Create a placeholder service that is simply used by istio as a placeholder.
	// This service could eventually be the 'activator' service that will get all the
	// fallthrough traffic if there are no route rules (revisions to target).
	// This is one way to implement the 0->1. For now, we'll just create a placeholder
	// that selects nothing.
	logger.Info("Creating/Updating placeholder k8s services")

	if err = c.reconcilePlaceholderService(ctx, route); err != nil {
		return err
	}

	// Call syncTrafficTargetsAndUpdateRouteStatus, which also updates the Route.Status
	// to contain the domain we will use for Ingress creation.

	if _, err = c.syncTrafficTargetsAndUpdateRouteStatus(ctx, route); err != nil {
		return err
	}

	// Then create or update the Ingress rule for this service
	logger.Info("Creating or updating ingress rule")
	if err = c.reconcileIngress(ctx, route); err != nil {
		logger.Error("Failed to create or update ingress rule", zap.Error(err))
		return err
	}

	logger.Info("Route successfully synced")
	return nil
}

func (c *Controller) routeDomain(route *v1alpha1.Route) string {
	domain := c.controllerConfig.LookupDomainForLabels(route.ObjectMeta.Labels)
	return fmt.Sprintf("%s.%s.%s", route.Name, route.Namespace, domain)
}

// syncTrafficTargetsAndUpdateRouteStatus attempts to converge the actual state and desired state
// according to the traffic targets in Spec field for Route resource. It then updates the Status
// block of the Route and returns the updated one.
func (c *Controller) syncTrafficTargetsAndUpdateRouteStatus(ctx context.Context, route *v1alpha1.Route) (*v1alpha1.Route, error) {
	logger := logging.FromContext(ctx)
	c.consolidateTrafficTargets(ctx, route)
	configMap, revMap, err := c.getDirectTrafficTargets(ctx, route)
	if err != nil {
		return nil, err
	}
	if err := c.extendConfigurationsWithIndirectTrafficTargets(ctx, route, configMap, revMap); err != nil {
		return nil, err
	}
	if err := c.extendRevisionsWithIndirectTrafficTargets(ctx, route, configMap, revMap); err != nil {
		return nil, err
	}

	if err := c.deleteLabelForOutsideOfGivenConfigurations(ctx, route, configMap); err != nil {
		return nil, err
	}
	if err := c.setLabelForGivenConfigurations(ctx, route, configMap); err != nil {
		return nil, err
	}

	if err := c.deleteLabelForOutsideOfGivenRevisions(ctx, route, revMap); err != nil {
		return nil, err
	}
	if err := c.setLabelForGivenRevisions(ctx, route, revMap); err != nil {
		return nil, err
	}

	// Then create the actual route rules.
	logger.Info("Creating Istio route rules")
	revisionRoutes, err := c.createOrUpdateRouteRules(ctx, route, configMap, revMap)
	if err != nil {
		logger.Error("Failed to create routes", zap.Error(err))
		return nil, err
	}

	// If revision routes were configured, update them
	if revisionRoutes != nil {
		traffic := []v1alpha1.TrafficTarget{}
		for _, r := range revisionRoutes {
			traffic = append(traffic, v1alpha1.TrafficTarget{
				Name:         r.Name,
				RevisionName: r.RevisionName,
				Percent:      r.Weight,
			})
		}
		route.Status.Traffic = traffic
	}
	route.Status.Domain = c.routeDomain(route)
	updated, err := c.updateStatus(route)
	if err != nil {
<<<<<<< HEAD
		logger.Warn("Failed to update service status", zap.Error(err))
		c.recorder.Eventf(route, corev1.EventTypeWarning, "UpdateFailed", "Failed to update status for route %q: %v", route.Name, err)
=======
		glog.Warningf("Failed to update service status: %s", err)
		c.Recorder.Eventf(route, corev1.EventTypeWarning, "UpdateFailed", "Failed to update status for route %q: %v", route.Name, err)
>>>>>>> afd4dcaa
		return nil, err
	}
	c.Recorder.Eventf(route, corev1.EventTypeNormal, "Updated", "Updated status for route %q", route.Name)
	return updated, nil
}

func (c *Controller) reconcilePlaceholderService(ctx context.Context, route *v1alpha1.Route) error {
	service := MakeRouteK8SService(route)
	if _, err := c.KubeClientSet.Core().Services(route.Namespace).Create(service); err != nil {
		if apierrs.IsAlreadyExists(err) {
			// Service already exist.
			return nil
		}
<<<<<<< HEAD
		logging.FromContext(ctx).Error("Failed to create service", zap.Error(err))
		c.recorder.Eventf(route, corev1.EventTypeWarning, "CreationFailed", "Failed to create service %q: %v", service.Name, err)
		return err
	}
	logging.FromContext(ctx).Infof("Created service %s", service.Name)
	c.recorder.Eventf(route, corev1.EventTypeNormal, "Created", "Created service %q", service.Name)
=======
		glog.Infof("Failed to create service: %s", err)
		c.Recorder.Eventf(route, corev1.EventTypeWarning, "CreationFailed", "Failed to create service %q: %v", service.Name, err)
		return err
	}
	glog.Infof("Created service: %q", service.Name)
	c.Recorder.Eventf(route, corev1.EventTypeNormal, "Created", "Created service %q", service.Name)
>>>>>>> afd4dcaa
	return nil
}

func (c *Controller) reconcileIngress(ctx context.Context, route *v1alpha1.Route) error {
	ingressNamespace := route.Namespace
	ingressName := controller.GetElaK8SIngressName(route)
	ingress := MakeRouteIngress(route)
	ingressClient := c.KubeClientSet.Extensions().Ingresses(ingressNamespace)
	existing, err := ingressClient.Get(ingressName, metav1.GetOptions{})

	if err != nil {
		if apierrs.IsNotFound(err) {
			if _, err = ingressClient.Create(ingress); err == nil {
<<<<<<< HEAD
				logging.FromContext(ctx).Infof("Created ingress %q in namespace %q", ingressName, ingressNamespace)
				c.recorder.Eventf(route, corev1.EventTypeNormal, "Created", "Created Ingress %q in namespace %q", ingressName, ingressNamespace)
=======
				glog.Infof("Created ingress %q in namespace %q", ingressName, ingressNamespace)
				c.Recorder.Eventf(route, corev1.EventTypeNormal, "Created", "Created Ingress %q in namespace %q", ingressName, ingressNamespace)
>>>>>>> afd4dcaa
			}
		}
		return err
	}
	// Check if there is anything to update.
	if !reflect.DeepEqual(existing.Spec, ingress.Spec) {
		existing.Spec = ingress.Spec
		if _, err = ingressClient.Update(existing); err == nil {
<<<<<<< HEAD
			logging.FromContext(ctx).Infof("Updated ingress %q in namespace %q", ingressName, ingressNamespace)
			c.recorder.Eventf(route, corev1.EventTypeNormal, "Updated", "Updated Ingress %q in namespace %q", ingressName, ingressNamespace)
=======
			glog.Infof("Updated ingress %q in namespace %q", ingressName, ingressNamespace)
			c.Recorder.Eventf(route, corev1.EventTypeNormal, "Updated", "Updated Ingress %q in namespace %q", ingressName, ingressNamespace)
>>>>>>> afd4dcaa
		}
		return err
	}
	return nil
}

func (c *Controller) getDirectTrafficTargets(ctx context.Context, route *v1alpha1.Route) (
	map[string]*v1alpha1.Configuration, map[string]*v1alpha1.Revision, error) {
	ns := route.Namespace
	configClient := c.ElaClientSet.ElafrosV1alpha1().Configurations(ns)
	revClient := c.ElaClientSet.ElafrosV1alpha1().Revisions(ns)
	configMap := map[string]*v1alpha1.Configuration{}
	revMap := map[string]*v1alpha1.Revision{}

	for _, tt := range route.Spec.Traffic {
		if tt.ConfigurationName != "" {
			configName := tt.ConfigurationName
			config, err := configClient.Get(configName, metav1.GetOptions{})
			if err != nil {
				logging.FromContext(ctx).Infof("Failed to fetch Configuration %q: %v", configName, err)
				return nil, nil, err
			}
			configMap[configName] = config
		} else {
			revName := tt.RevisionName
			rev, err := revClient.Get(revName, metav1.GetOptions{})
			if err != nil {
				logging.FromContext(ctx).Infof("Failed to fetch Revision %q: %v", revName, err)
				return nil, nil, err
			}
			revMap[revName] = rev
		}
	}

	return configMap, revMap, nil
}

func (c *Controller) extendConfigurationsWithIndirectTrafficTargets(
	ctx context.Context, route *v1alpha1.Route, configMap map[string]*v1alpha1.Configuration,
	revMap map[string]*v1alpha1.Revision) error {
	ns := route.Namespace
	configClient := c.ElaClientSet.ElafrosV1alpha1().Configurations(ns)

	// Get indirect configurations.
	for _, rev := range revMap {
		if configName, ok := rev.Labels[ela.ConfigurationLabelKey]; ok {
			if _, ok := configMap[configName]; !ok {
				// This is not a duplicated configuration
				config, err := configClient.Get(configName, metav1.GetOptions{})
				if err != nil {
					logging.FromContext(ctx).Errorf("Failed to fetch Configuration %s: %s", configName, err)
					return err
				}
				configMap[configName] = config
			}
		} else {
			logging.FromContext(ctx).Infof("Revision %s does not have label %s", rev.Name, ela.ConfigurationLabelKey)
		}
	}

	return nil
}

func (c *Controller) extendRevisionsWithIndirectTrafficTargets(
	ctx context.Context, route *v1alpha1.Route, configMap map[string]*v1alpha1.Configuration,
	revMap map[string]*v1alpha1.Revision) error {
	ns := route.Namespace
	revisionClient := c.ElaClientSet.ElafrosV1alpha1().Revisions(ns)

	for _, tt := range route.Spec.Traffic {
		if tt.ConfigurationName != "" {
			configName := tt.ConfigurationName
			if config, ok := configMap[configName]; ok {

				revName := config.Status.LatestReadyRevisionName
				if revName == "" {
					logging.FromContext(ctx).Infof("Configuration %s is not ready. Skipping Configuration %q during route reconcile",
						tt.ConfigurationName)
					continue
				}
				// Check if it is a duplicated revision
				if _, ok := revMap[revName]; !ok {
					rev, err := revisionClient.Get(revName, metav1.GetOptions{})
					if err != nil {
						logging.FromContext(ctx).Errorf("Failed to fetch Revision %s: %s", revName, err)
						return err
					}
					revMap[revName] = rev
				}
			}
		}
	}

	return nil
}

func (c *Controller) setLabelForGivenConfigurations(
<<<<<<< HEAD
	ctx context.Context, route *v1alpha1.Route, configMap map[string]*v1alpha1.Configuration) error {
	configClient := c.elaclientset.ElafrosV1alpha1().Configurations(route.Namespace)
=======
	route *v1alpha1.Route, configMap map[string]*v1alpha1.Configuration) error {
	configClient := c.ElaClientSet.ElafrosV1alpha1().Configurations(route.Namespace)
>>>>>>> afd4dcaa

	// Validate
	for _, config := range configMap {
		if routeName, ok := config.Labels[ela.RouteLabelKey]; ok {
			// TODO(yanweiguo): add a condition in status for this error
			if routeName != route.Name {
				errMsg := fmt.Sprintf("Configuration %q is already in use by %q, and cannot be used by %q",
					config.Name, routeName, route.Name)
<<<<<<< HEAD
				c.recorder.Event(route, corev1.EventTypeWarning, "ConfigurationInUse", errMsg)
				logging.FromContext(ctx).Error(errMsg)
=======
				c.Recorder.Event(route, corev1.EventTypeWarning, "ConfigurationInUse", errMsg)
>>>>>>> afd4dcaa
				return errors.New(errMsg)
			}
		}
	}

	// Set label for newly added configurations as traffic target.
	for _, config := range configMap {
		if config.Labels == nil {
			config.Labels = make(map[string]string)
		} else if _, ok := config.Labels[ela.RouteLabelKey]; ok {
			continue
		}
		config.Labels[ela.RouteLabelKey] = route.Name
		if _, err := configClient.Update(config); err != nil {
			logging.FromContext(ctx).Errorf("Failed to update Configuration %s: %s", config.Name, err)
			return err
		}
	}

	return nil
}

func (c *Controller) setLabelForGivenRevisions(
<<<<<<< HEAD
	ctx context.Context, route *v1alpha1.Route, revMap map[string]*v1alpha1.Revision) error {
	revisionClient := c.elaclientset.ElafrosV1alpha1().Revisions(route.Namespace)
=======
	route *v1alpha1.Route, revMap map[string]*v1alpha1.Revision) error {
	revisionClient := c.ElaClientSet.ElafrosV1alpha1().Revisions(route.Namespace)
>>>>>>> afd4dcaa

	// Validate revision if it already has a route label
	for _, rev := range revMap {
		if routeName, ok := rev.Labels[ela.RouteLabelKey]; ok {
			if routeName != route.Name {
				errMsg := fmt.Sprintf("Revision %q is already in use by %q, and cannot be used by %q",
					rev.Name, routeName, route.Name)
<<<<<<< HEAD
				c.recorder.Event(route, corev1.EventTypeWarning, "RevisionInUse", errMsg)
				logging.FromContext(ctx).Error(errMsg)
=======
				c.Recorder.Event(route, corev1.EventTypeWarning, "RevisionInUse", errMsg)
>>>>>>> afd4dcaa
				return errors.New(errMsg)
			}
		}
	}

	for _, rev := range revMap {
		if rev.Labels == nil {
			rev.Labels = make(map[string]string)
		} else if _, ok := rev.Labels[ela.RouteLabelKey]; ok {
			continue
		}
		rev.Labels[ela.RouteLabelKey] = route.Name
		if _, err := revisionClient.Update(rev); err != nil {
			logging.FromContext(ctx).Errorf("Failed to add route label to Revision %s: %s", rev.Name, err)
			return err
		}
	}

	return nil
}

func (c *Controller) deleteLabelForOutsideOfGivenConfigurations(
<<<<<<< HEAD
	ctx context.Context, route *v1alpha1.Route, configMap map[string]*v1alpha1.Configuration) error {
	configClient := c.elaclientset.ElafrosV1alpha1().Configurations(route.Namespace)
=======
	route *v1alpha1.Route, configMap map[string]*v1alpha1.Configuration) error {
	configClient := c.ElaClientSet.ElafrosV1alpha1().Configurations(route.Namespace)
>>>>>>> afd4dcaa
	// Get Configurations set as traffic target before this sync.
	oldConfigsList, err := configClient.List(
		metav1.ListOptions{
			LabelSelector: fmt.Sprintf("%s=%s", ela.RouteLabelKey, route.Name),
		},
	)
	if err != nil {
		logging.FromContext(ctx).Errorf("Failed to fetch configurations with label '%s=%s': %s",
			ela.RouteLabelKey, route.Name, err)
		return err
	}

	// Delete label for newly removed configurations as traffic target.
	for _, config := range oldConfigsList.Items {
		if _, ok := configMap[config.Name]; !ok {
			delete(config.Labels, ela.RouteLabelKey)
			if _, err := configClient.Update(&config); err != nil {
				logging.FromContext(ctx).Errorf("Failed to update Configuration %s: %s", config.Name, err)
				return err
			}
		}
	}

	return nil
}

func (c *Controller) deleteLabelForOutsideOfGivenRevisions(
<<<<<<< HEAD
	ctx context.Context, route *v1alpha1.Route, revMap map[string]*v1alpha1.Revision) error {
	revClient := c.elaclientset.ElafrosV1alpha1().Revisions(route.Namespace)
=======
	route *v1alpha1.Route, revMap map[string]*v1alpha1.Revision) error {
	revClient := c.ElaClientSet.ElafrosV1alpha1().Revisions(route.Namespace)
>>>>>>> afd4dcaa

	oldRevList, err := revClient.List(
		metav1.ListOptions{
			LabelSelector: fmt.Sprintf("%s=%s", ela.RouteLabelKey, route.Name),
		},
	)
	if err != nil {
		logging.FromContext(ctx).Errorf("Failed to fetch revisions with label '%s=%s': %s",
			ela.RouteLabelKey, route.Name, err)
		return err
	}

	// Delete label for newly removed revisions as traffic target.
	for _, rev := range oldRevList.Items {
		if _, ok := revMap[rev.Name]; !ok {
			delete(rev.Labels, ela.RouteLabelKey)
			if _, err := revClient.Update(&rev); err != nil {
				logging.FromContext(ctx).Errorf("Failed to remove route label from Revision %s: %s", rev.Name, err)
				return err
			}
		}
	}

	return nil
}

// computeRevisionRoutes computes RevisionRoute for a route object. If there is one or more inactive revisions and enableScaleToZero
// is true, a route rule with the activator service as the destination will be added. It returns the revision routes, the inactive
// revision name to which the activator should forward requests to, and error if there is any.
func (c *Controller) computeRevisionRoutes(
	ctx context.Context, route *v1alpha1.Route, configMap map[string]*v1alpha1.Configuration,
	revMap map[string]*v1alpha1.Revision) ([]RevisionRoute, string, error) {

	logger := logging.FromContext(ctx)
	logger.Debug("Figuring out routes")
	enableScaleToZero := c.enableScaleToZero.Get()
	// The inactive revision name which has the largest traffic weight.
	inactiveRev := ""
	// The max percent in all inactive revisions.
	maxInactivePercent := 0
	// The total percent of all inactive revisions.
	totalInactivePercent := 0
	ns := route.Namespace
	elaNS := controller.GetElaNamespaceName(ns)
	ret := []RevisionRoute{}

	for _, tt := range route.Spec.Traffic {
		var rev *v1alpha1.Revision
		var err error
		revName := tt.RevisionName
		if tt.ConfigurationName != "" {
			// Get the configuration's LatestReadyRevisionName
			revName = configMap[tt.ConfigurationName].Status.LatestReadyRevisionName
			if revName == "" {
				logger.Errorf("Configuration %s is not ready. Should skip updating route rules",
					tt.ConfigurationName)
				return nil, "", nil
			}
			// Revision has been already fetched indirectly in extendRevisionsWithIndirectTrafficTargets
			rev = revMap[revName]

		} else {
			// Direct revision has already been fetched
			rev = revMap[revName]
		}
		//TODO(grantr): What should happen if revisionName is empty?

		if rev == nil {
			// For safety, which should never happen.
			logger.Errorf("Failed to fetch Revision %s: %s", revName, err)
			return nil, "", err
		}

		hasRouteRule := true
		cond := rev.Status.GetCondition(v1alpha1.RevisionConditionReady)
		if enableScaleToZero && cond != nil {
			// A revision is considered inactive (yet) if it's in
			// "Inactive" condition or "Activating" condition.
			if (cond.Reason == "Inactive" && cond.Status == corev1.ConditionFalse) ||
				(cond.Reason == "Activating" && cond.Status == corev1.ConditionUnknown) {
				// Let inactiveRev be the Reserve revision with the largest traffic weight.
				if tt.Percent > maxInactivePercent {
					maxInactivePercent = tt.Percent
					inactiveRev = rev.Name
				}
				totalInactivePercent += tt.Percent
				hasRouteRule = false
			}
		}

		if hasRouteRule {
			rr := RevisionRoute{
				Name:         tt.Name,
				RevisionName: rev.Name,
				Service:      rev.Status.ServiceName,
				Namespace:    elaNS,
				Weight:       tt.Percent,
			}
			ret = append(ret, rr)
		}
	}

	// TODO: The ideal solution is to append different revision name as headers for each inactive revision.
	// https://github.com/elafros/elafros/issues/882
	if totalInactivePercent > 0 {
		activatorRoute := RevisionRoute{
			Name:         controller.GetElaK8SActivatorServiceName(),
			RevisionName: inactiveRev,
			Service:      controller.GetElaK8SActivatorServiceName(),
			Namespace:    controller.GetElaK8SActivatorNamespace(),
			Weight:       totalInactivePercent,
		}
		ret = append(ret, activatorRoute)
	}
	return ret, inactiveRev, nil
}

// computeEmptyRevisionRoutes is a hack to work around https://github.com/istio/istio/issues/5204.
// Here we add empty/dummy route rules for non-target revisions to prepare to switch traffic to
// them in the future.  We are tracking this issue in https://github.com/elafros/elafros/issues/348.
//
// TODO:  Even though this fixes the 503s when switching revisions, revisions will have empty route
// rules to them for perpetuity, therefore not ideal.  We should remove this hack once
// https://github.com/istio/istio/issues/5204 is fixed, probably in 0.8.1.
func (c *Controller) computeEmptyRevisionRoutes(
	ctx context.Context, route *v1alpha1.Route, configMap map[string]*v1alpha1.Configuration,
	revMap map[string]*v1alpha1.Revision) ([]RevisionRoute, error) {
	ns := route.Namespace
	elaNS := controller.GetElaNamespaceName(ns)
	revClient := c.ElaClientSet.ElafrosV1alpha1().Revisions(ns)
	revRoutes := []RevisionRoute{}
	for _, tt := range route.Spec.Traffic {
		configName := tt.ConfigurationName
		if configName != "" {
			// Get the configuration's LatestReadyRevisionName
			latestReadyRevName := configMap[configName].Status.LatestReadyRevisionName
			revs, err := revClient.List(metav1.ListOptions{
				LabelSelector: fmt.Sprintf("%s=%s", ela.ConfigurationLabelKey, configName),
			})
			if err != nil {
				logging.FromContext(ctx).Errorf("Failed to fetch revisions of Configuration %q: %s", configName, err)
				return nil, err
			}
			for _, rev := range revs.Items {
				if _, ok := revMap[rev.Name]; !ok && rev.Name != latestReadyRevName {
					// This is a non-target revision.  Adding a dummy rule to make Istio happy,
					// so that if we switch traffic to them later we won't cause Istio to
					// throw spurious 503s. See https://github.com/istio/istio/issues/5204.
					revRoutes = append(revRoutes, RevisionRoute{
						RevisionName: rev.Name,
						Service:      rev.Status.ServiceName,
						Namespace:    elaNS,
						Weight:       0,
					})
				}
			}
		}
	}
	return revRoutes, nil
}

func (c *Controller) createOrUpdateRouteRules(ctx context.Context, route *v1alpha1.Route,
	configMap map[string]*v1alpha1.Configuration, revMap map[string]*v1alpha1.Revision) ([]RevisionRoute, error) {
	logger := logging.FromContext(ctx)
	// grab a client that's specific to RouteRule.
	ns := route.Namespace
	routeClient := c.ElaClientSet.ConfigV1alpha2().RouteRules(ns)
	if routeClient == nil {
		logger.Errorf("Failed to create resource client")
		return nil, fmt.Errorf("Couldn't get a routeClient")
	}

	revisionRoutes, inactiveRev, err := c.computeRevisionRoutes(ctx, route, configMap, revMap)
	if err != nil {
		logger.Errorf("Failed to get routes for %s : %q", route.Name, err)
		return nil, err
	}
	if len(revisionRoutes) == 0 {
		logger.Errorf("No routes were found for the service %q", route.Name)
		return nil, nil
	}

	// TODO: remove this once https://github.com/istio/istio/issues/5204 is fixed.
	emptyRoutes, err := c.computeEmptyRevisionRoutes(ctx, route, configMap, revMap)
	if err != nil {
		logger.Errorf("Failed to get empty routes for %s : %q", route.Name, err)
		return nil, err
	}
	revisionRoutes = append(revisionRoutes, emptyRoutes...)
	// Create route rule for the route domain
	routeRuleName := controller.GetRouteRuleName(route, nil)
	routeRules, err := routeClient.Get(routeRuleName, metav1.GetOptions{})
	if err != nil {
		if !apierrs.IsNotFound(err) {
			return nil, err
		}
		routeRules = MakeIstioRoutes(route, nil, ns, revisionRoutes, c.routeDomain(route), inactiveRev)
		if _, err := routeClient.Create(routeRules); err != nil {
			c.Recorder.Eventf(route, corev1.EventTypeWarning, "CreationFailed", "Failed to create Istio route rule %q: %s", routeRules.Name, err)
			return nil, err
		}
		c.Recorder.Eventf(route, corev1.EventTypeNormal, "Created", "Created Istio route rule %q", routeRules.Name)
	} else {
		routeRules.Spec = makeIstioRouteSpec(route, nil, ns, revisionRoutes, c.routeDomain(route), inactiveRev)
		if _, err := routeClient.Update(routeRules); err != nil {
			c.Recorder.Eventf(route, corev1.EventTypeWarning, "UpdateFailed", "Failed to update Istio route rule %q: %s", routeRules.Name, err)
			return nil, err
		}
		c.Recorder.Eventf(route, corev1.EventTypeNormal, "Updated", "Updated Istio route rule %q", routeRules.Name)
	}

	// Create route rule for named traffic targets
	for _, tt := range route.Spec.Traffic {
		if tt.Name == "" {
			continue
		}
		routeRuleName := controller.GetRouteRuleName(route, &tt)
		routeRules, err := routeClient.Get(routeRuleName, metav1.GetOptions{})
		if err != nil {
			if !apierrs.IsNotFound(err) {
				return nil, err
			}
			routeRules = MakeIstioRoutes(route, &tt, ns, revisionRoutes, c.routeDomain(route), inactiveRev)
			if _, err := routeClient.Create(routeRules); err != nil {
				c.Recorder.Eventf(route, corev1.EventTypeWarning, "CreationFailed", "Failed to create Istio route rule %q: %s", routeRules.Name, err)
				return nil, err
			}
			c.Recorder.Eventf(route, corev1.EventTypeNormal, "Created", "Created Istio route rule %q", routeRules.Name)
		} else {
			routeRules.Spec = makeIstioRouteSpec(route, &tt, ns, revisionRoutes, c.routeDomain(route), inactiveRev)
			if _, err := routeClient.Update(routeRules); err != nil {
				return nil, err
			}
			c.Recorder.Eventf(route, corev1.EventTypeNormal, "Updated", "Updated Istio route rule %q", routeRules.Name)
		}
	}
	if err := c.removeOutdatedRouteRules(ctx, route); err != nil {
		return nil, err
	}
	return revisionRoutes, nil
}

func (c *Controller) updateStatus(route *v1alpha1.Route) (*v1alpha1.Route, error) {
	routeClient := c.ElaClientSet.ElafrosV1alpha1().Routes(route.Namespace)
	existing, err := routeClient.Get(route.Name, metav1.GetOptions{})
	if err != nil {
		return nil, err
	}
	// Check if there is anything to update.
	if !reflect.DeepEqual(existing.Status, route.Status) {
		existing.Status = route.Status
		// TODO: for CRD there's no updatestatus, so use normal update.
		return routeClient.Update(existing)
	}
	return existing, nil
}

// consolidateTrafficTargets will consolidate all duplicate revisions
// and configurations. If the traffic target names are unique, the traffic
// targets will not be consolidated.
func (c *Controller) consolidateTrafficTargets(ctx context.Context, route *v1alpha1.Route) {
	type trafficTarget struct {
		name              string
		revisionName      string
		configurationName string
	}

	logger := logging.FromContext(ctx)
	logger.Infof("Attempting to consolidate traffic targets")
	trafficTargets := route.Spec.Traffic
	trafficMap := make(map[trafficTarget]int)
	var order []trafficTarget

	for _, t := range trafficTargets {
		tt := trafficTarget{
			name:              t.Name,
			revisionName:      t.RevisionName,
			configurationName: t.ConfigurationName,
		}
		if trafficMap[tt] != 0 {
			logger.Infof(
				"Found duplicate traffic targets (name: %s, revision: %s, configuration:%s), consolidating traffic",
				tt.name,
				tt.revisionName,
				tt.configurationName,
			)
			trafficMap[tt] += t.Percent
		} else {
			trafficMap[tt] = t.Percent
			// The order to walk the map (Go randomizes otherwise)
			order = append(order, tt)
		}
	}

	consolidatedTraffic := []v1alpha1.TrafficTarget{}
	for _, tt := range order {
		p := trafficMap[tt]
		consolidatedTraffic = append(
			consolidatedTraffic,
			v1alpha1.TrafficTarget{
				Name:              tt.name,
				ConfigurationName: tt.configurationName,
				RevisionName:      tt.revisionName,
				Percent:           p,
			},
		)
	}
	route.Spec.Traffic = consolidatedTraffic
}

func (c *Controller) removeOutdatedRouteRules(ctx context.Context, u *v1alpha1.Route) error {
	logger := logging.FromContext(ctx)
	ns := u.Namespace
	routeClient := c.ElaClientSet.ConfigV1alpha2().RouteRules(ns)
	if routeClient == nil {
		logger.Error("Failed to create resource client")
		return errors.New("Couldn't get a routeClient")
	}

	routeRuleList, err := routeClient.List(metav1.ListOptions{
		LabelSelector: fmt.Sprintf("route=%s", u.Name),
	})
	if err != nil {
		return err
	}

	routeRuleNames := map[string]struct{}{}
	routeRuleNames[controller.GetRouteRuleName(u, nil)] = struct{}{}
	for _, tt := range u.Spec.Traffic {
		if tt.Name == "" {
			continue
		}
		routeRuleNames[controller.GetRouteRuleName(u, &tt)] = struct{}{}
	}

	for _, r := range routeRuleList.Items {
		if _, ok := routeRuleNames[r.Name]; ok {
			continue
		}
		logger.Infof("Deleting outdated route: %s", r.Name)
		if err := routeClient.Delete(r.Name, nil); err != nil {
			if !apierrs.IsNotFound(err) {
				return err
			}
		}
	}
	return nil
}

func (c *Controller) addConfigurationEvent(obj interface{}) {
	config := obj.(*v1alpha1.Configuration)
	configName := config.Name
	ns := config.Namespace

	if config.Status.LatestReadyRevisionName == "" {
		c.logger.Infof("Configuration %s is not ready", configName)
		return
	}

	routeName, ok := config.Labels[ela.RouteLabelKey]
	if !ok {
		c.logger.Infof("Configuration %s does not have label %s", configName, ela.RouteLabelKey)
		return
	}

	logger := loggerWithRouteInfo(c.logger, ns, routeName)
	route, err := c.lister.Routes(ns).Get(routeName)
	if err != nil {
		logger.Error("Error fetching route upon configuration becoming ready", zap.Error(err))
		return
	}

	// Don't modify the informers copy
	route = route.DeepCopy()
	if _, err := c.syncTrafficTargetsAndUpdateRouteStatus(logging.WithLogger(context.TODO(), logger), route); err != nil {
		logger.Errorf("Error updating route upon configuration becoming ready", zap.Error(err))
	}
}

func (c *Controller) updateConfigurationEvent(old, new interface{}) {
	c.addConfigurationEvent(new)
}

func (c *Controller) updateIngressEvent(old, new interface{}) {
	ingress := new.(*v1beta1.Ingress)
	// If ingress isn't owned by a route, no route update is required.
	routeName := controller.LookupOwningRouteName(ingress.OwnerReferences)
	if routeName == "" {
		return
	}
	if len(ingress.Status.LoadBalancer.Ingress) == 0 {
		// Route isn't ready if having no load-balancer ingress.
		return
	}
	for _, i := range ingress.Status.LoadBalancer.Ingress {
		if i.IP == "" {
			// Route isn't ready if some load balancer ingress doesn't have an IP.
			return
		}
	}
	ns := ingress.Namespace
	routeClient := c.ElaClientSet.ElafrosV1alpha1().Routes(ns)
	route, err := routeClient.Get(routeName, metav1.GetOptions{})
	if err != nil {
		c.logger.Error(
			"Error fetching route upon ingress becoming",
			zap.Error(err),
			zap.String(logging.LogKeyNamespace, ns),
			zap.String(logging.LogKeyRoute, routeName))
		return
	}
	if route.Status.IsReady() {
		return
	}
	// Mark route as ready.
	route.Status.SetCondition(&v1alpha1.RouteCondition{
		Type:   v1alpha1.RouteConditionReady,
		Status: corev1.ConditionTrue,
	})

	if _, err = routeClient.Update(route); err != nil {
		c.logger.Error(
			"Error updating readiness of route upon ingress becoming",
			zap.Error(err),
			zap.String(logging.LogKeyNamespace, ns),
			zap.String(logging.LogKeyRoute, routeName))
		return
	}
}<|MERGE_RESOLUTION|>--- conflicted
+++ resolved
@@ -17,6 +17,7 @@
 package route
 
 import (
+	"context"
 	"errors"
 	"fmt"
 	"reflect"
@@ -124,16 +125,6 @@
 	configInformer := elaInformerFactory.Elafros().V1alpha1().Configurations()
 	ingressInformer := kubeInformerFactory.Extensions().V1beta1().Ingresses()
 
-<<<<<<< HEAD
-	// Create event broadcaster
-	logger.Debug("Creating event broadcaster")
-	eventBroadcaster := record.NewBroadcaster()
-	eventBroadcaster.StartLogging(logger.Infof)
-	eventBroadcaster.StartRecordingToSink(&typedcorev1.EventSinkImpl{Interface: kubeclientset.CoreV1().Events("")})
-	recorder := eventBroadcaster.NewRecorder(scheme.Scheme, corev1.EventSource{Component: controllerAgentName})
-
-=======
->>>>>>> afd4dcaa
 	controller := &Controller{
 		Base: controller.NewBase(kubeClientSet, elaClientSet, kubeInformerFactory,
 			elaInformerFactory, informer.Informer(), controllerAgentName, "Routes"),
@@ -145,19 +136,7 @@
 		logger:            logger,
 	}
 
-<<<<<<< HEAD
 	logger.Info("Setting up event handlers")
-
-	// Set up an event handler for when Route resources change
-	informer.Informer().AddEventHandler(cache.ResourceEventHandlerFuncs{
-		AddFunc: controller.enqueueRoute,
-		UpdateFunc: func(old, new interface{}) {
-			controller.enqueueRoute(new)
-		},
-	})
-=======
-	glog.Info("Setting up event handlers")
->>>>>>> afd4dcaa
 	configInformer.Informer().AddEventHandler(cache.ResourceEventHandlerFuncs{
 		AddFunc:    controller.addConfigurationEvent,
 		UpdateFunc: controller.updateConfigurationEvent,
@@ -173,141 +152,8 @@
 // is closed, at which point it will shutdown the workqueue and wait for
 // workers to finish processing their current work items.
 func (c *Controller) Run(threadiness int, stopCh <-chan struct{}) error {
-<<<<<<< HEAD
-	defer runtime.HandleCrash()
-	defer c.workqueue.ShutDown()
-
-	// Start the informer factories to begin populating the informer caches
-	c.logger.Info("Starting Route controller")
-
-	// Metrics setup: begin
-	// Create the tag keys that will be used to add tags to our measurements.
-	var err error
-	if statusTagKey, err = tag.NewKey("status"); err != nil {
-		return fmt.Errorf("failed to create tag key in OpenCensus: %v", err)
-	}
-	// Create view to see our measurements cumulatively.
-	countView := &view.View{
-		Description: "Counter to keep track of items in the route work queue.",
-		Measure:     processItemCount,
-		Aggregation: view.Count(),
-		TagKeys:     []tag.Key{statusTagKey},
-	}
-	if err = view.Register(countView); err != nil {
-		return fmt.Errorf("failed to register the views in OpenCensus: %v", err)
-	}
-	defer view.Unregister(countView)
-	// Metrics setup: end
-
-	// Wait for the caches to be synced before starting workers
-	c.logger.Info("Waiting for informer caches to sync")
-	if ok := cache.WaitForCacheSync(stopCh, c.synced); !ok {
-		return fmt.Errorf("failed to wait for caches to sync")
-	}
-
-	// Wait for the configuration caches to be synced before starting workers
-	c.logger.Info("Waiting for configuration informer caches to sync")
-	if ok := cache.WaitForCacheSync(stopCh, c.configSynced); !ok {
-		return fmt.Errorf("failed to wait for caches to sync")
-	}
-
-	c.logger.Info("Starting workers")
-	// Launch workers to process Route resources
-	for i := 0; i < threadiness; i++ {
-		go wait.Until(c.runWorker, time.Second, stopCh)
-	}
-
-	c.logger.Info("Started workers")
-	<-stopCh
-	c.logger.Info("Shutting down workers")
-
-	return nil
-}
-
-// runWorker is a long-running function that will continually call the
-// processNextWorkItem function in order to read and process a message on the
-// workqueue.
-//TODO(grantr): generic
-func (c *Controller) runWorker() {
-	for c.processNextWorkItem() {
-	}
-}
-
-// processNextWorkItem will read a single work item off the workqueue and
-// attempt to process it, by calling the updateRouteEvent.
-//TODO(grantr): generic
-func (c *Controller) processNextWorkItem() bool {
-	obj, shutdown := c.workqueue.Get()
-
-	if shutdown {
-		return false
-	}
-
-	// We wrap this block in a func so we can defer c.workqueue.Done.
-	err, processStatus := func(obj interface{}) (error, string) {
-		// We call Done here so the workqueue knows we have finished
-		// processing this item. We also must remember to call Forget if we
-		// do not want this work item being re-queued. For example, we do
-		// not call Forget if a transient error occurs, instead the item is
-		// put back on the workqueue and attempted again after a back-off
-		// period.
-		defer c.workqueue.Done(obj)
-		var key string
-		var ok bool
-		// We expect strings to come off the workqueue. These are of the
-		// form namespace/name. We do this as the delayed nature of the
-		// workqueue means the items in the informer cache may actually be
-		// more up to date that when the item was initially put onto the
-		// workqueue.
-		if key, ok = obj.(string); !ok {
-			// As the item in the workqueue is actually invalid, we call
-			// Forget here else we'd go into a loop of attempting to
-			// process a work item that is invalid.
-			c.workqueue.Forget(obj)
-			runtime.HandleError(fmt.Errorf("expected string in workqueue but got %#v", obj))
-			return nil, controller.PromLabelValueInvalid
-		}
-		// Run the updateRouteEvent passing it the namespace/name string of the
-		// Route resource to be synced.
-		if err := c.updateRouteEvent(key); err != nil {
-			return fmt.Errorf("error syncing %q: %v", key, err), controller.PromLabelValueFailure
-		}
-		// Finally, if no error occurs we Forget this item so it does not
-		// get queued again until another change happens.
-		c.workqueue.Forget(obj)
-		return nil, controller.PromLabelValueSuccess
-	}(obj)
-
-	if ctx, tagError := tag.New(context.TODO(), tag.Insert(statusTagKey, processStatus)); tagError == nil {
-		// Increment the request count by one.
-		stats.Record(ctx, processItemCount.M(1))
-	}
-
-	if err != nil {
-		runtime.HandleError(err)
-		return true
-	}
-
-	return true
-}
-
-// enqueueRoute takes a Route resource and
-// converts it into a namespace/name string which is then put onto the work
-// queue. This method should *not* be passed resources of any type other than
-// Route.
-//TODO(grantr): generic
-func (c *Controller) enqueueRoute(obj interface{}) {
-	var key string
-	var err error
-	if key, err = cache.MetaNamespaceKeyFunc(obj); err != nil {
-		runtime.HandleError(err)
-		return
-	}
-	c.workqueue.AddRateLimited(key)
-=======
 	return c.RunController(threadiness, stopCh, []cache.InformerSynced{c.synced, c.configSynced},
 		c.updateRouteEvent, "Route")
->>>>>>> afd4dcaa
 }
 
 // loggerWithRouteInfo enriches the logs with route name and route namespace.
@@ -436,13 +282,8 @@
 	route.Status.Domain = c.routeDomain(route)
 	updated, err := c.updateStatus(route)
 	if err != nil {
-<<<<<<< HEAD
 		logger.Warn("Failed to update service status", zap.Error(err))
-		c.recorder.Eventf(route, corev1.EventTypeWarning, "UpdateFailed", "Failed to update status for route %q: %v", route.Name, err)
-=======
-		glog.Warningf("Failed to update service status: %s", err)
 		c.Recorder.Eventf(route, corev1.EventTypeWarning, "UpdateFailed", "Failed to update status for route %q: %v", route.Name, err)
->>>>>>> afd4dcaa
 		return nil, err
 	}
 	c.Recorder.Eventf(route, corev1.EventTypeNormal, "Updated", "Updated status for route %q", route.Name)
@@ -456,21 +297,12 @@
 			// Service already exist.
 			return nil
 		}
-<<<<<<< HEAD
 		logging.FromContext(ctx).Error("Failed to create service", zap.Error(err))
-		c.recorder.Eventf(route, corev1.EventTypeWarning, "CreationFailed", "Failed to create service %q: %v", service.Name, err)
-		return err
-	}
-	logging.FromContext(ctx).Infof("Created service %s", service.Name)
-	c.recorder.Eventf(route, corev1.EventTypeNormal, "Created", "Created service %q", service.Name)
-=======
-		glog.Infof("Failed to create service: %s", err)
 		c.Recorder.Eventf(route, corev1.EventTypeWarning, "CreationFailed", "Failed to create service %q: %v", service.Name, err)
 		return err
 	}
-	glog.Infof("Created service: %q", service.Name)
+	logging.FromContext(ctx).Infof("Created service %s", service.Name)
 	c.Recorder.Eventf(route, corev1.EventTypeNormal, "Created", "Created service %q", service.Name)
->>>>>>> afd4dcaa
 	return nil
 }
 
@@ -484,13 +316,8 @@
 	if err != nil {
 		if apierrs.IsNotFound(err) {
 			if _, err = ingressClient.Create(ingress); err == nil {
-<<<<<<< HEAD
 				logging.FromContext(ctx).Infof("Created ingress %q in namespace %q", ingressName, ingressNamespace)
-				c.recorder.Eventf(route, corev1.EventTypeNormal, "Created", "Created Ingress %q in namespace %q", ingressName, ingressNamespace)
-=======
-				glog.Infof("Created ingress %q in namespace %q", ingressName, ingressNamespace)
 				c.Recorder.Eventf(route, corev1.EventTypeNormal, "Created", "Created Ingress %q in namespace %q", ingressName, ingressNamespace)
->>>>>>> afd4dcaa
 			}
 		}
 		return err
@@ -499,13 +326,8 @@
 	if !reflect.DeepEqual(existing.Spec, ingress.Spec) {
 		existing.Spec = ingress.Spec
 		if _, err = ingressClient.Update(existing); err == nil {
-<<<<<<< HEAD
 			logging.FromContext(ctx).Infof("Updated ingress %q in namespace %q", ingressName, ingressNamespace)
-			c.recorder.Eventf(route, corev1.EventTypeNormal, "Updated", "Updated Ingress %q in namespace %q", ingressName, ingressNamespace)
-=======
-			glog.Infof("Updated ingress %q in namespace %q", ingressName, ingressNamespace)
 			c.Recorder.Eventf(route, corev1.EventTypeNormal, "Updated", "Updated Ingress %q in namespace %q", ingressName, ingressNamespace)
->>>>>>> afd4dcaa
 		}
 		return err
 	}
@@ -603,13 +425,8 @@
 }
 
 func (c *Controller) setLabelForGivenConfigurations(
-<<<<<<< HEAD
 	ctx context.Context, route *v1alpha1.Route, configMap map[string]*v1alpha1.Configuration) error {
-	configClient := c.elaclientset.ElafrosV1alpha1().Configurations(route.Namespace)
-=======
-	route *v1alpha1.Route, configMap map[string]*v1alpha1.Configuration) error {
 	configClient := c.ElaClientSet.ElafrosV1alpha1().Configurations(route.Namespace)
->>>>>>> afd4dcaa
 
 	// Validate
 	for _, config := range configMap {
@@ -618,12 +435,8 @@
 			if routeName != route.Name {
 				errMsg := fmt.Sprintf("Configuration %q is already in use by %q, and cannot be used by %q",
 					config.Name, routeName, route.Name)
-<<<<<<< HEAD
-				c.recorder.Event(route, corev1.EventTypeWarning, "ConfigurationInUse", errMsg)
+				c.Recorder.Event(route, corev1.EventTypeWarning, "ConfigurationInUse", errMsg)
 				logging.FromContext(ctx).Error(errMsg)
-=======
-				c.Recorder.Event(route, corev1.EventTypeWarning, "ConfigurationInUse", errMsg)
->>>>>>> afd4dcaa
 				return errors.New(errMsg)
 			}
 		}
@@ -647,13 +460,8 @@
 }
 
 func (c *Controller) setLabelForGivenRevisions(
-<<<<<<< HEAD
 	ctx context.Context, route *v1alpha1.Route, revMap map[string]*v1alpha1.Revision) error {
-	revisionClient := c.elaclientset.ElafrosV1alpha1().Revisions(route.Namespace)
-=======
-	route *v1alpha1.Route, revMap map[string]*v1alpha1.Revision) error {
 	revisionClient := c.ElaClientSet.ElafrosV1alpha1().Revisions(route.Namespace)
->>>>>>> afd4dcaa
 
 	// Validate revision if it already has a route label
 	for _, rev := range revMap {
@@ -661,12 +469,8 @@
 			if routeName != route.Name {
 				errMsg := fmt.Sprintf("Revision %q is already in use by %q, and cannot be used by %q",
 					rev.Name, routeName, route.Name)
-<<<<<<< HEAD
-				c.recorder.Event(route, corev1.EventTypeWarning, "RevisionInUse", errMsg)
+				c.Recorder.Event(route, corev1.EventTypeWarning, "RevisionInUse", errMsg)
 				logging.FromContext(ctx).Error(errMsg)
-=======
-				c.Recorder.Event(route, corev1.EventTypeWarning, "RevisionInUse", errMsg)
->>>>>>> afd4dcaa
 				return errors.New(errMsg)
 			}
 		}
@@ -689,13 +493,8 @@
 }
 
 func (c *Controller) deleteLabelForOutsideOfGivenConfigurations(
-<<<<<<< HEAD
 	ctx context.Context, route *v1alpha1.Route, configMap map[string]*v1alpha1.Configuration) error {
-	configClient := c.elaclientset.ElafrosV1alpha1().Configurations(route.Namespace)
-=======
-	route *v1alpha1.Route, configMap map[string]*v1alpha1.Configuration) error {
 	configClient := c.ElaClientSet.ElafrosV1alpha1().Configurations(route.Namespace)
->>>>>>> afd4dcaa
 	// Get Configurations set as traffic target before this sync.
 	oldConfigsList, err := configClient.List(
 		metav1.ListOptions{
@@ -723,13 +522,8 @@
 }
 
 func (c *Controller) deleteLabelForOutsideOfGivenRevisions(
-<<<<<<< HEAD
 	ctx context.Context, route *v1alpha1.Route, revMap map[string]*v1alpha1.Revision) error {
-	revClient := c.elaclientset.ElafrosV1alpha1().Revisions(route.Namespace)
-=======
-	route *v1alpha1.Route, revMap map[string]*v1alpha1.Revision) error {
 	revClient := c.ElaClientSet.ElafrosV1alpha1().Revisions(route.Namespace)
->>>>>>> afd4dcaa
 
 	oldRevList, err := revClient.List(
 		metav1.ListOptions{
