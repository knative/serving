--- conflicted
+++ resolved
@@ -20,7 +20,6 @@
 	"context"
 	"fmt"
 	"sync"
-	"time"
 
 	corev1 "k8s.io/api/core/v1"
 	"k8s.io/apimachinery/pkg/api/equality"
@@ -153,147 +152,9 @@
 	if err := c.reconcilePlaceholderService(ctx, route); err != nil {
 		return err
 	}
-<<<<<<< HEAD
-
-	// Call syncTrafficTargets, which also updates the Route.Status
-	// to contain the domain we will use for Ingress creation.
-
-	if _, err := c.syncTrafficTargets(ctx, route); err != nil {
-		return err
-	}
-
-	// Then create or update the Ingress rule for this service
-	logger.Info("Creating or updating ingress rule")
-	if err := c.reconcileIngress(ctx, route); err != nil {
-		logger.Error("Failed to create or update ingress rule", zap.Error(err))
-		return err
-	}
-	return nil
-}
-
-func (c *Controller) getDomainConfig() *DomainConfig {
-	c.domainConfigMutex.Lock()
-	defer c.domainConfigMutex.Unlock()
-	return c.domainConfig
-}
-
-func (c *Controller) receiveDomainConfig(configMap *corev1.ConfigMap) {
-	newDomainConfig, err := NewDomainConfigFromConfigMap(configMap)
-	if err != nil {
-		c.Logger.Error("Failed to parse the new config map. Previous config map will be used.",
-			zap.Error(err))
-		return
-	}
-	c.domainConfigMutex.Lock()
-	defer c.domainConfigMutex.Unlock()
-	c.domainConfig = newDomainConfig
-}
-
-func (c *Controller) routeDomain(route *v1alpha1.Route) string {
-	domain := c.getDomainConfig().LookupDomainForLabels(route.ObjectMeta.Labels)
-	return fmt.Sprintf("%s.%s.%s", route.Name, route.Namespace, domain)
-}
-
-// syncTrafficTargets attempts to converge the actual state and desired state
-// according to the traffic targets in Spec field for Route resource. It then updates the Status
-// block of the Route and returns the updated one.
-func (c *Controller) syncTrafficTargets(ctx context.Context, route *v1alpha1.Route) (*v1alpha1.Route, error) {
-	logger := logging.FromContext(ctx)
-	c.consolidateTrafficTargets(ctx, route)
-	configMap, revMap, err := c.getDirectTrafficTargets(ctx, route)
-	if err != nil {
-		return nil, err
-	}
-	if err := c.extendConfigurationsWithIndirectTrafficTargets(ctx, route, configMap, revMap); err != nil {
-		return nil, err
-	}
-	if err := c.extendRevisionsWithIndirectTrafficTargets(ctx, route, configMap, revMap); err != nil {
-		return nil, err
-	}
-
-	if err := c.deleteLabelForOutsideOfGivenConfigurations(ctx, route, configMap); err != nil {
-		return nil, err
-	}
-	if err := c.setLabelForGivenConfigurations(ctx, route, configMap); err != nil {
-		return nil, err
-	}
-
-	// Then create the actual route rules.
-	logger.Info("Creating Istio route rules")
-	revisionRoutes, err := c.createOrUpdateRouteRules(ctx, route, configMap, revMap)
-	if err != nil {
-		logger.Error("Failed to create routes", zap.Error(err))
-		return nil, err
-	}
-
-	// If revision routes were configured, update them
-	if revisionRoutes != nil {
-		traffic := []v1alpha1.TrafficTarget{}
-		for _, r := range revisionRoutes {
-			traffic = append(traffic, v1alpha1.TrafficTarget{
-				Name:         r.Name,
-				RevisionName: r.RevisionName,
-				Percent:      r.Weight,
-			})
-		}
-		route.Status.Traffic = traffic
-	}
-	route.Status.Domain = c.routeDomain(route)
-
-	// Complete two-phase teardown of idle Revisions
-	if err := c.setRevisionServingStateReserve(ctx, revMap); err != nil {
-		return nil, err
-	}
-
-	return route, nil
-}
-
-func (c *Controller) reconcilePlaceholderService(ctx context.Context, route *v1alpha1.Route) error {
-	logger := logging.FromContext(ctx)
-	service := MakeRouteK8SService(route)
-	if _, err := c.KubeClientSet.CoreV1().Services(route.Namespace).Create(service); err != nil {
-		if apierrs.IsAlreadyExists(err) {
-			// Service already exist.
-			return nil
-		}
-		logger.Error("Failed to create service", zap.Error(err))
-		c.Recorder.Eventf(route, corev1.EventTypeWarning, "CreationFailed", "Failed to create service %q: %v", service.Name, err)
-		return err
-	}
-	logger.Infof("Created service %s", service.Name)
-	c.Recorder.Eventf(route, corev1.EventTypeNormal, "Created", "Created service %q", service.Name)
-	return nil
-}
-
-func (c *Controller) reconcileIngress(ctx context.Context, route *v1alpha1.Route) error {
-	logger := logging.FromContext(ctx)
-	ingressNamespace := route.Namespace
-	ingressName := controller.GetServingK8SIngressName(route)
-	ingress := MakeRouteIngress(route)
-	ingressClient := c.KubeClientSet.ExtensionsV1beta1().Ingresses(ingressNamespace)
-	existing, err := ingressClient.Get(ingressName, metav1.GetOptions{})
-
-	if err != nil {
-		if apierrs.IsNotFound(err) {
-			if _, err = ingressClient.Create(ingress); err == nil {
-				logger.Infof("Created ingress %q in namespace %q", ingressName, ingressNamespace)
-				c.Recorder.Eventf(route, corev1.EventTypeNormal, "Created", "Created Ingress %q in namespace %q", ingressName, ingressNamespace)
-			}
-		}
-		return err
-	}
-	// Check if there is anything to update.
-	if !reflect.DeepEqual(existing.Spec, ingress.Spec) {
-		existing.Spec = ingress.Spec
-		if _, err = ingressClient.Update(existing); err == nil {
-			logger.Infof("Updated ingress %q in namespace %q", ingressName, ingressNamespace)
-			c.Recorder.Eventf(route, corev1.EventTypeNormal, "Updated", "Updated Ingress %q in namespace %q", ingressName, ingressNamespace)
-		}
-=======
 	// Call configureTrafficAndUpdateRouteStatus, which also updates the Route.Status
 	// to contain the domain we will use for Gateway creation.
 	if _, err := c.configureTraffic(ctx, route); err != nil {
->>>>>>> 500942aa
 		return err
 	}
 	logger.Info("Route successfully synced")
@@ -304,132 +165,6 @@
 // targets (e.g. Configurations without a Ready Revision, or Revision that isn't Ready or Inactive),
 // no traffic will be configured.
 //
-<<<<<<< HEAD
-// TODO:  Even though this fixes the 503s when switching revisions, revisions will have empty route
-// rules to them for perpetuity, therefore not ideal.  We should remove this hack once
-// https://github.com/istio/istio/issues/5204 is fixed, probably in 0.8.1.
-func (c *Controller) computeEmptyRevisionRoutes(
-	ctx context.Context, route *v1alpha1.Route, configMap map[string]*v1alpha1.Configuration,
-	revMap map[string]*v1alpha1.Revision) ([]RevisionRoute, error) {
-	logger := logging.FromContext(ctx)
-	ns := route.Namespace
-	servingNS := controller.GetServingNamespaceName(ns)
-	revClient := c.ServingClientSet.ServingV1alpha1().Revisions(ns)
-	revRoutes := []RevisionRoute{}
-	for _, tt := range route.Spec.Traffic {
-		configName := tt.ConfigurationName
-		if configName != "" {
-			// Get the configuration's LatestReadyRevisionName
-			latestReadyRevName := configMap[configName].Status.LatestReadyRevisionName
-			revs, err := revClient.List(metav1.ListOptions{
-				LabelSelector: fmt.Sprintf("%s=%s", serving.ConfigurationLabelKey, configName),
-			})
-			if err != nil {
-				logger.Errorf("Failed to fetch revisions of Configuration %q: %s", configName, err)
-				return nil, err
-			}
-			for _, rev := range revs.Items {
-				if _, ok := revMap[rev.Name]; !ok && rev.Name != latestReadyRevName {
-					// This is a non-target revision.  Adding a dummy rule to make Istio happy,
-					// so that if we switch traffic to them later we won't cause Istio to
-					// throw spurious 503s. See https://github.com/istio/istio/issues/5204.
-					revRoutes = append(revRoutes, RevisionRoute{
-						RevisionName: rev.Name,
-						Service:      rev.Status.ServiceName,
-						Namespace:    servingNS,
-						Weight:       0,
-					})
-				}
-			}
-		}
-	}
-	return revRoutes, nil
-}
-
-func (c *Controller) createOrUpdateRouteRules(ctx context.Context, route *v1alpha1.Route,
-	configMap map[string]*v1alpha1.Configuration, revMap map[string]*v1alpha1.Revision) ([]RevisionRoute, error) {
-	logger := logging.FromContext(ctx)
-	// grab a client that's specific to RouteRule.
-	ns := route.Namespace
-	routeClient := c.ServingClientSet.ConfigV1alpha2().RouteRules(ns)
-	if routeClient == nil {
-		logger.Errorf("Failed to create resource client")
-		return nil, fmt.Errorf("Couldn't get a routeClient")
-	}
-
-	revisionRoutes, inactiveRev, err := c.computeRevisionRoutes(ctx, route, configMap, revMap)
-	if err != nil {
-		logger.Errorf("Failed to get routes for %s : %q", route.Name, err)
-		return nil, err
-	}
-	if len(revisionRoutes) == 0 {
-		logger.Errorf("No routes were found for the service %q", route.Name)
-		return nil, nil
-	}
-
-	// TODO: remove this once https://github.com/istio/istio/issues/5204 is fixed.
-	emptyRoutes, err := c.computeEmptyRevisionRoutes(ctx, route, configMap, revMap)
-	if err != nil {
-		logger.Errorf("Failed to get empty routes for %s : %q", route.Name, err)
-		return nil, err
-	}
-	revisionRoutes = append(revisionRoutes, emptyRoutes...)
-	// Create route rule for the route domain
-	routeRuleName := controller.GetRouteRuleName(route, nil)
-	routeRules, err := routeClient.Get(routeRuleName, metav1.GetOptions{})
-	if err != nil {
-		if !apierrs.IsNotFound(err) {
-			return nil, err
-		}
-		routeRules = MakeIstioRoutes(route, nil, ns, revisionRoutes, c.routeDomain(route), inactiveRev)
-		if _, err := routeClient.Create(routeRules); err != nil {
-			c.Recorder.Eventf(route, corev1.EventTypeWarning, "CreationFailed", "Failed to create Istio route rule %q: %s", routeRules.Name, err)
-			return nil, err
-		}
-		c.Recorder.Eventf(route, corev1.EventTypeNormal, "Created", "Created Istio route rule %q", routeRules.Name)
-	} else {
-		routeRules.Spec = makeIstioRouteSpec(route, nil, ns, revisionRoutes, c.routeDomain(route), inactiveRev)
-		if _, err := routeClient.Update(routeRules); err != nil {
-			c.Recorder.Eventf(route, corev1.EventTypeWarning, "UpdateFailed", "Failed to update Istio route rule %q: %s", routeRules.Name, err)
-			return nil, err
-		}
-		c.Recorder.Eventf(route, corev1.EventTypeNormal, "Updated", "Updated Istio route rule %q", routeRules.Name)
-	}
-
-	// Create route rule for named traffic targets
-	for _, tt := range route.Spec.Traffic {
-		if tt.Name == "" {
-			continue
-		}
-		routeRuleName := controller.GetRouteRuleName(route, &tt)
-		routeRules, err := routeClient.Get(routeRuleName, metav1.GetOptions{})
-		if err != nil {
-			if !apierrs.IsNotFound(err) {
-				return nil, err
-			}
-			routeRules = MakeIstioRoutes(route, &tt, ns, revisionRoutes, c.routeDomain(route), inactiveRev)
-			if _, err := routeClient.Create(routeRules); err != nil {
-				c.Recorder.Eventf(route, corev1.EventTypeWarning, "CreationFailed", "Failed to create Istio route rule %q: %s", routeRules.Name, err)
-				return nil, err
-			}
-			c.Recorder.Eventf(route, corev1.EventTypeNormal, "Created", "Created Istio route rule %q", routeRules.Name)
-		} else {
-			routeRules.Spec = makeIstioRouteSpec(route, &tt, ns, revisionRoutes, c.routeDomain(route), inactiveRev)
-			if _, err := routeClient.Update(routeRules); err != nil {
-				return nil, err
-			}
-			c.Recorder.Eventf(route, corev1.EventTypeNormal, "Updated", "Updated Istio route rule %q", routeRules.Name)
-		}
-	}
-	if err := c.removeOutdatedRouteRules(ctx, route); err != nil {
-		return nil, err
-	}
-
-	return revisionRoutes, nil
-}
-
-func (c *Controller) updateStatus(ctx context.Context, route *v1alpha1.Route) (*v1alpha1.Route, error) {
-=======
 // If traffic is configured we update the RouteStatus with AllTrafficAssigned = True.  Otherwise we
 // mark AllTrafficAssigned = False, with a message referring to one of the missing target.
 //
@@ -437,7 +172,6 @@
 // routable we can know (through a listener) and attempt traffic configuration again.
 func (c *Controller) configureTraffic(ctx context.Context, r *v1alpha1.Route) (*v1alpha1.Route, error) {
 	r.Status.Domain = c.routeDomain(r)
->>>>>>> 500942aa
 	logger := logging.FromContext(ctx)
 	t, targetErr := traffic.BuildTrafficConfiguration(
 		c.ServingClientSet.ServingV1alpha1().Configurations(r.Namespace),
@@ -469,41 +203,6 @@
 		c.Logger.Infof("Ignoring non-Configuration objects %v", obj)
 		return
 	}
-<<<<<<< HEAD
-	return nil
-}
-
-func (c *Controller) setRevisionServingStateReserve(ctx context.Context, revMap map[string]*v1alpha1.Revision) error {
-	for _, rev := range revMap {
-		if rev.Spec.ServingState != v1alpha1.RevisionServingStateToReserve {
-			continue
-		}
-		t := rev.Status.IdleTime()
-		if t == nil {
-			continue
-		}
-		if !time.Now().After(t.Add(10 * time.Second)) {
-			continue
-		}
-		// TODO: Check RouteRule.Status when Istio starts populating it:
-		//       https://github.com/istio/istio/issues/882
-		c.Logger.Infof("Route rules have been in place for at least 10 seconds. " +
-			"Placing Revision into Reserve state.")
-		rev.Spec.ServingState = v1alpha1.RevisionServingStateReserve
-		_, err := c.ServingClientSet.ServingV1alpha1().Revisions(rev.Namespace).Update(rev)
-		if err != nil {
-			return err
-		}
-	}
-	return nil
-}
-
-func (c *Controller) SyncConfiguration(config *v1alpha1.Configuration) {
-	configName := config.Name
-	ns := config.Namespace
-
-=======
->>>>>>> 500942aa
 	if config.Status.LatestReadyRevisionName == "" {
 		fmt.Printf("Configuration %s is not ready\n", config.Name)
 		c.Logger.Infof("Configuration %s is not ready", config.Name)
