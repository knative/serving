--- conflicted
+++ resolved
@@ -327,8 +327,16 @@
 
 	// Call syncTrafficTargetsAndUpdateRouteStatus, which also updates the Route.Status
 	// to contain the domain we will use for Ingress creation.
-	_, err = c.syncTrafficTargetsAndUpdateRouteStatus(route)
-	if err != nil {
+	route, err = c.syncTrafficTargets(route)
+	if err != nil {
+		return err
+	}
+
+	route.Status.ObservedGeneration = route.GetGeneration()
+	route, err = c.updateStatus(route)
+	if err != nil {
+		glog.Warningf("Failed to update service status: %s", err)
+		c.recorder.Eventf(route, corev1.EventTypeWarning, "UpdateFailed", "Failed to update status for route %q: %v", route.Name, err)
 		return err
 	}
 
@@ -338,40 +346,18 @@
 		glog.Infof("Failed to create ingress rule: %s", err)
 		return err
 	}
-
-<<<<<<< HEAD
-	route, err = c.syncTrafficTargets(route)
-	if err != nil {
-		return err
-	}
-
-	route.Status.ObservedGeneration = route.GetGeneration()
-	route, err = c.updateStatus(route)
-	if err != nil {
-		glog.Warningf("Failed to update service status: %s", err)
-		c.recorder.Eventf(route, corev1.EventTypeWarning, "UpdateFailed", "Failed to update status for route %q: %v", route.Name, err)
-		return err
-	}
+	
 	c.recorder.Eventf(route, corev1.EventTypeNormal, "Updated", "Updated status for route %q", route.Name)
 	return nil
 }
 
-// syncTrafficTargets attempts to converge the actual state and desired state
+func (c *Controller) routeDomain(route *v1alpha1.Route) string {
+	return fmt.Sprintf("%s.%s.%s", route.Name, route.Namespace, c.controllerConfig.DomainSuffix)
+}
+
+// syncTrafficTargetsAndUpdateRouteStatus attempts to converge the actual state and desired state
 // according to the traffic targets in Spec field for Route resource.
 func (c *Controller) syncTrafficTargets(route *v1alpha1.Route) (*v1alpha1.Route, error) {
-=======
-	return err
-}
-
-func (c *Controller) routeDomain(route *v1alpha1.Route) string {
-	return fmt.Sprintf("%s.%s.%s", route.Name, route.Namespace, c.controllerConfig.DomainSuffix)
-}
-
-// syncTrafficTargetsAndUpdateRouteStatus attempts to converge the actual state and desired state
-// according to the traffic targets in Spec field for Route resource. It then updates the Status
-// block of the Route and returns the updated one.
-func (c *Controller) syncTrafficTargetsAndUpdateRouteStatus(route *v1alpha1.Route) (*v1alpha1.Route, error) {
->>>>>>> 8ef2aeeb
 	c.consolidateTrafficTargets(route)
 	configMap, revMap, err := c.getDirectTrafficTargets(route)
 	if err != nil {
@@ -766,11 +752,7 @@
 
 	// Don't modify the informers copy
 	route = route.DeepCopy()
-<<<<<<< HEAD
 	if route, err = c.syncTrafficTargets(route); err != nil {
-=======
-	if _, err := c.syncTrafficTargetsAndUpdateRouteStatus(route); err != nil {
->>>>>>> 8ef2aeeb
 		glog.Errorf("Error updating route '%s/%s' upon configuration becoming ready: %v",
 			ns, routeName, err)
 	}
