--- conflicted
+++ resolved
@@ -335,7 +335,6 @@
 		}
 	}
 
-<<<<<<< HEAD
 	route, err = c.syncTrafficTargets(route)
 	if err != nil {
 		return err
@@ -350,10 +349,6 @@
 	}
 	c.recorder.Eventf(route, corev1.EventTypeNormal, "Updated", "Updated status for route %q", route.Name)
 	return nil
-=======
-	_, err = c.syncTrafficTargets(route)
-	return err
->>>>>>> 2f41b78c
 }
 
 // syncTrafficTargets attempts to converge the actual state and desired state
@@ -395,19 +390,8 @@
 		}
 		route.Status.Traffic = traffic
 	}
-<<<<<<< HEAD
+	route.Status.Domain = c.routeDomain(route)
 	return route, nil
-=======
-	route.Status.Domain = c.routeDomain(route)
-	updated, err := c.updateStatus(route)
-	if err != nil {
-		glog.Warningf("Failed to update service status: %s", err)
-		c.recorder.Eventf(route, corev1.EventTypeWarning, "UpdateFailed", "Failed to update status for route %q: %v", route.Name, err)
-		return nil, err
-	}
-	c.recorder.Eventf(route, corev1.EventTypeNormal, "Updated", "Updated status for route %q", route.Name)
-	return updated, nil
->>>>>>> 2f41b78c
 }
 
 func (c *Controller) createPlaceholderService(route *v1alpha1.Route, ns string) error {
