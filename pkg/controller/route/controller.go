/*
Copyright 2017 The Kubernetes Authors.

Licensed under the Apache License, Version 2.0 (the "License");
you may not use this file except in compliance with the License.
You may obtain a copy of the License at

    http://www.apache.org/licenses/LICENSE-2.0

Unless required by applicable law or agreed to in writing, software
distributed under the License is distributed on an "AS IS" BASIS,
WITHOUT WARRANTIES OR CONDITIONS OF ANY KIND, either express or implied.
See the License for the specific language governing permissions and
limitations under the License.
*/

package route

import (
	"fmt"
	"time"

	"github.com/golang/glog"
	"github.com/prometheus/client_golang/prometheus"
	corev1 "k8s.io/api/core/v1"
	"k8s.io/apimachinery/pkg/api/errors"
	apierrs "k8s.io/apimachinery/pkg/api/errors"
	metav1 "k8s.io/apimachinery/pkg/apis/meta/v1"
	"k8s.io/apimachinery/pkg/util/runtime"
	"k8s.io/apimachinery/pkg/util/wait"
	kubeinformers "k8s.io/client-go/informers"
	"k8s.io/client-go/kubernetes"
	"k8s.io/client-go/kubernetes/scheme"
	typedcorev1 "k8s.io/client-go/kubernetes/typed/core/v1"
	"k8s.io/client-go/rest"
	"k8s.io/client-go/tools/cache"
	"k8s.io/client-go/tools/record"
	"k8s.io/client-go/util/workqueue"

	"github.com/elafros/elafros/pkg/apis/ela"
	"github.com/elafros/elafros/pkg/apis/ela/v1alpha1"
	clientset "github.com/elafros/elafros/pkg/client/clientset/versioned"
	elascheme "github.com/elafros/elafros/pkg/client/clientset/versioned/scheme"
	informers "github.com/elafros/elafros/pkg/client/informers/externalversions"
	listers "github.com/elafros/elafros/pkg/client/listers/ela/v1alpha1"
	"github.com/elafros/elafros/pkg/controller"
)

var (
	controllerKind        = v1alpha1.SchemeGroupVersion.WithKind("Route")
	routeProcessItemCount = prometheus.NewCounterVec(prometheus.CounterOpts{
		Namespace: "elafros",
		Name:      "route_process_item_count",
		Help:      "Counter to keep track of items in the route work queue",
	}, []string{"status"})
)

const (
	controllerAgentName = "route-controller"

	// SuccessSynced is used as part of the Event 'reason' when a Route is synced
	SuccessSynced = "Synced"
	// ErrResourceExists is used as part of the Event 'reason' when a Route fails
	// to sync due to a Deployment of the same name already existing.
	ErrResourceExists = "ErrResourceExists"

	// MessageResourceSynced is the message used for an Event fired when a Route
	// is synced successfully
	MessageResourceSynced = "Route synced successfully"
)

// RevisionRoute represents a single target to route to.
// Basically represents a k8s service representing a specific Revision
// and how much of the traffic goes to it.
type RevisionRoute struct {
	// Name for external routing. Optional
	Name string
	// RevisionName is the underlying revision that we're currently
	// routing to. Could be resolved from the Configuration or
	// specified explicitly in TrafficTarget
	RevisionName string
	// Service is the name of the k8s service we route to
	Service string
	Weight  int
}

// Controller implements the controller for Route resources.
// +controller:group=ela,version=v1alpha1,kind=Route,resource=routes
type Controller struct {
	// kubeclientset is a standard kubernetes clientset
	kubeclientset kubernetes.Interface
	elaclientset  clientset.Interface

	// lister indexes properties about Route
	lister listers.RouteLister
	synced cache.InformerSynced

	// workqueue is a rate limited work queue. This is used to queue work to be
	// processed instead of performing it as soon as a change happens. This
	// means we can ensure we only process a fixed amount of resources at a
	// time, and makes it easy to ensure we are never processing the same item
	// simultaneously in two different workers.
	workqueue workqueue.RateLimitingInterface
	// recorder is an event recorder for recording Event resources to the
	// Kubernetes API.
	recorder record.EventRecorder

	// don't start the workers until configuration cache have been synced
	configSynced cache.InformerSynced
}

func init() {
	prometheus.MustRegister(routeProcessItemCount)
}

// NewController initializes the controller and is called by the generated code
// Registers eventhandlers to enqueue events
// config - client configuration for talking to the apiserver
// si - informer factory shared across all controllers for listening to events and indexing resource properties
// reconcileKey - function for mapping queue keys to resource names
//TODO(vaikas): somewhat generic (generic behavior)
func NewController(
	kubeclientset kubernetes.Interface,
	elaclientset clientset.Interface,
	kubeInformerFactory kubeinformers.SharedInformerFactory,
	elaInformerFactory informers.SharedInformerFactory,
	config *rest.Config) controller.Interface {

	glog.Infof("Route controller Init")

	// obtain references to a shared index informer for the Routes and
	// Configurations type.
	informer := elaInformerFactory.Elafros().V1alpha1().Routes()
	configInformer := elaInformerFactory.Elafros().V1alpha1().Configurations()

	// Create event broadcaster
	// Add ela types to the default Kubernetes Scheme so Events can be
	// logged for ela types.
	elascheme.AddToScheme(scheme.Scheme)
	glog.V(4).Info("Creating event broadcaster")
	eventBroadcaster := record.NewBroadcaster()
	eventBroadcaster.StartLogging(glog.Infof)
	eventBroadcaster.StartRecordingToSink(&typedcorev1.EventSinkImpl{Interface: kubeclientset.CoreV1().Events("")})
	recorder := eventBroadcaster.NewRecorder(scheme.Scheme, corev1.EventSource{Component: controllerAgentName})

	controller := &Controller{
		kubeclientset: kubeclientset,
		elaclientset:  elaclientset,
		lister:        informer.Lister(),
		synced:        informer.Informer().HasSynced,
		configSynced:  configInformer.Informer().HasSynced,
		workqueue:     workqueue.NewNamedRateLimitingQueue(workqueue.DefaultControllerRateLimiter(), "Routes"),
		recorder:      recorder,
	}

	glog.Info("Setting up event handlers")
	// Set up an event handler for when Route resources change
	informer.Informer().AddEventHandler(cache.ResourceEventHandlerFuncs{
		AddFunc: controller.enqueueRoute,
		UpdateFunc: func(old, new interface{}) {
			controller.enqueueRoute(new)
		},
	})
	configInformer.Informer().AddEventHandler(cache.ResourceEventHandlerFuncs{
		AddFunc:    controller.addConfigurationEvent,
		UpdateFunc: controller.updateConfigurationEvent,
	})

	return controller
}

// Run will set up the event handlers for types we are interested in, as well
// as syncing informer caches and starting workers. It will block until stopCh
// is closed, at which point it will shutdown the workqueue and wait for
// workers to finish processing their current work items.
//TODO(grantr): generic
func (c *Controller) Run(threadiness int, stopCh <-chan struct{}) error {
	defer runtime.HandleCrash()
	defer c.workqueue.ShutDown()

	// Start the informer factories to begin populating the informer caches
	glog.Info("Starting Route controller")

	// Wait for the caches to be synced before starting workers
	glog.Info("Waiting for informer caches to sync")
	if ok := cache.WaitForCacheSync(stopCh, c.synced); !ok {
		return fmt.Errorf("failed to wait for caches to sync")
	}

	// Wait for the configuration caches to be synced before starting workers
	glog.Info("Waiting for configuration informer caches to sync")
	if ok := cache.WaitForCacheSync(stopCh, c.configSynced); !ok {
		return fmt.Errorf("failed to wait for caches to sync")
	}

	glog.Info("Starting workers")
	// Launch two workers to process Foo resources
	for i := 0; i < threadiness; i++ {
		go wait.Until(c.runWorker, time.Second, stopCh)
	}

	glog.Info("Started workers")
	<-stopCh
	glog.Info("Shutting down workers")

	return nil
}

// runWorker is a long-running function that will continually call the
// processNextWorkItem function in order to read and process a message on the
// workqueue.
//TODO(grantr): generic
func (c *Controller) runWorker() {
	for c.processNextWorkItem() {
	}
}

// processNextWorkItem will read a single work item off the workqueue and
// attempt to process it, by calling the syncHandler.
//TODO(grantr): generic
func (c *Controller) processNextWorkItem() bool {
	obj, shutdown := c.workqueue.Get()

	if shutdown {
		return false
	}

	// We wrap this block in a func so we can defer c.workqueue.Done.
	err, promStatus := func(obj interface{}) (error, string) {
		// We call Done here so the workqueue knows we have finished
		// processing this item. We also must remember to call Forget if we
		// do not want this work item being re-queued. For example, we do
		// not call Forget if a transient error occurs, instead the item is
		// put back on the workqueue and attempted again after a back-off
		// period.
		defer c.workqueue.Done(obj)
		var key string
		var ok bool
		// We expect strings to come off the workqueue. These are of the
		// form namespace/name. We do this as the delayed nature of the
		// workqueue means the items in the informer cache may actually be
		// more up to date that when the item was initially put onto the
		// workqueue.
		if key, ok = obj.(string); !ok {
			// As the item in the workqueue is actually invalid, we call
			// Forget here else we'd go into a loop of attempting to
			// process a work item that is invalid.
			c.workqueue.Forget(obj)
			runtime.HandleError(fmt.Errorf("expected string in workqueue but got %#v", obj))
			return nil, controller.PromLabelValueInvalid
		}
		// Run the syncHandler, passing it the namespace/name string of the
		// Foo resource to be synced.
		if err := c.syncHandler(key); err != nil {
			return fmt.Errorf("error syncing %q: %s", key, err.Error()), controller.PromLabelValueFailure
		}
		// Finally, if no error occurs we Forget this item so it does not
		// get queued again until another change happens.
		c.workqueue.Forget(obj)
		glog.Infof("Successfully synced '%s'", key)
		return nil, controller.PromLabelValueSuccess
	}(obj)

	routeProcessItemCount.With(prometheus.Labels{"status": promStatus}).Inc()

	if err != nil {
		runtime.HandleError(err)
		return true
	}

	return true
}

// enqueueRoute takes a Route resource and
// converts it into a namespace/name string which is then put onto the work
// queue. This method should *not* be passed resources of any type other than
// Route.
//TODO(grantr): generic
func (c *Controller) enqueueRoute(obj interface{}) {
	var key string
	var err error
	if key, err = cache.MetaNamespaceKeyFunc(obj); err != nil {
		runtime.HandleError(err)
		return
	}
	c.workqueue.AddRateLimited(key)
}

// syncHandler compares the actual state with the desired, and attempts to
// converge the two. It then updates the Status block of the Route resource
// with the current status of the resource.
//TODO(grantr): not generic
func (c *Controller) syncHandler(key string) error {
	// Convert the namespace/name string into a distinct namespace and name
	namespace, name, err := cache.SplitMetaNamespaceKey(key)
	if err != nil {
		runtime.HandleError(fmt.Errorf("invalid resource key: %s", key))
		return nil
	}

	// Get the Route resource with this namespace/name
	route, err := c.lister.Routes(namespace).Get(name)

	// Don't modify the informers copy
	route = route.DeepCopy()

	if err != nil {
		// The resource may no longer exist, in which case we stop
		// processing.
		if errors.IsNotFound(err) {
			runtime.HandleError(fmt.Errorf("route '%s' in work queue no longer exists", key))
			return nil
		}

		return err
	}

	glog.Infof("Running reconcile Route for %s\n%+v\n", route.Name, route)

	// Create a placeholder service that is simply used by istio as a placeholder.
	// This service could eventually be the 'router' service that will get all the
	// fallthrough traffic if there are no route rules (revisions to target).
	// This is one way to implement the 0->1. For now, we'll just create a placeholder
	// that selects nothing.
	glog.Infof("Creating/Updating placeholder k8s services")
	err = c.createPlaceholderService(route, namespace)
	if err != nil {
		return err
	}

	// Then create the Ingress rule for this service
	glog.Infof("Creating or updating ingress rule")
	err = c.createOrUpdateIngress(route, namespace)
	if err != nil {
		if !apierrs.IsAlreadyExists(err) {
			glog.Infof("Failed to create ingress rule: %s", err)
			return err
		}
	}

	updated, err := c.syncTrafficTargets(route)
	if err != nil {
		return err
	}

	c.recorder.Event(updated, corev1.EventTypeNormal, SuccessSynced, MessageResourceSynced)
	return nil
}

// syncTrafficTargets attempts to converge the actual state and desired state
// according to the traffic targets in Spec field for Route resource. It then
// updates the Status block of the Route and returns the updated one.
func (c *Controller) syncTrafficTargets(route *v1alpha1.Route) (*v1alpha1.Route, error) {
	c.consolidateTrafficTargets(route)
	configMap, revMap, err := c.getDirectTrafficTargets(route)
	if err != nil {
		return nil, err
	}
	if err := c.extendConfigurationsWithIndirectTrafficTargets(route, configMap, revMap); err != nil {
		return nil, err
	}
	if err := c.setLabelForGivenConfigurations(route, configMap); err != nil {
		return nil, err
	}
	if err := c.deleteLabelForOutsideOfGivenConfigurations(route, configMap); err != nil {
		return nil, err
	}

	// Then create the actual route rules.
	glog.Infof("Creating istio route rules")
	revisionRoutes, err := c.createOrUpdateRoutes(route, configMap, revMap)
	if err != nil {
		glog.Infof("Failed to create Routes: %s", err)
		return nil, err
	}

	// If revision routes were configured, update them
	if revisionRoutes != nil {
		traffic := []v1alpha1.TrafficTarget{}
		for _, r := range revisionRoutes {
			traffic = append(traffic, v1alpha1.TrafficTarget{
				Name:         r.Name,
				RevisionName: r.RevisionName,
				Percent:      r.Weight,
			})
		}
		route.Status.Traffic = traffic
	}
	updated, err := c.updateStatus(route)
	if err != nil {
		glog.Warningf("Failed to update service status: %s", err)
		return nil, err
	}

	return updated, nil
}

func (c *Controller) createPlaceholderService(u *v1alpha1.Route, ns string) error {
	service := MakeRouteK8SService(u)
	serviceRef := metav1.NewControllerRef(u, controllerKind)
	service.OwnerReferences = append(service.OwnerReferences, *serviceRef)

	sc := c.kubeclientset.Core().Services(ns)
	_, err := sc.Create(service)
	if err != nil {
		if !apierrs.IsAlreadyExists(err) {
			glog.Infof("Failed to create service: %s", err)
			return err
		}
	}
	glog.Infof("Created service: %q", service.Name)
	return nil
}

func (c *Controller) createOrUpdateIngress(route *v1alpha1.Route, ns string) error {
	ingressName := controller.GetElaK8SIngressName(route)

	ic := c.kubeclientset.Extensions().Ingresses(ns)

	// Check to see if we need to create or update
	ingress := MakeRouteIngress(route, ns)
	serviceRef := metav1.NewControllerRef(route, controllerKind)
	ingress.OwnerReferences = append(ingress.OwnerReferences, *serviceRef)

	_, err := ic.Get(ingressName, metav1.GetOptions{})
	if err != nil {
		if !apierrs.IsNotFound(err) {
			return err
		}
		_, createErr := ic.Create(ingress)
		glog.Infof("Created ingress %q", ingress.Name)
		return createErr
	}
	return nil
}

func (c *Controller) getDirectTrafficTargets(route *v1alpha1.Route) (
	map[string]*v1alpha1.Configuration, map[string]*v1alpha1.Revision, error) {
	ns := route.Namespace
	configClient := c.elaclientset.ElafrosV1alpha1().Configurations(ns)
	revClient := c.elaclientset.ElafrosV1alpha1().Revisions(ns)
	configMap := map[string]*v1alpha1.Configuration{}
	revMap := map[string]*v1alpha1.Revision{}

	for _, tt := range route.Spec.Traffic {
		if tt.ConfigurationName != "" {
			configName := tt.ConfigurationName
			config, err := configClient.Get(configName, metav1.GetOptions{})
			if err != nil {
				glog.Infof("Failed to fetch Configuration %s: %s", configName, err)
				return nil, nil, err
			}
			configMap[configName] = config
		} else {
			revName := tt.RevisionName
			rev, err := revClient.Get(revName, metav1.GetOptions{})
			if err != nil {
				glog.Infof("Failed to fetch Revison %s: %s", revName, err)
				return nil, nil, err
			}
			revMap[revName] = rev
		}
	}

	return configMap, revMap, nil
}

func (c *Controller) extendConfigurationsWithIndirectTrafficTargets(
	route *v1alpha1.Route, configMap map[string]*v1alpha1.Configuration, revMap map[string]*v1alpha1.Revision) error {
	ns := route.Namespace
	configClient := c.elaclientset.ElafrosV1alpha1().Configurations(ns)

	// Get indirect configurations.
	for _, rev := range revMap {
		if configName, ok := rev.Labels[ela.ConfigurationLabelKey]; ok {
			if _, ok := configMap[configName]; !ok {
				// This is not a duplicated configuration
				config, err := configClient.Get(configName, metav1.GetOptions{})
				if err != nil {
					glog.Errorf("Failed to fetch Configuration %s: %s", configName, err)
					return err
				}
				configMap[configName] = config
			}
		} else {
			glog.Warningf("Revision %s does not have label %s", rev.Name, ela.ConfigurationLabelKey)
		}
	}

	return nil
}

func (c *Controller) setLabelForGivenConfigurations(
	route *v1alpha1.Route, configMap map[string]*v1alpha1.Configuration) error {
	configClient := c.elaclientset.ElafrosV1alpha1().Configurations(route.Namespace)

	// Validate
	for _, config := range configMap {
		if routeName, ok := config.Labels[ela.RouteLabelKey]; ok {
			// TODO(yanweiguo): add a condition in status for this error
			if routeName != route.Name {
				return fmt.Errorf("Configuration %s already has label %s set to %s",
					config.Name, ela.RouteLabelKey, routeName)
			}
		}
	}

	// Set label for newly added configurations as traffic target.
	for _, config := range configMap {
		if config.Labels == nil {
			config.Labels = make(map[string]string)
		} else if _, ok := config.Labels[config.Name]; ok {
			continue
		}
		config.Labels[ela.RouteLabelKey] = route.Name
		if _, err := configClient.Update(config); err != nil {
			glog.Errorf("Failed to update Configuration %s: %s", config.Name, err)
			return err
		}
	}

	return nil
}

func (c *Controller) deleteLabelForOutsideOfGivenConfigurations(
	route *v1alpha1.Route, configMap map[string]*v1alpha1.Configuration) error {
	configClient := c.elaclientset.ElafrosV1alpha1().Configurations(route.Namespace)
	// Get Configurations set as traffic target before this sync.
	oldConfigsList, err := configClient.List(
		metav1.ListOptions{
			LabelSelector: fmt.Sprintf("%s=%s", ela.RouteLabelKey, route.Name),
		},
	)
	if err != nil {
		glog.Errorf("Failed to fetch configurations with label '%s=%s': %s",
			ela.RouteLabelKey, route.Name, err)
		return err
	}

	// Delete label for newly removed configurations as traffic target.
	for _, config := range oldConfigsList.Items {
		if _, ok := configMap[config.Name]; !ok {
			delete(config.Labels, ela.RouteLabelKey)
			if _, err := configClient.Update(&config); err != nil {
				glog.Errorf("Failed to update Configuration %s: %s", config.Name, err)
				return err
			}
		}
	}

	return nil
}

func (c *Controller) computeRevisionRoutes(
	route *v1alpha1.Route, configMap map[string]*v1alpha1.Configuration, revMap map[string]*v1alpha1.Revision) ([]RevisionRoute, error) {
	glog.Infof("Figuring out routes for Route: %s", route.Name)
	ns := route.Namespace
	elaNS := controller.GetElaNamespaceName(ns)
	revClient := c.elaclientset.ElafrosV1alpha1().Revisions(ns)
	ret := []RevisionRoute{}

	for _, tt := range route.Spec.Traffic {
		var rev *v1alpha1.Revision
		var err error
		revName := tt.RevisionName
		if tt.ConfigurationName != "" {
			// Get the configuration's LatestReadyRevisionName
<<<<<<< HEAD
			revName = configMap[tt.Configuration].Status.LatestReadyRevisionName
			if revName == "" {
				glog.Errorf("Configuration %s is not ready. Should skip updating route rules", tt.Configuration)
				return nil, nil
			}
=======
			revName = configMap[tt.ConfigurationName].Status.LatestReadyRevisionName
>>>>>>> d7992e75
			rev, err = revClient.Get(revName, metav1.GetOptions{})
			if err != nil {
				glog.Errorf("Failed to fetch Revision %s: %s", revName, err)
				return nil, err
			}
		} else {
			// Direct revision has already been fetched
			rev = revMap[revName]
		}
		//TODO(grantr): What should happen if revisionName is empty?

		if rev == nil {
			// For safety, which should never happen.
			glog.Errorf("Failed to fetch Revision %s: %s", revName, err)
			return nil, err
		}
		rr := RevisionRoute{
			Name:         tt.Name,
			RevisionName: rev.Name,
			Service:      fmt.Sprintf("%s.%s", rev.Status.ServiceName, elaNS),
			Weight:       tt.Percent,
		}
		ret = append(ret, rr)
	}
	return ret, nil
}

func (c *Controller) createOrUpdateRoutes(route *v1alpha1.Route, configMap map[string]*v1alpha1.Configuration, revMap map[string]*v1alpha1.Revision) ([]RevisionRoute, error) {
	// grab a client that's specific to RouteRule.
	ns := route.Namespace
	routeClient := c.elaclientset.ConfigV1alpha2().RouteRules(ns)
	if routeClient == nil {
		glog.Errorf("Failed to create resource client")
		return nil, fmt.Errorf("Couldn't get a routeClient")
	}

	revisionRoutes, err := c.computeRevisionRoutes(route, configMap, revMap)
	if err != nil {
		glog.Errorf("Failed to get routes for %s : %q", route.Name, err)
		return nil, err
	}
	if len(revisionRoutes) == 0 {
		glog.Errorf("No routes were found for the service %q", route.Name)
		return nil, nil
	}
	for _, rr := range revisionRoutes {
		glog.Infof("Adding a route to %q Weight: %d", rr.Service, rr.Weight)
	}

	routeRuleName := controller.GetElaIstioRouteRuleName(route)
	routeRules, err := routeClient.Get(routeRuleName, metav1.GetOptions{})
	if err != nil {
		if !apierrs.IsNotFound(err) {
			return nil, err
		}
		routeRules = MakeRouteIstioRoutes(route, ns, revisionRoutes)
		_, createErr := routeClient.Create(routeRules)
		return revisionRoutes, createErr
	}

	routeRules.Spec = MakeRouteIstioSpec(route, ns, revisionRoutes)
	_, err = routeClient.Update(routeRules)
	if err != nil {
		return nil, err
	}
	return revisionRoutes, nil
}

func (c *Controller) updateStatus(u *v1alpha1.Route) (*v1alpha1.Route, error) {
	routeClient := c.elaclientset.ElafrosV1alpha1().Routes(u.Namespace)
	newu, err := routeClient.Get(u.Name, metav1.GetOptions{})
	if err != nil {
		return nil, err
	}
	newu.Status = u.Status

	// TODO: for CRD there's no updatestatus, so use normal update
	return routeClient.Update(newu)
	//	return routeClient.UpdateStatus(newu)
}

// consolidateTrafficTargets will consolidate all duplicate revisions
// and configurations. If the traffic target names are unique, the traffic
// targets will not be consolidated.
func (c *Controller) consolidateTrafficTargets(u *v1alpha1.Route) {
	type trafficTarget struct {
		name              string
		revisionName      string
		configurationName string
	}

	glog.Infof("Attempting to consolidate traffic targets")
	trafficTargets := u.Spec.Traffic
	trafficMap := make(map[trafficTarget]int)
	var order []trafficTarget

	for _, t := range trafficTargets {
		tt := trafficTarget{
			name:              t.Name,
			revisionName:      t.RevisionName,
			configurationName: t.ConfigurationName,
		}
		if trafficMap[tt] != 0 {
			glog.Infof(
				"Found duplicate traffic targets (name: %s, revision: %s, configuration:%s), consolidating traffic",
				tt.name,
				tt.revisionName,
				tt.configurationName,
			)
			trafficMap[tt] += t.Percent
		} else {
			trafficMap[tt] = t.Percent
			// The order to walk the map (Go randomizes otherwise)
			order = append(order, tt)
		}
	}

	consolidatedTraffic := []v1alpha1.TrafficTarget{}
	for _, tt := range order {
		p := trafficMap[tt]
		consolidatedTraffic = append(
			consolidatedTraffic,
			v1alpha1.TrafficTarget{
				Name:              tt.name,
				ConfigurationName: tt.configurationName,
				RevisionName:      tt.revisionName,
				Percent:           p,
			},
		)
	}
	u.Spec.Traffic = consolidatedTraffic
}

func (c *Controller) addConfigurationEvent(obj interface{}) {
	config := obj.(*v1alpha1.Configuration)
	configName := config.Name
	ns := config.Namespace

	if config.Status.LatestReadyRevisionName == "" {
		glog.Infof("Configuration %s is not ready", configName)
		return
	}

	routeName, ok := config.Labels[ela.RouteLabelKey]
	if !ok {
		glog.Warningf("Configuration %s does not have label %s",
			configName, ela.RouteLabelKey)
		return
	}

	route, err := c.lister.Routes(ns).Get(routeName)
	if err != nil {
		glog.Errorf("Error fetching route '%s/%s' upon configuration becoming ready: %v",
			ns, routeName, err)
		return
	}

	// Don't modify the informers copy
	route = route.DeepCopy()
	if _, err := c.syncTrafficTargets(route); err != nil {
		glog.Errorf("Error updating route '%s/%s' upon configuration becoming ready: %v",
			ns, routeName, err)
	}
}

func (c *Controller) updateConfigurationEvent(old, new interface{}) {
	c.addConfigurationEvent(new)
}<|MERGE_RESOLUTION|>--- conflicted
+++ resolved
@@ -565,15 +565,12 @@
 		revName := tt.RevisionName
 		if tt.ConfigurationName != "" {
 			// Get the configuration's LatestReadyRevisionName
-<<<<<<< HEAD
-			revName = configMap[tt.Configuration].Status.LatestReadyRevisionName
+			revName = configMap[tt.ConfigurationName].Status.LatestReadyRevisionName
 			if revName == "" {
-				glog.Errorf("Configuration %s is not ready. Should skip updating route rules", tt.Configuration)
+				glog.Errorf("Configuration %s is not ready. Should skip updating route rules",
+					tt.ConfigurationName)
 				return nil, nil
 			}
-=======
-			revName = configMap[tt.ConfigurationName].Status.LatestReadyRevisionName
->>>>>>> d7992e75
 			rev, err = revClient.Get(revName, metav1.GetOptions{})
 			if err != nil {
 				glog.Errorf("Failed to fetch Revision %s: %s", revName, err)
