--- conflicted
+++ resolved
@@ -17,11 +17,8 @@
 package network
 
 import (
-<<<<<<< HEAD
-=======
 	"bytes"
 	"errors"
->>>>>>> 8d2b04c9
 	"fmt"
 	"net"
 	"net/http"
