/*
Copyright 2018 The Knative Authors

Licensed under the Apache License, Version 2.0 (the "License");
you may not use this file except in compliance with the License.
You may obtain a copy of the License at

    https://www.apache.org/licenses/LICENSE-2.0

Unless required by applicable law or agreed to in writing, software
distributed under the License is distributed on an "AS IS" BASIS,
WITHOUT WARRANTIES OR CONDITIONS OF ANY KIND, either express or implied.
See the License for the specific language governing permissions and
limitations under the License.
*/

package network

import (
	"bytes"
	"context"
	"errors"
	"fmt"
	"io/ioutil"
	"net/http"
	"net/url"
	"strings"
	"text/template"

	corev1 "k8s.io/api/core/v1"
	"knative.dev/pkg/logging"
)

const (
	// ProbeHeaderName is the name of a header that can be added to
	// requests to probe the knative networking layer.  Requests
	// with this header will not be passed to the user container or
	// included in request metrics.
	ProbeHeaderName = "K-Network-Probe"

	// ProxyHeaderName is the name of an internal header that activator
	// uses to mark requests going through it.
	ProxyHeaderName = "K-Proxy-Request"

	// HashHeaderName is the name of an internal header that Ingress controller
	// uses to find out which version of the networking config is deployed.
	HashHeaderName = "K-Network-Hash"

	// OriginalHostHeader is used to avoid Istio host based routing rules
	// in Activator.
	// The header contains the original Host value that can be rewritten
	// at the Queue proxy level back to be a host header.
	OriginalHostHeader = "K-Original-Host"

	// ConfigName is the name of the configmap containing all
	// customizations for networking features.
	ConfigName = "config-network"

	// IstioOutboundIPRangesKey is the name of the configuration entry
	// that specifies Istio outbound ip ranges.
	//
	// DEPRECATED: This will be completely removed in the future release.
	IstioOutboundIPRangesKey = "istio.sidecar.includeOutboundIPRanges"

	// DeprecatedDefaultIngressClassKey  Please use DefaultIngressClassKey instead.
	DeprecatedDefaultIngressClassKey = "clusteringress.class"

	// DefaultIngressClassKey is the name of the configuration entry
	// that specifies the default Ingress.
	DefaultIngressClassKey = "ingress.class"

	// DefaultCertificateClassKey is the name of the configuration entry
	// that specifies the default Certificate.
	DefaultCertificateClassKey = "certificate.class"

	// IstioIngressClassName value for specifying knative's Istio
	// Ingress reconciler.
	IstioIngressClassName = "istio.ingress.networking.knative.dev"

	// CertManagerCertificateClassName value for specifying Knative's Cert-Manager
	// Certificate reconciler.
	CertManagerCertificateClassName = "cert-manager.certificate.networking.knative.dev"

	// DomainTemplateKey is the name of the configuration entry that
	// specifies the golang template string to use to construct the
	// Knative service's DNS name.
	DomainTemplateKey = "domainTemplate"

	// TagTemplateKey is the name of the configuration entry that
	// specifies the golang template string to use to construct the
	// hostname for a Route's tag.
	TagTemplateKey = "tagTemplate"

	// Since K8s 1.8, prober requests have
	//   User-Agent = "kube-probe/{major-version}.{minor-version}".
	KubeProbeUAPrefix = "kube-probe/"

	// Istio with mTLS rewrites probes, but their probes pass a different
	// user-agent.  So we augment the probes with this header.
	KubeletProbeHeaderName = "K-Kubelet-Probe"

	// DefaultDomainTemplate is the default golang template to use when
	// constructing the Knative Route's Domain(host)
	DefaultDomainTemplate = "{{.Name}}.{{.Namespace}}.{{.Domain}}"

	// DefaultTagTemplate is the default golang template to use when
	// constructing the Knative Route's tag names.
	DefaultTagTemplate = "{{.Tag}}-{{.Name}}"

	// AutoTLSKey is the name of the configuration entry
	// that specifies enabling auto-TLS or not.
	AutoTLSKey = "autoTLS"

	// HTTPProtocolKey is the name of the configuration entry that
	// specifies the HTTP endpoint behavior of Knative ingress.
	HTTPProtocolKey = "httpProtocol"

	// UserAgentKey is the constant for header "User-Agent".
	UserAgentKey = "User-Agent"

	// ActivatorUserAgent is the user-agent header value set in probe requests sent
	// from activator.
	ActivatorUserAgent = "Knative-Activator-Probe"

	// QueueProxyUserAgent is the user-agent header value set in probe requests sent
	// from queue-proxy.
	QueueProxyUserAgent = "Knative-Queue-Proxy-Probe"

	// IngressReadinessUserAgent is the user-agent header value
	// set in probe requests for Ingress status.
	IngressReadinessUserAgent = "Knative-Ingress-Probe"

	// AutoscalingUserAgent is the user-agent header value set in probe
	// requests sent by autoscaling implementations.
	AutoscalingUserAgent = "Knative-Autoscaling-Probe"
)

var defaultDomainTemplate = template.Must(template.New("domain-template").Parse(
	DefaultDomainTemplate))

// DomainTemplateValues are the available properties people can choose from
// in their Route's "DomainTemplate" golang template sting.
// We could add more over time - e.g. RevisionName if we thought that
// might be of interest to people.
type DomainTemplateValues struct {
	Name        string
	Namespace   string
	Domain      string
	Annotations map[string]string
}

// TagTemplateValues are the available properties people can choose from
// in their Route's "TagTemplate" golang template sting.
type TagTemplateValues struct {
	Name string
	Tag  string
}

// Config contains the networking configuration defined in the
// network config map.
type Config struct {
	// DefaultIngressClass specifies the default Ingress class.
	DefaultIngressClass string

	// DomainTemplate is the golang text template to use to generate the
	// Route's domain (host) for the Service.
	DomainTemplate string
	cachedDT       *template.Template

	// TagTemplate is the golang text template to use to generate the
	// Route's tag hostnames.
	TagTemplate string

	// AutoTLS specifies if auto-TLS is enabled or not.
	AutoTLS bool

	// HTTPProtocol specifics the behavior of HTTP endpoint of Knative
	// ingress.
	HTTPProtocol HTTPProtocol

	// DefaultCertificateClass specifies the default Certificate class.
	DefaultCertificateClass string
}

// HTTPProtocol indicates a type of HTTP endpoint behavior
// that Knative ingress could take.
type HTTPProtocol string

const (
	// HTTPEnabled represents HTTP proocol is enabled in Knative ingress.
	HTTPEnabled HTTPProtocol = "enabled"

	// HTTPDisabled represents HTTP protocol is disabled in Knative ingress.
	HTTPDisabled HTTPProtocol = "disabled"

	// HTTPRedirected represents HTTP connection is redirected to HTTPS in Knative ingress.
	HTTPRedirected HTTPProtocol = "redirected"
)

func defaultConfig() *Config {
	return &Config{
		DefaultIngressClass:     IstioIngressClassName,
		DefaultCertificateClass: CertManagerCertificateClassName,
		DomainTemplate:          DefaultDomainTemplate,
<<<<<<< HEAD
		cachedDT:                defaultDomainTemplate,
=======
>>>>>>> fb10be70
		TagTemplate:             DefaultTagTemplate,
		AutoTLS:                 false,
		HTTPProtocol:            HTTPEnabled,
	}
}

// NewConfigFromConfigMap creates a Config from the supplied ConfigMap
func NewConfigFromConfigMap(configMap *corev1.ConfigMap) (*Config, error) {
	nc := defaultConfig()
	if _, ok := configMap.Data[IstioOutboundIPRangesKey]; ok {
		// TODO(0.15): Until the next version is released, the validation check is
		// enabled to notify users who configure this value.
		logger := logging.FromContext(context.Background()).Named(configMap.Name)
		logger.Warnf("%q is deprecated as outbound network access is enabled by default now. Remove it from config-network", IstioOutboundIPRangesKey)
	}

	if ingressClass, ok := configMap.Data[DefaultIngressClassKey]; ok {
		nc.DefaultIngressClass = ingressClass
	} else if ingressClass, ok := configMap.Data[DeprecatedDefaultIngressClassKey]; ok {
		nc.DefaultIngressClass = ingressClass
	}

	if certClass, ok := configMap.Data[DefaultCertificateClassKey]; ok {
		nc.DefaultCertificateClass = certClass
	}

	// Blank DomainTemplate makes no sense so use our default
	if dt, ok := configMap.Data[DomainTemplateKey]; ok {
		t, err := template.New("domain-template").Parse(dt)
		if err != nil {
			return nil, err
		}
		if err := checkDomainTemplate(t); err != nil {
			return nil, err
		}
<<<<<<< HEAD
		nc.cachedDT = t
=======
>>>>>>> fb10be70
		nc.DomainTemplate = dt
	}

	// Blank TagTemplate makes no sense so use our default
	if tt, ok := configMap.Data[TagTemplateKey]; ok {
		t, err := template.New("tag-template").Parse(tt)
		if err != nil {
			return nil, err
		}
		if err := checkTagTemplate(t); err != nil {
			return nil, err
		}
		nc.TagTemplate = tt
	}

	nc.AutoTLS = strings.EqualFold(configMap.Data[AutoTLSKey], "enabled")

	switch strings.ToLower(configMap.Data[HTTPProtocolKey]) {
	case "", string(HTTPEnabled):
		// If HTTPProtocol is not set in the config-network, default is already
		// set to HTTPEnabled.
	case string(HTTPDisabled):
		nc.HTTPProtocol = HTTPDisabled
	case string(HTTPRedirected):
		nc.HTTPProtocol = HTTPRedirected
	default:
		return nil, fmt.Errorf("httpProtocol %s in config-network ConfigMap is not supported", configMap.Data[HTTPProtocolKey])
	}
	return nc, nil
}

// GetDomainTemplate returns the golang Template from the config map.
func (c *Config) GetDomainTemplate() *template.Template {
	return c.cachedDT
}

func checkDomainTemplate(t *template.Template) error {
	// To a test run of applying the template, and see if the
	// result is a valid URL.
	data := DomainTemplateValues{
		Name:        "foo",
		Namespace:   "bar",
		Domain:      "baz.com",
		Annotations: nil,
	}
	buf := bytes.Buffer{}
	if err := t.Execute(&buf, data); err != nil {
		return err
	}
	u, err := url.Parse("https://" + buf.String())
	if err != nil {
		return err
	}

	// TODO(mattmoor): Consider validating things like changing
	// Name / Namespace changes the resulting hostname.
	if u.Hostname() == "" {
		return errors.New("empty hostname")
	}
	if u.RequestURI() != "/" {
		return fmt.Errorf("domain template has url path: %s", u.RequestURI())
	}

	return nil
}

func (c *Config) GetTagTemplate() *template.Template {
	return template.Must(template.New("tag-template").Parse(
		c.TagTemplate))
}

func checkTagTemplate(t *template.Template) error {
	// To a test run of applying the template, and see if we
	// produce a result without error.
	data := TagTemplateValues{
		Name: "foo",
		Tag:  "v2",
	}
	return t.Execute(ioutil.Discard, data)
}

// IsKubeletProbe returns true if the request is a Kubernetes probe.
func IsKubeletProbe(r *http.Request) bool {
	return strings.HasPrefix(r.Header.Get("User-Agent"), KubeProbeUAPrefix) ||
		r.Header.Get(KubeletProbeHeaderName) != ""
}

// KnativeProbeHeader returns the value for key ProbeHeaderName in request headers.
func KnativeProbeHeader(r *http.Request) string {
	return r.Header.Get(ProbeHeaderName)
}

// KnativeProxyHeader returns the value for key ProxyHeaderName in request headers.
func KnativeProxyHeader(r *http.Request) string {
	return r.Header.Get(ProxyHeaderName)
}

// IsProbe returns true if the request is a Kubernetes probe or a Knative probe,
// i.e. non-empty ProbeHeaderName header.
func IsProbe(r *http.Request) bool {
	return IsKubeletProbe(r) || KnativeProbeHeader(r) != ""
}

// RewriteHostIn removes the `Host` header from the inbound (server) request
// and replaces it with our custom header.
// This is done to avoid Istio Host based routing, see #3870.
// Queue-Proxy will execute the reverse process.
func RewriteHostIn(r *http.Request) {
	h := r.Host
	r.Host = ""
	r.Header.Del("Host")
	// Don't overwrite an existing OriginalHostHeader.
	if r.Header.Get(OriginalHostHeader) == "" {
		r.Header.Set(OriginalHostHeader, h)
	}
}

// RewriteHostOut undoes the `RewriteHostIn` action.
// RewriteHostOut checks if network.OriginalHostHeader was set and if it was,
// then uses that as the r.Host (which takes priority over Request.Header["Host"]).
// If the request did not have the OriginalHostHeader header set, the request is untouched.
func RewriteHostOut(r *http.Request) {
	if ohh := r.Header.Get(OriginalHostHeader); ohh != "" {
		r.Host = ohh
		r.Header.Del("Host")
		r.Header.Del(OriginalHostHeader)
	}
}

// NameForPortNumber finds the name for a given port as defined by a Service.
func NameForPortNumber(svc *corev1.Service, portNumber int32) (string, error) {
	for _, port := range svc.Spec.Ports {
		if port.Port == portNumber {
			return port.Name, nil
		}
	}
	return "", fmt.Errorf("no port with number %d found", portNumber)
}

// PortNumberForName resolves a given name to a portNumber as defined by an EndpointSubset.
func PortNumberForName(sub corev1.EndpointSubset, portName string) (int32, error) {
	for _, subPort := range sub.Ports {
		if subPort.Name == portName {
			return subPort.Port, nil
		}
	}
	return 0, fmt.Errorf("no port for name %q found", portName)
}<|MERGE_RESOLUTION|>--- conflicted
+++ resolved
@@ -202,10 +202,7 @@
 		DefaultIngressClass:     IstioIngressClassName,
 		DefaultCertificateClass: CertManagerCertificateClassName,
 		DomainTemplate:          DefaultDomainTemplate,
-<<<<<<< HEAD
 		cachedDT:                defaultDomainTemplate,
-=======
->>>>>>> fb10be70
 		TagTemplate:             DefaultTagTemplate,
 		AutoTLS:                 false,
 		HTTPProtocol:            HTTPEnabled,
@@ -214,26 +211,31 @@
 
 // NewConfigFromConfigMap creates a Config from the supplied ConfigMap
 func NewConfigFromConfigMap(configMap *corev1.ConfigMap) (*Config, error) {
+	return NewConfigFromMap(configMap.Data)
+}
+
+// NewConfigFromMap creates a Config from the supplied data map.
+func NewConfigFromMap(data map[string]string) (*Config, error) {
 	nc := defaultConfig()
-	if _, ok := configMap.Data[IstioOutboundIPRangesKey]; ok {
+	if _, ok := data[IstioOutboundIPRangesKey]; ok {
 		// TODO(0.15): Until the next version is released, the validation check is
 		// enabled to notify users who configure this value.
-		logger := logging.FromContext(context.Background()).Named(configMap.Name)
+		logger := logging.FromContext(context.Background()).Named("config-network")
 		logger.Warnf("%q is deprecated as outbound network access is enabled by default now. Remove it from config-network", IstioOutboundIPRangesKey)
 	}
 
-	if ingressClass, ok := configMap.Data[DefaultIngressClassKey]; ok {
+	if ingressClass, ok := data[DefaultIngressClassKey]; ok {
 		nc.DefaultIngressClass = ingressClass
-	} else if ingressClass, ok := configMap.Data[DeprecatedDefaultIngressClassKey]; ok {
+	} else if ingressClass, ok := data[DeprecatedDefaultIngressClassKey]; ok {
 		nc.DefaultIngressClass = ingressClass
 	}
 
-	if certClass, ok := configMap.Data[DefaultCertificateClassKey]; ok {
+	if certClass, ok := data[DefaultCertificateClassKey]; ok {
 		nc.DefaultCertificateClass = certClass
 	}
 
 	// Blank DomainTemplate makes no sense so use our default
-	if dt, ok := configMap.Data[DomainTemplateKey]; ok {
+	if dt, ok := data[DomainTemplateKey]; ok {
 		t, err := template.New("domain-template").Parse(dt)
 		if err != nil {
 			return nil, err
@@ -241,15 +243,12 @@
 		if err := checkDomainTemplate(t); err != nil {
 			return nil, err
 		}
-<<<<<<< HEAD
 		nc.cachedDT = t
-=======
->>>>>>> fb10be70
 		nc.DomainTemplate = dt
 	}
 
 	// Blank TagTemplate makes no sense so use our default
-	if tt, ok := configMap.Data[TagTemplateKey]; ok {
+	if tt, ok := data[TagTemplateKey]; ok {
 		t, err := template.New("tag-template").Parse(tt)
 		if err != nil {
 			return nil, err
@@ -260,9 +259,9 @@
 		nc.TagTemplate = tt
 	}
 
-	nc.AutoTLS = strings.EqualFold(configMap.Data[AutoTLSKey], "enabled")
-
-	switch strings.ToLower(configMap.Data[HTTPProtocolKey]) {
+	nc.AutoTLS = strings.EqualFold(data[AutoTLSKey], "enabled")
+
+	switch strings.ToLower(data[HTTPProtocolKey]) {
 	case "", string(HTTPEnabled):
 		// If HTTPProtocol is not set in the config-network, default is already
 		// set to HTTPEnabled.
@@ -271,7 +270,7 @@
 	case string(HTTPRedirected):
 		nc.HTTPProtocol = HTTPRedirected
 	default:
-		return nil, fmt.Errorf("httpProtocol %s in config-network ConfigMap is not supported", configMap.Data[HTTPProtocolKey])
+		return nil, fmt.Errorf("httpProtocol %s in config-network ConfigMap is not supported", data[HTTPProtocolKey])
 	}
 	return nc, nil
 }
