/*
Copyright 2018 The Knative Authors.

Licensed under the Apache License, Version 2.0 (the "License");
you may not use this file except in compliance with the License.
You may obtain a copy of the License at

    http://www.apache.org/licenses/LICENSE-2.0

Unless required by applicable law or agreed to in writing, software
distributed under the License is distributed on an "AS IS" BASIS,
WITHOUT WARRANTIES OR CONDITIONS OF ANY KIND, either express or implied.
See the License for the specific language governing permissions and
limitations under the License.
*/

package network

import (
	"bytes"
	"net/http"
	"testing"
	"text/template"

	"github.com/google/go-cmp/cmp"
	"github.com/google/go-cmp/cmp/cmpopts"
	"github.com/knative/pkg/system"
	corev1 "k8s.io/api/core/v1"
	metav1 "k8s.io/apimachinery/pkg/apis/meta/v1"

	. "github.com/knative/serving/pkg/reconciler/testing"
)

func TestOurConfig(t *testing.T) {
	cm, example := ConfigMapsFromTestFile(t, ConfigName)

	if _, err := NewConfigFromConfigMap(cm); err != nil {
		t.Errorf("NewConfigFromConfigMap(actual) = %v", err)
	}
	if _, err := NewConfigFromConfigMap(example); err != nil {
		t.Errorf("NewConfigFromConfigMap(example) = %v", err)
	}
}

func TestConfiguration(t *testing.T) {
	nonDefaultDomainTemplate := "{{.Namespace}}.{{.Name}}.{{.Domain}}"

	networkConfigTests := []struct {
		name       string
		wantErr    bool
		wantConfig *Config
		config     *corev1.ConfigMap
	}{{
		name:    "network configuration with no network input",
		wantErr: false,
		wantConfig: &Config{
			IstioOutboundIPRanges:      "*",
			DefaultClusterIngressClass: "istio.ingress.networking.knative.dev",
<<<<<<< HEAD
			DomainTemplate:             "{{.Name}}.{{.Namespace}}.{{.Domain}}",
			HTTPProtocol:               HTTPEnabled,
=======
			DomainTemplate:             DefaultDomainTemplate,
>>>>>>> 8d2b04c9
		},
		config: &corev1.ConfigMap{
			ObjectMeta: metav1.ObjectMeta{
				Namespace: system.Namespace(),
				Name:      ConfigName,
			},
		},
	}, {
		name:    "network configuration with invalid outbound IP range",
		wantErr: true,
		config: &corev1.ConfigMap{
			ObjectMeta: metav1.ObjectMeta{
				Namespace: system.Namespace(),
				Name:      ConfigName,
			},
			Data: map[string]string{
				IstioOutboundIPRangesKey: "10.10.10.10/33",
			},
		},
	}, {
		name:    "network configuration with empty network",
		wantErr: false,
		wantConfig: &Config{
			DefaultClusterIngressClass: "istio.ingress.networking.knative.dev",
<<<<<<< HEAD
			DomainTemplate:             "{{.Name}}.{{.Namespace}}.{{.Domain}}",
			HTTPProtocol:               HTTPEnabled,
=======
			DomainTemplate:             DefaultDomainTemplate,
>>>>>>> 8d2b04c9
		},
		config: &corev1.ConfigMap{
			ObjectMeta: metav1.ObjectMeta{
				Namespace: system.Namespace(),
				Name:      ConfigName,
			},
			Data: map[string]string{
				IstioOutboundIPRangesKey: "",
			},
		},
	}, {
		name:    "network configuration with both valid and some invalid range",
		wantErr: true,
		config: &corev1.ConfigMap{
			ObjectMeta: metav1.ObjectMeta{
				Namespace: system.Namespace(),
				Name:      ConfigName,
			},
			Data: map[string]string{
				IstioOutboundIPRangesKey: "10.10.10.10/12,invalid",
			},
		},
	}, {
		name:    "network configuration with invalid network range",
		wantErr: true,
		config: &corev1.ConfigMap{
			ObjectMeta: metav1.ObjectMeta{
				Namespace: system.Namespace(),
				Name:      ConfigName,
			},
			Data: map[string]string{
				IstioOutboundIPRangesKey: "10.10.10.10/12,-1.1.1.1/10",
			},
		},
	}, {
		name:    "network configuration with invalid network key",
		wantErr: true,
		config: &corev1.ConfigMap{
			ObjectMeta: metav1.ObjectMeta{
				Namespace: system.Namespace(),
				Name:      ConfigName,
			},
			Data: map[string]string{
				IstioOutboundIPRangesKey: "this is not an IP range",
			},
		},
	}, {
		name:    "network configuration with invalid network",
		wantErr: true,
		config: &corev1.ConfigMap{
			ObjectMeta: metav1.ObjectMeta{
				Namespace: system.Namespace(),
				Name:      ConfigName,
			},
			Data: map[string]string{
				IstioOutboundIPRangesKey: "*,*",
			},
		},
	}, {
		name:    "network configuration with incomplete network array",
		wantErr: true,
		config: &corev1.ConfigMap{
			ObjectMeta: metav1.ObjectMeta{
				Namespace: system.Namespace(),
				Name:      ConfigName,
			},
			Data: map[string]string{
				IstioOutboundIPRangesKey: "*,",
			},
		},
	}, {
		name:    "network configuration with invalid network string",
		wantErr: false,
		wantConfig: &Config{
			DefaultClusterIngressClass: "istio.ingress.networking.knative.dev",
<<<<<<< HEAD
			DomainTemplate:             "{{.Name}}.{{.Namespace}}.{{.Domain}}",
			HTTPProtocol:               HTTPEnabled,
=======
			DomainTemplate:             DefaultDomainTemplate,
		},
		config: &corev1.ConfigMap{
			ObjectMeta: metav1.ObjectMeta{
				Namespace: system.Namespace(),
				Name:      ConfigName,
			},
			Data: map[string]string{
				IstioOutboundIPRangesKey: ", ,",
			},
		},
	}, {
		name:    "network configuration with invalid network string",
		wantErr: false,
		wantConfig: &Config{
			DefaultClusterIngressClass: "istio.ingress.networking.knative.dev",
			DomainTemplate:             DefaultDomainTemplate,
>>>>>>> 8d2b04c9
		},
		config: &corev1.ConfigMap{
			ObjectMeta: metav1.ObjectMeta{
				Namespace: system.Namespace(),
				Name:      ConfigName,
			},
			Data: map[string]string{
				IstioOutboundIPRangesKey: ",,",
			},
		},
	}, {
		name:    "network configuration with invalid network range",
		wantErr: false,
		wantConfig: &Config{
			DefaultClusterIngressClass: "istio.ingress.networking.knative.dev",
<<<<<<< HEAD
			DomainTemplate:             "{{.Name}}.{{.Namespace}}.{{.Domain}}",
			HTTPProtocol:               HTTPEnabled,
=======
			DomainTemplate:             DefaultDomainTemplate,
>>>>>>> 8d2b04c9
		},
		config: &corev1.ConfigMap{
			ObjectMeta: metav1.ObjectMeta{
				Namespace: system.Namespace(),
				Name:      ConfigName,
			},
			Data: map[string]string{
				IstioOutboundIPRangesKey: ",",
			},
		},
	}, {
		name:    "network configuration with valid CIDR network range",
		wantErr: false,
		wantConfig: &Config{
			IstioOutboundIPRanges:      "10.10.10.0/24",
			DefaultClusterIngressClass: "istio.ingress.networking.knative.dev",
<<<<<<< HEAD
			DomainTemplate:             "{{.Name}}.{{.Namespace}}.{{.Domain}}",
			HTTPProtocol:               HTTPEnabled,
=======
			DomainTemplate:             DefaultDomainTemplate,
>>>>>>> 8d2b04c9
		},
		config: &corev1.ConfigMap{
			ObjectMeta: metav1.ObjectMeta{
				Namespace: system.Namespace(),
				Name:      ConfigName,
			},
			Data: map[string]string{
				IstioOutboundIPRangesKey: "10.10.10.0/24",
			},
		},
	}, {
		name:    "network configuration with multiple valid network ranges",
		wantErr: false,
		wantConfig: &Config{
			IstioOutboundIPRanges:      "10.10.10.0/24,10.240.10.0/14,192.192.10.0/16",
			DefaultClusterIngressClass: "istio.ingress.networking.knative.dev",
<<<<<<< HEAD
			DomainTemplate:             "{{.Name}}.{{.Namespace}}.{{.Domain}}",
			HTTPProtocol:               HTTPEnabled,
=======
			DomainTemplate:             DefaultDomainTemplate,
>>>>>>> 8d2b04c9
		},
		config: &corev1.ConfigMap{
			ObjectMeta: metav1.ObjectMeta{
				Namespace: system.Namespace(),
				Name:      ConfigName,
			},
			Data: map[string]string{
				IstioOutboundIPRangesKey: "10.10.10.0/24,10.240.10.0/14,192.192.10.0/16",
			},
		},
	}, {
		name:    "network configuration with valid network",
		wantErr: false,
		wantConfig: &Config{
			IstioOutboundIPRanges:      "*",
			DefaultClusterIngressClass: "istio.ingress.networking.knative.dev",
<<<<<<< HEAD
			DomainTemplate:             "{{.Name}}.{{.Namespace}}.{{.Domain}}",
			HTTPProtocol:               HTTPEnabled,
=======
			DomainTemplate:             DefaultDomainTemplate,
>>>>>>> 8d2b04c9
		},
		config: &corev1.ConfigMap{
			ObjectMeta: metav1.ObjectMeta{
				Namespace: system.Namespace(),
				Name:      ConfigName,
			},
			Data: map[string]string{
				IstioOutboundIPRangesKey: "*",
			},
		},
	}, {
		name:    "network configuration with non-Istio ingress type",
		wantErr: false,
		wantConfig: &Config{
			IstioOutboundIPRanges:      "*",
			DefaultClusterIngressClass: "foo-ingress",
<<<<<<< HEAD
			DomainTemplate:             "{{.Name}}.{{.Namespace}}.{{.Domain}}",
			HTTPProtocol:               HTTPEnabled,
=======
			DomainTemplate:             DefaultDomainTemplate,
>>>>>>> 8d2b04c9
		},
		config: &corev1.ConfigMap{
			ObjectMeta: metav1.ObjectMeta{
				Namespace: system.Namespace(),
				Name:      ConfigName,
			},
			Data: map[string]string{
				IstioOutboundIPRangesKey:      "*",
				DefaultClusterIngressClassKey: "foo-ingress",
			},
		},
	}, {
		name:    "network configuration with diff domain template",
		wantErr: false,
		wantConfig: &Config{
			IstioOutboundIPRanges:      "*",
			DefaultClusterIngressClass: "foo-ingress",
<<<<<<< HEAD
			DomainTemplate:             "{{.Namespace}}.{{.Name}}.{{.Domain}}",
			HTTPProtocol:               HTTPEnabled,
=======
			DomainTemplate:             nonDefaultDomainTemplate,
>>>>>>> 8d2b04c9
		},
		config: &corev1.ConfigMap{
			ObjectMeta: metav1.ObjectMeta{
				Namespace: system.Namespace(),
				Name:      ConfigName,
			},
			Data: map[string]string{
				IstioOutboundIPRangesKey:      "*",
				DefaultClusterIngressClassKey: "foo-ingress",
				DomainTemplateKey:             nonDefaultDomainTemplate,
			},
<<<<<<< HEAD
		}}, {
		name:    "network configuration with blank domain template",
		wantErr: false,
		wantController: &Config{
			IstioOutboundIPRanges:      "*",
			DefaultClusterIngressClass: "foo-ingress",
			DomainTemplate:             "{{.Name}}.{{.Namespace}}.{{.Domain}}",
			HTTPProtocol:               HTTPEnabled,
=======
>>>>>>> 8d2b04c9
		},
	}, {
		name:    "network configuration with blank domain template",
		wantErr: true,
		config: &corev1.ConfigMap{
			ObjectMeta: metav1.ObjectMeta{
				Namespace: system.Namespace(),
				Name:      ConfigName,
			},
			Data: map[string]string{
				IstioOutboundIPRangesKey:      "*",
				DefaultClusterIngressClassKey: "foo-ingress",
				DomainTemplateKey:             "",
			},
<<<<<<< HEAD
		}}, {
		name:    "network configuration with Auto TLS enabled",
		wantErr: false,
		wantController: &Config{
			IstioOutboundIPRanges:      "*",
			DefaultClusterIngressClass: "istio.ingress.networking.knative.dev",
			DomainTemplate:             "{{.Name}}.{{.Namespace}}.{{.Domain}}",
			AutoTLS:                    true,
			HTTPProtocol:               HTTPEnabled,
		},
=======
		},
	}, {
		name:    "network configuration with bad domain template",
		wantErr: true,
>>>>>>> 8d2b04c9
		config: &corev1.ConfigMap{
			ObjectMeta: metav1.ObjectMeta{
				Namespace: system.Namespace(),
				Name:      ConfigName,
			},
			Data: map[string]string{
<<<<<<< HEAD
				IstioOutboundIPRangesKey: "*",
				AutoTLSKey:               "enabled",
			},
		}}, {
		name:    "network configuration with Auto TLS disabled",
		wantErr: false,
		wantController: &Config{
			IstioOutboundIPRanges:      "*",
			DefaultClusterIngressClass: "istio.ingress.networking.knative.dev",
			DomainTemplate:             "{{.Name}}.{{.Namespace}}.{{.Domain}}",
			AutoTLS:                    false,
			HTTPProtocol:               HTTPEnabled,
		},
=======
				IstioOutboundIPRangesKey:      "*",
				DefaultClusterIngressClassKey: "foo-ingress",
				// This is missing a closing brace.
				DomainTemplateKey: "{{.Namespace}.{{.Name}}.{{.Domain}}",
			},
		},
	}, {
		name:    "network configuration with bad domain template",
		wantErr: true,
>>>>>>> 8d2b04c9
		config: &corev1.ConfigMap{
			ObjectMeta: metav1.ObjectMeta{
				Namespace: system.Namespace(),
				Name:      ConfigName,
			},
			Data: map[string]string{
<<<<<<< HEAD
				IstioOutboundIPRangesKey: "*",
				AutoTLSKey:               "disabled",
			},
		}}, {
		name:    "network configuration with HTTPProtocol disabled",
		wantErr: false,
		wantController: &Config{
			IstioOutboundIPRanges:      "*",
			DefaultClusterIngressClass: "istio.ingress.networking.knative.dev",
			DomainTemplate:             "{{.Name}}.{{.Namespace}}.{{.Domain}}",
			AutoTLS:                    true,
			HTTPProtocol:               HTTPDisabled,
		},
=======
				IstioOutboundIPRangesKey:      "*",
				DefaultClusterIngressClassKey: "foo-ingress",
				// This is missing a closing brace.
				DomainTemplateKey: "{{.Namespace}.{{.Name}}.{{.Domain}}",
			},
		},
	}, {
		name:    "network configuration with bad url",
		wantErr: true,
>>>>>>> 8d2b04c9
		config: &corev1.ConfigMap{
			ObjectMeta: metav1.ObjectMeta{
				Namespace: system.Namespace(),
				Name:      ConfigName,
			},
			Data: map[string]string{
<<<<<<< HEAD
				IstioOutboundIPRangesKey: "*",
				AutoTLSKey:               "enabled",
				HTTPProtocolKey:          "Disabled",
			},
		}}, {
		name:    "network configuration with HTTPProtocol redirected",
		wantErr: false,
		wantController: &Config{
			IstioOutboundIPRanges:      "*",
			DefaultClusterIngressClass: "istio.ingress.networking.knative.dev",
			DomainTemplate:             "{{.Name}}.{{.Namespace}}.{{.Domain}}",
			AutoTLS:                    true,
			HTTPProtocol:               HTTPRedirected,
		},
=======
				IstioOutboundIPRangesKey:      "*",
				DefaultClusterIngressClassKey: "foo-ingress",
				// Paths are disallowed
				DomainTemplateKey: "{{.Domain}}/{{.Namespace}}/{{.Name}}.",
			},
		},
	}, {
		name:    "network configuration with bad variable",
		wantErr: true,
>>>>>>> 8d2b04c9
		config: &corev1.ConfigMap{
			ObjectMeta: metav1.ObjectMeta{
				Namespace: system.Namespace(),
				Name:      ConfigName,
			},
			Data: map[string]string{
<<<<<<< HEAD
				IstioOutboundIPRangesKey: "*",
				AutoTLSKey:               "enabled",
				HTTPProtocolKey:          "Redirected",
			},
		}},
	}
=======
				IstioOutboundIPRangesKey:      "*",
				DefaultClusterIngressClassKey: "foo-ingress",
				// Bad variable
				DomainTemplateKey: "{{.Name}}.{{.NAmespace}}.{{.Domain}}",
			},
		},
	}}
>>>>>>> 8d2b04c9

	for _, tt := range networkConfigTests {
		t.Run(tt.name, func(t *testing.T) {
			actualConfig, err := NewConfigFromConfigMap(tt.config)
			if (err != nil) != tt.wantErr {
				t.Fatalf("Test: %q; NewConfigFromConfigMap() error = %v, WantErr %v",
					tt.name, err, tt.wantErr)
			}
			if tt.wantErr {
				return
			}

			data := DomainTemplateValues{
				Name:      "foo",
				Namespace: "bar",
				Domain:    "baz.com",
			}
			want := mustExecute(t, tt.wantConfig.GetDomainTemplate(), data)
			got := mustExecute(t, actualConfig.GetDomainTemplate(), data)
			if got != want {
				t.Errorf("DomainTemplate(data) = %s, wanted %s", got, want)
			}

			ignoreDT := cmpopts.IgnoreFields(Config{}, "DomainTemplate")

			if diff := cmp.Diff(actualConfig, tt.wantConfig, ignoreDT); diff != "" {
				t.Fatalf("want %v, but got %v",
					tt.wantConfig, actualConfig)
			}
		})
	}
}

func mustExecute(t *testing.T, tmpl *template.Template, data interface{}) string {
	t.Helper()
	buf := bytes.Buffer{}
	if err := tmpl.Execute(&buf, data); err != nil {
		t.Errorf("Error executing the DomainTemplate: %v", err)
	}
	return buf.String()
}

func TestIsKubeletProbe(t *testing.T) {
	req, err := http.NewRequest(http.MethodGet, "http://example.com/", nil)
	if err != nil {
		t.Fatalf("Error building request: %v", err)
	}
	if IsKubeletProbe(req) {
		t.Error("Not a kubelet probe but counted as such")
	}
	req.Header.Set("User-Agent", kubeProbeUAPrefix+"1.14")
	if !IsKubeletProbe(req) {
		t.Error("kubelet probe but not counted as such")
	}
}<|MERGE_RESOLUTION|>--- conflicted
+++ resolved
@@ -56,12 +56,8 @@
 		wantConfig: &Config{
 			IstioOutboundIPRanges:      "*",
 			DefaultClusterIngressClass: "istio.ingress.networking.knative.dev",
-<<<<<<< HEAD
-			DomainTemplate:             "{{.Name}}.{{.Namespace}}.{{.Domain}}",
-			HTTPProtocol:               HTTPEnabled,
-=======
-			DomainTemplate:             DefaultDomainTemplate,
->>>>>>> 8d2b04c9
+			DomainTemplate:             DefaultDomainTemplate,
+			HTTPProtocol:               HTTPEnabled,
 		},
 		config: &corev1.ConfigMap{
 			ObjectMeta: metav1.ObjectMeta{
@@ -86,12 +82,8 @@
 		wantErr: false,
 		wantConfig: &Config{
 			DefaultClusterIngressClass: "istio.ingress.networking.knative.dev",
-<<<<<<< HEAD
-			DomainTemplate:             "{{.Name}}.{{.Namespace}}.{{.Domain}}",
-			HTTPProtocol:               HTTPEnabled,
-=======
-			DomainTemplate:             DefaultDomainTemplate,
->>>>>>> 8d2b04c9
+			DomainTemplate:             DefaultDomainTemplate,
+			HTTPProtocol:               HTTPEnabled,
 		},
 		config: &corev1.ConfigMap{
 			ObjectMeta: metav1.ObjectMeta{
@@ -167,11 +159,8 @@
 		wantErr: false,
 		wantConfig: &Config{
 			DefaultClusterIngressClass: "istio.ingress.networking.knative.dev",
-<<<<<<< HEAD
-			DomainTemplate:             "{{.Name}}.{{.Namespace}}.{{.Domain}}",
-			HTTPProtocol:               HTTPEnabled,
-=======
-			DomainTemplate:             DefaultDomainTemplate,
+			DomainTemplate:             DefaultDomainTemplate,
+			HTTPProtocol:               HTTPEnabled,
 		},
 		config: &corev1.ConfigMap{
 			ObjectMeta: metav1.ObjectMeta{
@@ -188,7 +177,7 @@
 		wantConfig: &Config{
 			DefaultClusterIngressClass: "istio.ingress.networking.knative.dev",
 			DomainTemplate:             DefaultDomainTemplate,
->>>>>>> 8d2b04c9
+			HTTPProtocol:               HTTPEnabled,
 		},
 		config: &corev1.ConfigMap{
 			ObjectMeta: metav1.ObjectMeta{
@@ -204,12 +193,8 @@
 		wantErr: false,
 		wantConfig: &Config{
 			DefaultClusterIngressClass: "istio.ingress.networking.knative.dev",
-<<<<<<< HEAD
-			DomainTemplate:             "{{.Name}}.{{.Namespace}}.{{.Domain}}",
-			HTTPProtocol:               HTTPEnabled,
-=======
-			DomainTemplate:             DefaultDomainTemplate,
->>>>>>> 8d2b04c9
+			DomainTemplate:             DefaultDomainTemplate,
+			HTTPProtocol:               HTTPEnabled,
 		},
 		config: &corev1.ConfigMap{
 			ObjectMeta: metav1.ObjectMeta{
@@ -226,12 +211,8 @@
 		wantConfig: &Config{
 			IstioOutboundIPRanges:      "10.10.10.0/24",
 			DefaultClusterIngressClass: "istio.ingress.networking.knative.dev",
-<<<<<<< HEAD
-			DomainTemplate:             "{{.Name}}.{{.Namespace}}.{{.Domain}}",
-			HTTPProtocol:               HTTPEnabled,
-=======
-			DomainTemplate:             DefaultDomainTemplate,
->>>>>>> 8d2b04c9
+			DomainTemplate:             DefaultDomainTemplate,
+			HTTPProtocol:               HTTPEnabled,
 		},
 		config: &corev1.ConfigMap{
 			ObjectMeta: metav1.ObjectMeta{
@@ -248,12 +229,8 @@
 		wantConfig: &Config{
 			IstioOutboundIPRanges:      "10.10.10.0/24,10.240.10.0/14,192.192.10.0/16",
 			DefaultClusterIngressClass: "istio.ingress.networking.knative.dev",
-<<<<<<< HEAD
-			DomainTemplate:             "{{.Name}}.{{.Namespace}}.{{.Domain}}",
-			HTTPProtocol:               HTTPEnabled,
-=======
-			DomainTemplate:             DefaultDomainTemplate,
->>>>>>> 8d2b04c9
+			DomainTemplate:             DefaultDomainTemplate,
+			HTTPProtocol:               HTTPEnabled,
 		},
 		config: &corev1.ConfigMap{
 			ObjectMeta: metav1.ObjectMeta{
@@ -270,12 +247,8 @@
 		wantConfig: &Config{
 			IstioOutboundIPRanges:      "*",
 			DefaultClusterIngressClass: "istio.ingress.networking.knative.dev",
-<<<<<<< HEAD
-			DomainTemplate:             "{{.Name}}.{{.Namespace}}.{{.Domain}}",
-			HTTPProtocol:               HTTPEnabled,
-=======
-			DomainTemplate:             DefaultDomainTemplate,
->>>>>>> 8d2b04c9
+			DomainTemplate:             DefaultDomainTemplate,
+			HTTPProtocol:               HTTPEnabled,
 		},
 		config: &corev1.ConfigMap{
 			ObjectMeta: metav1.ObjectMeta{
@@ -292,12 +265,8 @@
 		wantConfig: &Config{
 			IstioOutboundIPRanges:      "*",
 			DefaultClusterIngressClass: "foo-ingress",
-<<<<<<< HEAD
-			DomainTemplate:             "{{.Name}}.{{.Namespace}}.{{.Domain}}",
-			HTTPProtocol:               HTTPEnabled,
-=======
-			DomainTemplate:             DefaultDomainTemplate,
->>>>>>> 8d2b04c9
+			DomainTemplate:             DefaultDomainTemplate,
+			HTTPProtocol:               HTTPEnabled,
 		},
 		config: &corev1.ConfigMap{
 			ObjectMeta: metav1.ObjectMeta{
@@ -315,12 +284,8 @@
 		wantConfig: &Config{
 			IstioOutboundIPRanges:      "*",
 			DefaultClusterIngressClass: "foo-ingress",
-<<<<<<< HEAD
-			DomainTemplate:             "{{.Namespace}}.{{.Name}}.{{.Domain}}",
-			HTTPProtocol:               HTTPEnabled,
-=======
 			DomainTemplate:             nonDefaultDomainTemplate,
->>>>>>> 8d2b04c9
+			HTTPProtocol:               HTTPEnabled,
 		},
 		config: &corev1.ConfigMap{
 			ObjectMeta: metav1.ObjectMeta{
@@ -332,20 +297,9 @@
 				DefaultClusterIngressClassKey: "foo-ingress",
 				DomainTemplateKey:             nonDefaultDomainTemplate,
 			},
-<<<<<<< HEAD
-		}}, {
+		},
+	}, {
 		name:    "network configuration with blank domain template",
-		wantErr: false,
-		wantController: &Config{
-			IstioOutboundIPRanges:      "*",
-			DefaultClusterIngressClass: "foo-ingress",
-			DomainTemplate:             "{{.Name}}.{{.Namespace}}.{{.Domain}}",
-			HTTPProtocol:               HTTPEnabled,
-=======
->>>>>>> 8d2b04c9
-		},
-	}, {
-		name:    "network configuration with blank domain template",
 		wantErr: true,
 		config: &corev1.ConfigMap{
 			ObjectMeta: metav1.ObjectMeta{
@@ -357,139 +311,150 @@
 				DefaultClusterIngressClassKey: "foo-ingress",
 				DomainTemplateKey:             "",
 			},
-<<<<<<< HEAD
-		}}, {
+		},
+	}, {
+		name:    "network configuration with bad domain template",
+		wantErr: true,
+		config: &corev1.ConfigMap{
+			ObjectMeta: metav1.ObjectMeta{
+				Namespace: system.Namespace(),
+				Name:      ConfigName,
+			},
+			Data: map[string]string{
+				IstioOutboundIPRangesKey:      "*",
+				DefaultClusterIngressClassKey: "foo-ingress",
+				// This is missing a closing brace.
+				DomainTemplateKey: "{{.Namespace}.{{.Name}}.{{.Domain}}",
+			},
+		},
+	}, {
+		name:    "network configuration with bad domain template",
+		wantErr: true,
+		config: &corev1.ConfigMap{
+			ObjectMeta: metav1.ObjectMeta{
+				Namespace: system.Namespace(),
+				Name:      ConfigName,
+			},
+			Data: map[string]string{
+				IstioOutboundIPRangesKey:      "*",
+				DefaultClusterIngressClassKey: "foo-ingress",
+				// This is missing a closing brace.
+				DomainTemplateKey: "{{.Namespace}.{{.Name}}.{{.Domain}}",
+			},
+		},
+	}, {
+		name:    "network configuration with bad url",
+		wantErr: true,
+		config: &corev1.ConfigMap{
+			ObjectMeta: metav1.ObjectMeta{
+				Namespace: system.Namespace(),
+				Name:      ConfigName,
+			},
+			Data: map[string]string{
+				IstioOutboundIPRangesKey:      "*",
+				DefaultClusterIngressClassKey: "foo-ingress",
+				// Paths are disallowed
+				DomainTemplateKey: "{{.Domain}}/{{.Namespace}}/{{.Name}}.",
+			},
+		},
+	}, {
+		name:    "network configuration with bad variable",
+		wantErr: true,
+		config: &corev1.ConfigMap{
+			ObjectMeta: metav1.ObjectMeta{
+				Namespace: system.Namespace(),
+				Name:      ConfigName,
+			},
+			Data: map[string]string{
+				IstioOutboundIPRangesKey:      "*",
+				DefaultClusterIngressClassKey: "foo-ingress",
+				// Bad variable
+				DomainTemplateKey: "{{.Name}}.{{.NAmespace}}.{{.Domain}}",
+			},
+		},
+	}, {
 		name:    "network configuration with Auto TLS enabled",
 		wantErr: false,
-		wantController: &Config{
-			IstioOutboundIPRanges:      "*",
-			DefaultClusterIngressClass: "istio.ingress.networking.knative.dev",
-			DomainTemplate:             "{{.Name}}.{{.Namespace}}.{{.Domain}}",
+		wantConfig: &Config{
+			IstioOutboundIPRanges:      "*",
+			DefaultClusterIngressClass: "istio.ingress.networking.knative.dev",
+			DomainTemplate:             DefaultDomainTemplate,
 			AutoTLS:                    true,
 			HTTPProtocol:               HTTPEnabled,
 		},
-=======
-		},
-	}, {
-		name:    "network configuration with bad domain template",
-		wantErr: true,
->>>>>>> 8d2b04c9
-		config: &corev1.ConfigMap{
-			ObjectMeta: metav1.ObjectMeta{
-				Namespace: system.Namespace(),
-				Name:      ConfigName,
-			},
-			Data: map[string]string{
-<<<<<<< HEAD
+		config: &corev1.ConfigMap{
+			ObjectMeta: metav1.ObjectMeta{
+				Namespace: system.Namespace(),
+				Name:      ConfigName,
+			},
+			Data: map[string]string{
 				IstioOutboundIPRangesKey: "*",
 				AutoTLSKey:               "enabled",
 			},
-		}}, {
+		},
+	}, {
 		name:    "network configuration with Auto TLS disabled",
 		wantErr: false,
-		wantController: &Config{
-			IstioOutboundIPRanges:      "*",
-			DefaultClusterIngressClass: "istio.ingress.networking.knative.dev",
-			DomainTemplate:             "{{.Name}}.{{.Namespace}}.{{.Domain}}",
+		wantConfig: &Config{
+			IstioOutboundIPRanges:      "*",
+			DefaultClusterIngressClass: "istio.ingress.networking.knative.dev",
+			DomainTemplate:             DefaultDomainTemplate,
 			AutoTLS:                    false,
 			HTTPProtocol:               HTTPEnabled,
 		},
-=======
-				IstioOutboundIPRangesKey:      "*",
-				DefaultClusterIngressClassKey: "foo-ingress",
-				// This is missing a closing brace.
-				DomainTemplateKey: "{{.Namespace}.{{.Name}}.{{.Domain}}",
-			},
-		},
-	}, {
-		name:    "network configuration with bad domain template",
-		wantErr: true,
->>>>>>> 8d2b04c9
-		config: &corev1.ConfigMap{
-			ObjectMeta: metav1.ObjectMeta{
-				Namespace: system.Namespace(),
-				Name:      ConfigName,
-			},
-			Data: map[string]string{
-<<<<<<< HEAD
+		config: &corev1.ConfigMap{
+			ObjectMeta: metav1.ObjectMeta{
+				Namespace: system.Namespace(),
+				Name:      ConfigName,
+			},
+			Data: map[string]string{
 				IstioOutboundIPRangesKey: "*",
 				AutoTLSKey:               "disabled",
 			},
-		}}, {
+		},
+	}, {
 		name:    "network configuration with HTTPProtocol disabled",
 		wantErr: false,
-		wantController: &Config{
-			IstioOutboundIPRanges:      "*",
-			DefaultClusterIngressClass: "istio.ingress.networking.knative.dev",
-			DomainTemplate:             "{{.Name}}.{{.Namespace}}.{{.Domain}}",
+		wantConfig: &Config{
+			IstioOutboundIPRanges:      "*",
+			DefaultClusterIngressClass: "istio.ingress.networking.knative.dev",
+			DomainTemplate:             DefaultDomainTemplate,
 			AutoTLS:                    true,
 			HTTPProtocol:               HTTPDisabled,
 		},
-=======
-				IstioOutboundIPRangesKey:      "*",
-				DefaultClusterIngressClassKey: "foo-ingress",
-				// This is missing a closing brace.
-				DomainTemplateKey: "{{.Namespace}.{{.Name}}.{{.Domain}}",
-			},
-		},
-	}, {
-		name:    "network configuration with bad url",
-		wantErr: true,
->>>>>>> 8d2b04c9
-		config: &corev1.ConfigMap{
-			ObjectMeta: metav1.ObjectMeta{
-				Namespace: system.Namespace(),
-				Name:      ConfigName,
-			},
-			Data: map[string]string{
-<<<<<<< HEAD
+		config: &corev1.ConfigMap{
+			ObjectMeta: metav1.ObjectMeta{
+				Namespace: system.Namespace(),
+				Name:      ConfigName,
+			},
+			Data: map[string]string{
 				IstioOutboundIPRangesKey: "*",
 				AutoTLSKey:               "enabled",
 				HTTPProtocolKey:          "Disabled",
 			},
-		}}, {
+		},
+	}, {
 		name:    "network configuration with HTTPProtocol redirected",
 		wantErr: false,
-		wantController: &Config{
-			IstioOutboundIPRanges:      "*",
-			DefaultClusterIngressClass: "istio.ingress.networking.knative.dev",
-			DomainTemplate:             "{{.Name}}.{{.Namespace}}.{{.Domain}}",
+		wantConfig: &Config{
+			IstioOutboundIPRanges:      "*",
+			DefaultClusterIngressClass: "istio.ingress.networking.knative.dev",
+			DomainTemplate:             DefaultDomainTemplate,
 			AutoTLS:                    true,
 			HTTPProtocol:               HTTPRedirected,
 		},
-=======
-				IstioOutboundIPRangesKey:      "*",
-				DefaultClusterIngressClassKey: "foo-ingress",
-				// Paths are disallowed
-				DomainTemplateKey: "{{.Domain}}/{{.Namespace}}/{{.Name}}.",
-			},
-		},
-	}, {
-		name:    "network configuration with bad variable",
-		wantErr: true,
->>>>>>> 8d2b04c9
-		config: &corev1.ConfigMap{
-			ObjectMeta: metav1.ObjectMeta{
-				Namespace: system.Namespace(),
-				Name:      ConfigName,
-			},
-			Data: map[string]string{
-<<<<<<< HEAD
+		config: &corev1.ConfigMap{
+			ObjectMeta: metav1.ObjectMeta{
+				Namespace: system.Namespace(),
+				Name:      ConfigName,
+			},
+			Data: map[string]string{
 				IstioOutboundIPRangesKey: "*",
 				AutoTLSKey:               "enabled",
 				HTTPProtocolKey:          "Redirected",
 			},
-		}},
-	}
-=======
-				IstioOutboundIPRangesKey:      "*",
-				DefaultClusterIngressClassKey: "foo-ingress",
-				// Bad variable
-				DomainTemplateKey: "{{.Name}}.{{.NAmespace}}.{{.Domain}}",
-			},
 		},
 	}}
->>>>>>> 8d2b04c9
 
 	for _, tt := range networkConfigTests {
 		t.Run(tt.name, func(t *testing.T) {
