--- conflicted
+++ resolved
@@ -29,15 +29,11 @@
 func (h *ProbeHandler) ServeHTTP(w http.ResponseWriter, r *http.Request) {
 	// If this header is set the request was sent by a Knative component
 	// probing the network, respond with a 200 and our component name.
-<<<<<<< HEAD
 	if val := r.Header.Get(network.ProbeHeaderName); val != "" {
 		if val != activator.Name {
 			http.Error(w, fmt.Sprintf("unexpected probe header value: %q", val), http.StatusNotFound)
 			return
 		}
-=======
-	if r.Header.Get(network.ProbeHeaderName) != "" {
->>>>>>> c3579154
 		w.Write([]byte(activator.Name))
 		return
 	}
