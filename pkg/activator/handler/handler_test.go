/*
Copyright 2018 The Knative Authors
Licensed under the Apache License, Version 2.0 (the "License");
you may not use this file except in compliance with the License.
You may obtain a copy of the License at
    http://www.apache.org/licenses/LICENSE-2.0
Unless required by applicable law or agreed to in writing, software
distributed under the License is distributed on an "AS IS" BASIS,
WITHOUT WARRANTIES OR CONDITIONS OF ANY KIND, either express or implied.
See the License for the specific language governing permissions and
limitations under the License.
*/
package handler

import (
	"errors"
	"fmt"
	"io/ioutil"
	"net/http"
	"net/http/httptest"
	"strings"
	"sync"
	"testing"
	"time"

	"github.com/knative/pkg/test/helpers"

	"github.com/google/go-cmp/cmp"
	"github.com/google/go-cmp/cmp/cmpopts"

	. "github.com/knative/pkg/logging/testing"
	"github.com/knative/serving/pkg/activator"
	"github.com/knative/serving/pkg/activator/util"
	nv1a1 "github.com/knative/serving/pkg/apis/networking/v1alpha1"
	"github.com/knative/serving/pkg/apis/serving"
	"github.com/knative/serving/pkg/apis/serving/v1alpha1"
	"github.com/knative/serving/pkg/network"
	"github.com/knative/serving/pkg/queue"

	corev1 "k8s.io/api/core/v1"
	k8serrors "k8s.io/apimachinery/pkg/api/errors"
	metav1 "k8s.io/apimachinery/pkg/apis/meta/v1"
)

const (
	wantBody      = "everything good!"
	testNamespace = "real-namespace"
	testRevName   = "real-name"
)

func stubRevisionGetter(revID activator.RevisionID) (*v1alpha1.Revision, error) {
	if revID.Namespace != testNamespace {
		return nil, &k8serrors.StatusError{
			ErrStatus: metav1.Status{
				Status:  metav1.StatusFailure,
				Code:    http.StatusNotFound,
				Reason:  metav1.StatusReasonNotFound,
				Message: fmt.Sprintf("not found"),
			}}
	}
	revision := &v1alpha1.Revision{
		ObjectMeta: metav1.ObjectMeta{
			Namespace: revID.Namespace,
			Name:      revID.Name,
			Labels: map[string]string{
				serving.ConfigurationLabelKey: "config-" + revID.Name,
				serving.ServiceLabelKey:       "service-" + revID.Name,
			},
		},
		Spec: v1alpha1.RevisionSpec{ContainerConcurrency: 1}}
	return revision, nil
}

func sksErrorGetter(string, string) (*nv1a1.ServerlessService, error) {
	return nil, errors.New("no luck in this land")
}

func stubSKSGetter(namespace, name string) (*nv1a1.ServerlessService, error) {
	return &nv1a1.ServerlessService{
		ObjectMeta: metav1.ObjectMeta{
			Namespace: namespace,
			Name:      name,
		},
		Status: nv1a1.ServerlessServiceStatus{
			// Randomize the test.
			PrivateServiceName: helpers.AppendRandomString(name),
			ServiceName:        helpers.AppendRandomString(name),
		},
	}, nil
}

func stubServiceGetter(namespace, name string) (*corev1.Service, error) {
	return &corev1.Service{
		ObjectMeta: metav1.ObjectMeta{
			Namespace: namespace,
			Name:      name,
		},
		Spec: corev1.ServiceSpec{
			Ports: []corev1.ServicePort{{
				Name: "http",
				Port: 8080,
			}},
		}}, nil
}

func errMsg(msg string) string {
	return fmt.Sprintf("Error getting active endpoint: %v\n", msg)
}

func goodEndpointsGetter(*nv1a1.ServerlessService) (int32, error) {
	return 1000, nil
}

func brokenEndpointsCountGetter(*nv1a1.ServerlessService) (int32, error) {
	return 0, errors.New("some error")
}

func TestActivationHandler(t *testing.T) {
	defer ClearAll()
<<<<<<< HEAD
=======
	goodEndpointsGetter := func(*v1alpha1.Revision) (int, error) {
		return 1000, nil
	}
	brokenEndpointGetter := func(*v1alpha1.Revision) (int, error) {
		return 0, errors.New("some error")
	}
	errMsg := func(msg string) string {
		return fmt.Sprintf("Error getting active endpoint: %v\n", msg)
	}
>>>>>>> d76b0ef3

	tests := []struct {
		label           string
		namespace       string
		name            string
		wantBody        string
		wantCode        int
		wantErr         error
		probeErr        error
		probeCode       int
		probeResp       []string
		gpc             int
<<<<<<< HEAD
		endpointsGetter activator.EndpointsCountGetter
		sksGetter       activator.SKSGetter
=======
		endpointsGetter func(*v1alpha1.Revision) (int, error)
>>>>>>> d76b0ef3
		reporterCalls   []reporterCall
	}{{
		label:           "active endpoint",
		namespace:       testNamespace,
		name:            testRevName,
		wantBody:        "everything good!",
		wantCode:        http.StatusOK,
		wantErr:         nil,
		endpointsGetter: goodEndpointsGetter,
		reporterCalls: []reporterCall{{
			Op:         "ReportRequestCount",
			Namespace:  testNamespace,
			Revision:   testRevName,
			Service:    "service-real-name",
			Config:     "config-real-name",
			StatusCode: http.StatusOK,
			Attempts:   2, // probe + request
			Value:      1,
		}, {
			Op:         "ReportResponseTime",
			Namespace:  testNamespace,
			Revision:   testRevName,
			Service:    "service-real-name",
			Config:     "config-real-name",
			StatusCode: http.StatusOK,
		}},
		gpc: 1,
	}, {
		label:           "slowly active endpoint",
		namespace:       testNamespace,
		name:            testRevName,
		wantBody:        "everything good!",
		wantCode:        http.StatusOK,
		wantErr:         nil,
		probeResp:       []string{activator.Name, queue.Name},
		endpointsGetter: goodEndpointsGetter,
		reporterCalls: []reporterCall{{
			Op:         "ReportRequestCount",
			Namespace:  testNamespace,
			Revision:   testRevName,
			Service:    "service-real-name",
			Config:     "config-real-name",
			StatusCode: http.StatusOK,
			Attempts:   3, // probe + probe + request
			Value:      1,
		}, {
			Op:         "ReportResponseTime",
			Namespace:  testNamespace,
			Revision:   testRevName,
			Service:    "service-real-name",
			Config:     "config-real-name",
			StatusCode: http.StatusOK,
		}},
		gpc: 2,
	}, {
		label:           "active endpoint with missing count header",
		namespace:       testNamespace,
		name:            testRevName,
		wantBody:        "everything good!",
		wantCode:        http.StatusOK,
		wantErr:         nil,
		endpointsGetter: goodEndpointsGetter,
		reporterCalls: []reporterCall{{
			Op:         "ReportRequestCount",
			Namespace:  testNamespace,
			Revision:   testRevName,
			Service:    "service-real-name",
			Config:     "config-real-name",
			StatusCode: http.StatusOK,
			Attempts:   1,
			Value:      1,
		}, {
			Op:         "ReportResponseTime",
			Namespace:  testNamespace,
			Revision:   testRevName,
			Service:    "service-real-name",
			Config:     "config-real-name",
			StatusCode: http.StatusOK,
		}},
	}, {
		label:           "no active endpoint",
		namespace:       "fake-namespace",
		name:            "fake-name",
		wantBody:        errMsg("not found"),
		wantCode:        http.StatusNotFound,
		wantErr:         nil,
		endpointsGetter: goodEndpointsGetter,
		reporterCalls:   nil,
	}, {
		label:           "active endpoint (probe failure)",
		namespace:       testNamespace,
		name:            testRevName,
		probeErr:        errors.New("probe error"),
		wantCode:        http.StatusInternalServerError,
		endpointsGetter: goodEndpointsGetter,
		gpc:             1,
		reporterCalls: []reporterCall{{
			Op:         "ReportRequestCount",
			Namespace:  testNamespace,
			Revision:   testRevName,
			Service:    "service-real-name",
			Config:     "config-real-name",
			StatusCode: http.StatusInternalServerError,
			Attempts:   1,
			Value:      1,
		}, {
			Op:         "ReportResponseTime",
			Namespace:  testNamespace,
			Revision:   testRevName,
			Service:    "service-real-name",
			Config:     "config-real-name",
			StatusCode: http.StatusInternalServerError,
		}},
	}, {
		label:           "active endpoint (probe 500)",
		namespace:       testNamespace,
		name:            testRevName,
		probeCode:       http.StatusServiceUnavailable,
		wantCode:        http.StatusInternalServerError,
		endpointsGetter: goodEndpointsGetter,
		gpc:             1,
		reporterCalls: []reporterCall{{
			Op:         "ReportRequestCount",
			Namespace:  testNamespace,
			Revision:   testRevName,
			Service:    "service-real-name",
			Config:     "config-real-name",
			StatusCode: http.StatusInternalServerError,
			Attempts:   1,
			Value:      1,
		}, {
			Op:         "ReportResponseTime",
			Namespace:  testNamespace,
			Revision:   testRevName,
			Service:    "service-real-name",
			Config:     "config-real-name",
			StatusCode: http.StatusInternalServerError,
		}},
	}, {
		label:           "request error",
		namespace:       testNamespace,
		name:            testRevName,
		wantBody:        "",
		wantCode:        http.StatusBadGateway,
		wantErr:         errors.New("request error"),
		endpointsGetter: goodEndpointsGetter,
		reporterCalls: []reporterCall{{
			Op:         "ReportRequestCount",
			Namespace:  testNamespace,
			Revision:   testRevName,
			Service:    "service-real-name",
			Config:     "config-real-name",
			StatusCode: http.StatusBadGateway,
			Attempts:   1,
			Value:      1,
		}, {
			Op:         "ReportResponseTime",
			Namespace:  testNamespace,
			Revision:   testRevName,
			Service:    "service-real-name",
			Config:     "config-real-name",
			StatusCode: http.StatusBadGateway,
		}},
	}, {
		label:           "invalid number of attempts",
		namespace:       testNamespace,
		name:            testRevName,
		wantBody:        "everything good!",
		wantCode:        http.StatusOK,
		wantErr:         nil,
		endpointsGetter: goodEndpointsGetter,
		reporterCalls: []reporterCall{{
			Op:         "ReportRequestCount",
			Namespace:  testNamespace,
			Revision:   testRevName,
			Service:    "service-real-name",
			Config:     "config-real-name",
			StatusCode: http.StatusOK,
			Attempts:   1,
			Value:      1,
		}, {
			Op:         "ReportResponseTime",
			Namespace:  testNamespace,
			Revision:   testRevName,
			Service:    "service-real-name",
			Config:     "config-real-name",
			StatusCode: http.StatusOK,
		}},
	}, {
		label:           "broken get SKS",
		namespace:       testNamespace,
		name:            testRevName,
		wantBody:        errMsg("no luck in this land"),
		wantCode:        http.StatusInternalServerError,
		wantErr:         nil,
		endpointsGetter: goodEndpointsGetter,
		sksGetter:       sksErrorGetter,
		reporterCalls:   nil,
	}, {
		label:           "broken GetEndpoints",
		namespace:       testNamespace,
		name:            testRevName,
		wantBody:        "",
		wantCode:        http.StatusInternalServerError,
		wantErr:         nil,
		endpointsGetter: brokenEndpointsCountGetter,
		reporterCalls:   nil,
	}}

	for _, test := range tests {
		t.Run(test.label, func(t *testing.T) {
			rt := util.RoundTripperFunc(func(r *http.Request) (*http.Response, error) {
				if r.Header.Get(network.ProbeHeaderName) != "" {
					if test.probeErr != nil {
						return nil, test.probeErr
					}
					fake := httptest.NewRecorder()
					fake.WriteHeader(test.probeCode)
					probeResp := queue.Name
					if len(test.probeResp) > 0 {
						probeResp = test.probeResp[0]
						test.probeResp = test.probeResp[1:]
					}
					fake.WriteString(probeResp)
					return fake.Result(), nil
				}
				if test.wantErr != nil {
					return nil, test.wantErr
				}

				fake := httptest.NewRecorder()

				fake.WriteHeader(http.StatusOK)
				fake.WriteString(wantBody)
				return fake.Result(), nil
			})

			reporter := &fakeReporter{}
			params := queue.BreakerParams{QueueDepth: 1000, MaxConcurrency: 1000, InitialCapacity: 0}
			throttlerParams := activator.ThrottlerParams{
				BreakerParams: params,
				Logger:        TestLogger(t),
				GetRevision:   stubRevisionGetter,
				GetEndpoints:  test.endpointsGetter,
				GetSKS:        stubSKSGetter,
			}
			handler := ActivationHandler{
				Transport:     rt,
				Logger:        TestLogger(t),
				Reporter:      reporter,
				Throttler:     activator.NewThrottler(throttlerParams),
				GetProbeCount: test.gpc,
				GetRevision:   stubRevisionGetter,
				GetService:    stubServiceGetter,
				GetSKS:        stubSKSGetter,
			}
			if test.sksGetter != nil {
				handler.GetSKS = test.sksGetter
			}

			resp := httptest.NewRecorder()

			req := httptest.NewRequest(http.MethodPost, "http://example.com", nil)
			req.Header.Set(activator.RevisionHeaderNamespace, test.namespace)
			req.Header.Set(activator.RevisionHeaderName, test.name)

			handler.ServeHTTP(resp, req)

			if resp.Code != test.wantCode {
				t.Errorf("Unexpected response status. Want %d, got %d", test.wantCode, resp.Code)
			}

			gotBody, _ := ioutil.ReadAll(resp.Body)
			if string(gotBody) != test.wantBody {
				t.Errorf("Unexpected response body. Response body %q, want %q", gotBody, test.wantBody)
			}

			if diff := cmp.Diff(test.reporterCalls, reporter.calls, ignoreDurationOption); diff != "" {
				t.Errorf("Reporting calls are different (-want, +got) = %v", diff)
			}
		})
	}

}

// Make sure we return http internal server error when the Breaker is overflowed
func TestActivationHandler_Overflow(t *testing.T) {
	const (
		wantedSuccess = 20
		wantedFailure = 1
		requests      = wantedSuccess + wantedFailure
	)
	respCh := make(chan *httptest.ResponseRecorder, requests)
	// overall max 20 requests in the Breaker
	breakerParams := queue.BreakerParams{QueueDepth: 10, MaxConcurrency: 10, InitialCapacity: 10}

	namespace := testNamespace
	revName := testRevName

	throttler := getThrottler(breakerParams, t)

	lockerCh := make(chan struct{})
	handler := getHandler(throttler, lockerCh, t)
	sendRequests(requests, namespace, revName, respCh, handler)

	assertResponses(wantedSuccess, wantedFailure, requests, lockerCh, respCh, t)
}

// Make sure if one breaker is overflowed, the requests to other revisions are still served
func TestActivationHandler_OverflowSeveralRevisions(t *testing.T) {
	const (
		wantedSuccess   = 40
		wantedFailure   = 2
		overallRequests = wantedSuccess + wantedFailure
		revisions       = 2
	)

	respCh := make(chan *httptest.ResponseRecorder, overallRequests)
	breakerParams := queue.BreakerParams{QueueDepth: 10, MaxConcurrency: 10, InitialCapacity: 10}
	throttler := getThrottler(breakerParams, t)
	lockerCh := make(chan struct{})

	for rev := 0; rev < revisions; rev++ {
		revName := fmt.Sprintf("%s-%d", testRevName, rev)

		handler := getHandler(throttler, lockerCh, t)

		requestCount := overallRequests / revisions
		sendRequests(requestCount, testNamespace, revName, respCh, handler)
	}
	assertResponses(wantedSuccess, wantedFailure, overallRequests, lockerCh, respCh, t)
}

func TestActivationHandler_ProxyHeader(t *testing.T) {
	breakerParams := queue.BreakerParams{QueueDepth: 10, MaxConcurrency: 10, InitialCapacity: 10}
	namespace, revName := testNamespace, testRevName

	interceptCh := make(chan *http.Request, 1)
	rt := util.RoundTripperFunc(func(r *http.Request) (*http.Response, error) {
		interceptCh <- r
		fake := httptest.NewRecorder()
		return fake.Result(), nil
	})
	throttler := getThrottler(breakerParams, t)

	handler := ActivationHandler{
		Transport:   rt,
		Logger:      TestLogger(t),
		Reporter:    &fakeReporter{},
		Throttler:   throttler,
		GetRevision: stubRevisionGetter,
		GetService:  stubServiceGetter,
		GetSKS:      stubSKSGetter,
	}

	writer := httptest.NewRecorder()
	req := httptest.NewRequest(http.MethodPost, "http://example.com", nil)
	req.Header.Set(activator.RevisionHeaderNamespace, namespace)
	req.Header.Set(activator.RevisionHeaderName, revName)
	handler.ServeHTTP(writer, req)

	select {
	case httpReq := <-interceptCh:
		if got := httpReq.Header.Get(network.ProxyHeaderName); got != activator.Name {
			t.Errorf("Header '%s' does not have the expected value. Want = '%s', got = '%s'.", network.ProxyHeaderName, activator.Name, got)
		}
	case <-time.After(5 * time.Second):
		t.Fatal("Timed out waiting for a request to be intercepted")
	}
}

// sendRequests sends `count` concurrent requests via the given handler and writes
// the recorded responses to the `respCh`.
func sendRequests(count int, namespace, revName string, respCh chan *httptest.ResponseRecorder, handler ActivationHandler) {
	for i := 0; i < count; i++ {
		go func() {
			resp := httptest.NewRecorder()
			req := httptest.NewRequest(http.MethodPost, "http://example.com", nil)
			req.Header.Set(activator.RevisionHeaderNamespace, namespace)
			req.Header.Set(activator.RevisionHeaderName, revName)
			handler.ServeHTTP(resp, req)
			respCh <- resp
		}()
	}
}

// getThrottler returns a fully setup Throttler with some sensible defaults for tests.
func getThrottler(breakerParams queue.BreakerParams, t *testing.T) *activator.Throttler {
<<<<<<< HEAD
	endpointsGetter := func(*nv1a1.ServerlessService) (int32, error) {
=======
	endpointsGetter := func(*v1alpha1.Revision) (int, error) {
>>>>>>> d76b0ef3
		// Since revisions have a concurrency of 1, this will cause the very same capacity
		// as being set initially.
		return breakerParams.InitialCapacity, nil
	}
	throttlerParams := activator.ThrottlerParams{
		BreakerParams: breakerParams,
		Logger:        TestLogger(t),
		GetRevision:   stubRevisionGetter,
		GetEndpoints:  endpointsGetter,
		GetSKS:        stubSKSGetter,
	}
	throttler := activator.NewThrottler(throttlerParams)
	return throttler
}

// getHandler returns an already setup ActivationHandler. The roundtripper is controlled
// via the given `lockerCh`.
func getHandler(throttler *activator.Throttler, lockerCh chan struct{}, t *testing.T) ActivationHandler {
	rt := util.RoundTripperFunc(func(r *http.Request) (*http.Response, error) {
		// Allows only one request at a time until read from.
		lockerCh <- struct{}{}

		fake := httptest.NewRecorder()
		fake.WriteHeader(http.StatusOK)
		fake.WriteString(wantBody)

		return fake.Result(), nil
	})
	handler := ActivationHandler{
		Transport:   rt,
		Logger:      TestLogger(t),
		Reporter:    &fakeReporter{},
		Throttler:   throttler,
		GetRevision: stubRevisionGetter,
		GetService:  stubServiceGetter,
		GetSKS:      stubSKSGetter,
	}
	return handler
}

func assertResponses(wantedSuccess, wantedFailure, overallRequests int, lockerCh chan struct{}, respCh chan *httptest.ResponseRecorder, t *testing.T) {
	t.Helper()

	const channelTimeout = 3 * time.Second
	var (
		successCode = http.StatusOK
		failureCode = http.StatusServiceUnavailable

		succeeded int
		failed    int
	)

	processResponse := func(chan *httptest.ResponseRecorder) {
		select {
		case resp := <-respCh:
			bodyBytes, err := ioutil.ReadAll(resp.Body)
			if err != nil {
				t.Fatalf("Failed to read body: %v", err)
			}
			gotBody := strings.TrimSpace(string(bodyBytes))

			switch resp.Code {
			case successCode:
				succeeded++
				if gotBody != wantBody {
					t.Errorf("response body = %q, want: %q", gotBody, wantBody)
				}
			case failureCode:
				failed++
				if gotBody != activator.ErrActivatorOverload.Error() {
					t.Errorf("error message = %q, want: %q", gotBody, activator.ErrActivatorOverload.Error())
				}
			default:
				t.Errorf("http response code = %d, want: %d or %d", resp.Code, successCode, failureCode)
			}
		case <-time.After(channelTimeout):
			t.Fatalf("Timed out waiting for a request to be returned")
		}
	}

	// The failures will arrive first, because we block other requests from being executed
	for i := 0; i < wantedFailure; i++ {
		processResponse(respCh)
	}

	for i := 0; i < wantedSuccess; i++ {
		// All of the success requests are locked via the lockerCh.
		select {
		case <-lockerCh:
			// All good.
		case <-time.After(channelTimeout):
			t.Fatalf("Timed out waiting for a request to reach the RoundTripper")
		}
		processResponse(respCh)
	}

	if wantedFailure != failed {
		t.Errorf("failed request count = %d, want: %d", failed, wantedFailure)
	}
	if succeeded != wantedSuccess {
		t.Errorf("successful request count = %d, want: %d", succeeded, wantedSuccess)
	}

}

var ignoreDurationOption = cmpopts.IgnoreFields(reporterCall{}, "Duration")

type reporterCall struct {
	Op         string
	Namespace  string
	Service    string
	Config     string
	Revision   string
	StatusCode int
	Attempts   int
	Value      int64
	Duration   time.Duration
}

type fakeReporter struct {
	calls []reporterCall
	mux   sync.Mutex
}

func (f *fakeReporter) ReportRequestCount(ns, service, config, rev string, responseCode, numTries int, v int64) error {
	f.mux.Lock()
	defer f.mux.Unlock()
	f.calls = append(f.calls, reporterCall{
		Op:         "ReportRequestCount",
		Namespace:  ns,
		Service:    service,
		Config:     config,
		Revision:   rev,
		StatusCode: responseCode,
		Attempts:   numTries,
		Value:      v,
	})

	return nil
}

func (f *fakeReporter) ReportResponseTime(ns, service, config, rev string, responseCode int, d time.Duration) error {
	f.mux.Lock()
	defer f.mux.Unlock()
	f.calls = append(f.calls, reporterCall{
		Op:         "ReportResponseTime",
		Namespace:  ns,
		Service:    service,
		Config:     config,
		Revision:   rev,
		StatusCode: responseCode,
		Duration:   d,
	})

	return nil
}<|MERGE_RESOLUTION|>--- conflicted
+++ resolved
@@ -107,28 +107,16 @@
 	return fmt.Sprintf("Error getting active endpoint: %v\n", msg)
 }
 
-func goodEndpointsGetter(*nv1a1.ServerlessService) (int32, error) {
+func goodEndpointsGetter(*nv1a1.ServerlessService) (int, error) {
 	return 1000, nil
 }
 
-func brokenEndpointsCountGetter(*nv1a1.ServerlessService) (int32, error) {
+func brokenEndpointsCountGetter(*nv1a1.ServerlessService) (int, error) {
 	return 0, errors.New("some error")
 }
 
 func TestActivationHandler(t *testing.T) {
 	defer ClearAll()
-<<<<<<< HEAD
-=======
-	goodEndpointsGetter := func(*v1alpha1.Revision) (int, error) {
-		return 1000, nil
-	}
-	brokenEndpointGetter := func(*v1alpha1.Revision) (int, error) {
-		return 0, errors.New("some error")
-	}
-	errMsg := func(msg string) string {
-		return fmt.Sprintf("Error getting active endpoint: %v\n", msg)
-	}
->>>>>>> d76b0ef3
 
 	tests := []struct {
 		label           string
@@ -141,12 +129,8 @@
 		probeCode       int
 		probeResp       []string
 		gpc             int
-<<<<<<< HEAD
 		endpointsGetter activator.EndpointsCountGetter
 		sksGetter       activator.SKSGetter
-=======
-		endpointsGetter func(*v1alpha1.Revision) (int, error)
->>>>>>> d76b0ef3
 		reporterCalls   []reporterCall
 	}{{
 		label:           "active endpoint",
@@ -535,11 +519,7 @@
 
 // getThrottler returns a fully setup Throttler with some sensible defaults for tests.
 func getThrottler(breakerParams queue.BreakerParams, t *testing.T) *activator.Throttler {
-<<<<<<< HEAD
-	endpointsGetter := func(*nv1a1.ServerlessService) (int32, error) {
-=======
-	endpointsGetter := func(*v1alpha1.Revision) (int, error) {
->>>>>>> d76b0ef3
+	endpointsGetter := func(*nv1a1.ServerlessService) (int, error) {
 		// Since revisions have a concurrency of 1, this will cause the very same capacity
 		// as being set initially.
 		return breakerParams.InitialCapacity, nil
