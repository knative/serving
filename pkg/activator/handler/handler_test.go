/*
Copyright 2018 The Knative Authors
Licensed under the Apache License, Version 2.0 (the "License");
you may not use this file except in compliance with the License.
You may obtain a copy of the License at

    http://www.apache.org/licenses/LICENSE-2.0

Unless required by applicable law or agreed to in writing, software
distributed under the License is distributed on an "AS IS" BASIS,
WITHOUT WARRANTIES OR CONDITIONS OF ANY KIND, either express or implied.
See the License for the specific language governing permissions and
limitations under the License.
*/

package handler

import (
	"errors"
	"fmt"
	"io/ioutil"
	"net/http"
	"net/http/httptest"
	"strings"
	"sync"
	"testing"
	"time"

<<<<<<< HEAD
	"go.opencensus.io/plugin/ochttp"
=======
	"knative.dev/pkg/ptr"
>>>>>>> caa5765b

	"knative.dev/pkg/test/helpers"

	"github.com/google/go-cmp/cmp"
	openzipkin "github.com/openzipkin/zipkin-go"
	zipkinreporter "github.com/openzipkin/zipkin-go/reporter"
	reporterrecorder "github.com/openzipkin/zipkin-go/reporter/recorder"

	. "knative.dev/pkg/logging/testing"
	_ "knative.dev/pkg/system/testing"
	"knative.dev/pkg/tracing"
	tracingconfig "knative.dev/pkg/tracing/config"
	"knative.dev/serving/pkg/activator"
	activatortest "knative.dev/serving/pkg/activator/testing"
	nv1a1 "knative.dev/serving/pkg/apis/networking/v1alpha1"
	"knative.dev/serving/pkg/apis/serving"
	"knative.dev/serving/pkg/apis/serving/v1alpha1"
	"knative.dev/serving/pkg/apis/serving/v1beta1"
	servingfake "knative.dev/serving/pkg/client/clientset/versioned/fake"
	servinginformers "knative.dev/serving/pkg/client/informers/externalversions"
	netlisters "knative.dev/serving/pkg/client/listers/networking/v1alpha1"
	servinglisters "knative.dev/serving/pkg/client/listers/serving/v1alpha1"
	"knative.dev/serving/pkg/network"
	"knative.dev/serving/pkg/queue"

	corev1 "k8s.io/api/core/v1"
	metav1 "k8s.io/apimachinery/pkg/apis/meta/v1"
	kubeinformers "k8s.io/client-go/informers"
	corev1informers "k8s.io/client-go/informers/core/v1"
	kubefake "k8s.io/client-go/kubernetes/fake"
	corev1listers "k8s.io/client-go/listers/core/v1"
)

const (
	wantBody         = "everything good!"
	testNamespace    = "real-namespace"
	testRevName      = "real-name"
	testRevNameOther = "other-name"
)

func TestActivationHandler(t *testing.T) {
	defer ClearAll()

	tests := []struct {
		label             string
		namespace         string
		name              string
		wantBody          string
		wantCode          int
		wantErr           error
		probeErr          error
		probeCode         int
		probeResp         []string
		probeTimeout      time.Duration
		endpointsInformer corev1informers.EndpointsInformer
		sksLister         netlisters.ServerlessServiceLister
		svcLister         corev1listers.ServiceLister
		reporterCalls     []reporterCall
	}{{
		label:             "active endpoint",
		namespace:         testNamespace,
		name:              testRevName,
		wantBody:          "everything good!",
		wantCode:          http.StatusOK,
		wantErr:           nil,
		endpointsInformer: endpointsInformer(endpoints(testNamespace, testRevName, 1000)),
		reporterCalls: []reporterCall{{
			Op:         "ReportRequestCount",
			Namespace:  testNamespace,
			Revision:   testRevName,
			Service:    "service-real-name",
			Config:     "config-real-name",
			StatusCode: http.StatusOK,
			Attempts:   2, // probe + request
			Value:      1,
		}},
		probeTimeout: 100 * time.Millisecond,
	}, {
		label:             "slowly active endpoint",
		namespace:         testNamespace,
		name:              testRevName,
		wantBody:          "everything good!",
		wantCode:          http.StatusOK,
		wantErr:           nil,
		probeResp:         []string{activator.Name, queue.Name},
		endpointsInformer: endpointsInformer(endpoints(testNamespace, testRevName, 1000)),
		reporterCalls: []reporterCall{{
			Op:         "ReportRequestCount",
			Namespace:  testNamespace,
			Revision:   testRevName,
			Service:    "service-real-name",
			Config:     "config-real-name",
			StatusCode: http.StatusOK,
			Attempts:   3, // probe + probe + request
			Value:      1,
		}},
		probeTimeout: 201 * time.Millisecond,
	}, {
		label:             "active endpoint with missing count header",
		namespace:         testNamespace,
		name:              testRevName,
		wantBody:          "everything good!",
		wantCode:          http.StatusOK,
		wantErr:           nil,
		endpointsInformer: endpointsInformer(endpoints(testNamespace, testRevName, 1000)),
		reporterCalls: []reporterCall{{
			Op:         "ReportRequestCount",
			Namespace:  testNamespace,
			Revision:   testRevName,
			Service:    "service-real-name",
			Config:     "config-real-name",
			StatusCode: http.StatusOK,
			Attempts:   2, // one probe call, one proxy call.
			Value:      1,
		}},
	}, {
		label:             "no active endpoint",
		namespace:         "fake-namespace",
		name:              "fake-name",
		wantBody:          errMsg("revision.serving.knative.dev \"fake-name\" not found"),
		wantCode:          http.StatusNotFound,
		wantErr:           nil,
		endpointsInformer: endpointsInformer(endpoints(testNamespace, testRevName, 1000)),
		reporterCalls:     nil,
	}, {
		label:             "active endpoint (probe failure)",
		namespace:         testNamespace,
		name:              testRevName,
		probeErr:          errors.New("probe error"),
		wantCode:          http.StatusInternalServerError,
		endpointsInformer: endpointsInformer(endpoints(testNamespace, testRevName, 1000)),
		probeTimeout:      1 * time.Millisecond,
		reporterCalls: []reporterCall{{
			Op:         "ReportRequestCount",
			Namespace:  testNamespace,
			Revision:   testRevName,
			Service:    "service-real-name",
			Config:     "config-real-name",
			StatusCode: http.StatusInternalServerError,
			Attempts:   2, // On failed probe we'll always try twice.
			Value:      1,
		}},
	}, {
		label:             "active endpoint (probe 500)",
		namespace:         testNamespace,
		name:              testRevName,
		probeCode:         http.StatusServiceUnavailable,
		wantCode:          http.StatusInternalServerError,
		endpointsInformer: endpointsInformer(endpoints(testNamespace, testRevName, 1000)),
		probeTimeout:      10 * time.Millisecond,
		reporterCalls: []reporterCall{{
			Op:         "ReportRequestCount",
			Namespace:  testNamespace,
			Revision:   testRevName,
			Service:    "service-real-name",
			Config:     "config-real-name",
			StatusCode: http.StatusInternalServerError,
			Attempts:   2,
			Value:      1,
		}},
	}, {
		label:             "request error",
		namespace:         testNamespace,
		name:              testRevName,
		wantBody:          "",
		wantCode:          http.StatusBadGateway,
		wantErr:           errors.New("request error"),
		endpointsInformer: endpointsInformer(endpoints(testNamespace, testRevName, 1000)),
		reporterCalls: []reporterCall{{
			Op:         "ReportRequestCount",
			Namespace:  testNamespace,
			Revision:   testRevName,
			Service:    "service-real-name",
			Config:     "config-real-name",
			StatusCode: http.StatusBadGateway,
			Attempts:   2, // probe + actual request.
			Value:      1,
		}},
	}, {
		label:             "broken get SKS",
		namespace:         testNamespace,
		name:              testRevName,
		wantBody:          errMsg("serverlessservice.networking.internal.knative.dev \"real-name\" not found"),
		wantCode:          http.StatusNotFound,
		wantErr:           nil,
		endpointsInformer: endpointsInformer(endpoints(testNamespace, testRevName, 1000)),
		sksLister:         sksLister(sks("bogus-namespace", testRevName)),
		reporterCalls:     nil,
	}, {
		label:             "k8s svc incorrectly spec'd",
		namespace:         testNamespace,
		name:              testRevName,
		wantBody:          errMsg("revision needs external HTTP port"),
		wantCode:          http.StatusInternalServerError,
		wantErr:           nil,
		endpointsInformer: endpointsInformer(endpoints(testNamespace, testRevName, 1000)),
		svcLister:         serviceLister(service(testNamespace, testRevName, "bogus")),
		reporterCalls:     nil,
	}, {
		label:             "broken get k8s svc",
		namespace:         testNamespace,
		name:              testRevName,
		wantBody:          errMsg("service \"real-name\" not found"),
		wantCode:          http.StatusNotFound,
		wantErr:           nil,
		endpointsInformer: endpointsInformer(endpoints("bogus-namespace", testRevName, 1000)),
		svcLister:         serviceLister(service("bogus-namespace", testRevName, "http")),
		reporterCalls:     nil,
	}, {
		label:             "broken get endpoints",
		namespace:         testNamespace,
		name:              testRevName,
		wantBody:          "",
		wantCode:          http.StatusInternalServerError,
		wantErr:           nil,
		endpointsInformer: endpointsInformer(endpoints("bogus-namespace", testRevName, 1000)),
		reporterCalls:     nil,
	}}
	for _, test := range tests {
		t.Run(test.label, func(t *testing.T) {
			probeResponses := make([]activatortest.FakeResponse, len(test.probeResp))
			for i := 0; i < len(test.probeResp); i++ {
				probeResponses[i] = activatortest.FakeResponse{
					Err:  test.probeErr,
					Code: test.probeCode,
					Body: test.probeResp[i],
				}
			}
			fakeRt := activatortest.FakeRoundTripper{
				ExpectHost:     "test-host",
				ProbeResponses: probeResponses,
				RequestResponse: &activatortest.FakeResponse{
					Err:  test.wantErr,
					Code: test.wantCode,
					Body: test.wantBody,
				},
			}
			reporter := &fakeReporter{}
			params := queue.BreakerParams{QueueDepth: 1000, MaxConcurrency: 1000, InitialCapacity: 0}
			throttler := activator.NewThrottler(
				params,
				test.endpointsInformer,
				sksLister(sks(testNamespace, testRevName)),
				revisionLister(revision(testNamespace, testRevName)),
				TestLogger(t))

			handler := (New(TestLogger(t), reporter, throttler,
				revisionLister(revision(testNamespace, testRevName)),
				serviceLister(service(testNamespace, testRevName, "http")),
				sksLister(sks(testNamespace, testRevName)),
			)).(*activationHandler)
			handler.probeTimeout = test.probeTimeout

			// Setup transports.
			rt := network.RoundTripperFunc(fakeRt.RT)
			handler.transport = rt
			handler.probeTransport = rt

			if test.sksLister != nil {
				handler.sksLister = test.sksLister
			}
			if test.svcLister != nil {
				handler.serviceLister = test.svcLister
			}

			resp := httptest.NewRecorder()

			req := httptest.NewRequest(http.MethodPost, "http://example.com", nil)
			req.Header.Set(activator.RevisionHeaderNamespace, test.namespace)
			req.Header.Set(activator.RevisionHeaderName, test.name)
			req.Host = "test-host"

			handler.ServeHTTP(resp, req)

			if resp.Code != test.wantCode {
				t.Errorf("Unexpected response status. Want %d, got %d", test.wantCode, resp.Code)
			}

			gotBody, _ := ioutil.ReadAll(resp.Body)
			if string(gotBody) != test.wantBody {
				t.Errorf("Unexpected response body. Response body %q, want %q", gotBody, test.wantBody)
			}

			if diff := cmp.Diff(test.reporterCalls, reporter.calls); diff != "" {
				t.Errorf("Reporting calls are different (-want, +got) = %v", diff)
			}
		})
	}
}

func TestActivationHandlerProbeCaching(t *testing.T) {
	namespace := testNamespace
	revName := testRevName
	revID := activator.RevisionID{Namespace: namespace, Name: revName}

	fakeRT := activatortest.FakeRoundTripper{}
	rt := network.RoundTripperFunc(fakeRT.RT)

	breakerParams := queue.BreakerParams{QueueDepth: 10, MaxConcurrency: 10, InitialCapacity: 10}
	reporter := &fakeReporter{}

	throttler := activator.NewThrottler(
		breakerParams,
		endpointsInformer(endpoints(namespace, revName, breakerParams.InitialCapacity)),
		sksLister(sks(namespace, revName)),
		revisionLister(revision(namespace, revName)),
		TestLogger(t))

	handler := (New(TestLogger(t), reporter, throttler,
		revisionLister(revision(namespace, revName)),
		serviceLister(service(namespace, revName, "http")),
		sksLister(sks(namespace, revName)),
	)).(*activationHandler)

	// Setup transports.
	handler.transport = rt
	handler.probeTransport = rt

	sendRequest(namespace, revName, handler)
	if fakeRT.NumProbes != 1 {
		t.Errorf("NumProbes = %d, want: %d", fakeRT.NumProbes, 1)
	}

	sendRequest(namespace, revName, handler)
	// Assert that we didn't reprobe
	if fakeRT.NumProbes != 1 {
		t.Errorf("NumProbes = %d, want: %d", fakeRT.NumProbes, 1)
	}

	// Dropping the capacity to 0 causes the next request to probe again.
	throttler.UpdateCapacity(revID, 0)
	time.AfterFunc(100*time.Millisecond, func() {
		// Asynchronously updating the capacity to let the request through.
		throttler.UpdateCapacity(revID, 1)
	})

	sendRequest(namespace, revName, handler)
	if fakeRT.NumProbes != 2 {
		t.Errorf("NumProbes = %d, want: %d", fakeRT.NumProbes, 2)
	}
}

// Make sure we return http internal server error when the Breaker is overflowed
func TestActivationHandlerOverflow(t *testing.T) {
	const (
		wantedSuccess = 20
		wantedFailure = 1
		requests      = wantedSuccess + wantedFailure
	)
	respCh := make(chan *httptest.ResponseRecorder, requests)
	namespace := testNamespace
	revName := testRevName

	lockerCh := make(chan struct{})
	fakeRT := activatortest.FakeRoundTripper{
		LockerCh: lockerCh,
		RequestResponse: &activatortest.FakeResponse{
			Code: http.StatusOK,
			Body: wantBody,
		},
	}
	rt := network.RoundTripperFunc(fakeRT.RT)

	breakerParams := queue.BreakerParams{QueueDepth: 10, MaxConcurrency: 10, InitialCapacity: 10}
	reporter := &fakeReporter{}

	throttler := activator.NewThrottler(
		breakerParams,
		endpointsInformer(endpoints(namespace, revName, breakerParams.InitialCapacity)),
		sksLister(sks(namespace, revName)),
		revisionLister(revision(namespace, revName)),
		TestLogger(t))

	handler := (New(TestLogger(t), reporter, throttler,
		revisionLister(revision(namespace, revName)),
		serviceLister(service(namespace, revName, "http")),
		sksLister(sks(namespace, revName)),
	)).(*activationHandler)

	// Setup transports.
	handler.transport = rt
	handler.probeTransport = rt

	sendRequests(requests, namespace, revName, respCh, handler)
	assertResponses(wantedSuccess, wantedFailure, requests, lockerCh, respCh, t)
}

// Make sure if one breaker is overflowed, the requests to other revisions are still served
func TestActivationHandlerOverflowSeveralRevisions(t *testing.T) {
	const (
		wantedSuccess   = 40
		wantedFailure   = 2
		overallRequests = wantedSuccess + wantedFailure
	)

	rev1 := testRevName
	rev2 := testRevNameOther
	revisions := []string{rev1, rev2}

	breakerParams := queue.BreakerParams{QueueDepth: 10, MaxConcurrency: 10, InitialCapacity: 10}
	reporter := &fakeReporter{}
	epClient := endpointsInformer(endpoints(testNamespace, rev1, breakerParams.InitialCapacity), endpoints(testNamespace, rev2, breakerParams.InitialCapacity))
	sksClient := sksLister(sks(testNamespace, rev1), sks(testNamespace, rev2))
	revClient := revisionLister(revision(testNamespace, rev1), revision(testNamespace, rev2))
	svcClient := serviceLister(service(testNamespace, rev1, "http"), service(testNamespace, rev2, "http"))

	respCh := make(chan *httptest.ResponseRecorder, overallRequests)
	lockerCh := make(chan struct{})

	throttler := activator.NewThrottler(breakerParams, epClient, sksClient, revClient, TestLogger(t))

	fakeRT := activatortest.FakeRoundTripper{
		LockerCh: lockerCh,
		RequestResponse: &activatortest.FakeResponse{
			Err:  nil,
			Code: http.StatusOK,
			Body: wantBody,
		},
	}
	rt := network.RoundTripperFunc(fakeRT.RT)
	handler := (New(TestLogger(t), reporter, throttler,
		revClient, svcClient, sksClient)).(*activationHandler)

	// Setup transports.
	handler.transport = rt
	handler.probeTransport = rt

	for _, revName := range revisions {
		requestCount := overallRequests / len(revisions)
		sendRequests(requestCount, testNamespace, revName, respCh, handler)
	}
	assertResponses(wantedSuccess, wantedFailure, overallRequests, lockerCh, respCh, t)
}

func TestActivationHandlerProxyHeader(t *testing.T) {
	breakerParams := queue.BreakerParams{QueueDepth: 10, MaxConcurrency: 10, InitialCapacity: 10}
	namespace, revName := testNamespace, testRevName

	interceptCh := make(chan *http.Request, 1)
	rt := network.RoundTripperFunc(func(r *http.Request) (*http.Response, error) {
		interceptCh <- r
		fake := httptest.NewRecorder()
		return fake.Result(), nil
	})
	throttler := activator.NewThrottler(
		breakerParams,
		endpointsInformer(endpoints(namespace, revName, breakerParams.InitialCapacity)),
		sksLister(sks(namespace, revName)),
		revisionLister(revision(namespace, revName)),
		TestLogger(t))

	fakeRT := activatortest.FakeRoundTripper{
		RequestResponse: &activatortest.FakeResponse{
			Err:  nil,
			Code: http.StatusOK,
			Body: wantBody,
		},
	}
	probeRt := network.RoundTripperFunc(fakeRT.RT)

	handler := &activationHandler{
		transport:      rt,
		probeTransport: probeRt,
		logger:         TestLogger(t),
		reporter:       &fakeReporter{},
		throttler:      throttler,
		revisionLister: revisionLister(revision(testNamespace, testRevName)),
		serviceLister:  serviceLister(service(testNamespace, testRevName, "http")),
		sksLister:      sksLister(sks(testNamespace, testRevName)),
	}

	writer := httptest.NewRecorder()
	req := httptest.NewRequest(http.MethodPost, "http://example.com", nil)
	req.Header.Set(activator.RevisionHeaderNamespace, namespace)
	req.Header.Set(activator.RevisionHeaderName, revName)
	handler.ServeHTTP(writer, req)

	select {
	case httpReq := <-interceptCh:
		if got := httpReq.Header.Get(network.ProxyHeaderName); got != activator.Name {
			t.Errorf("Header '%s' does not have the expected value. Want = '%s', got = '%s'.", network.ProxyHeaderName, activator.Name, got)
		}
	case <-time.After(5 * time.Second):
		t.Fatal("Timed out waiting for a request to be intercepted")
	}
}

func TestActivationHandlerTraceSpans(t *testing.T) {
	// Setup transport
	fakeRt := activatortest.FakeRoundTripper{
		RequestResponse: &activatortest.FakeResponse{
			Err:  nil,
			Code: http.StatusOK,
			Body: wantBody,
		},
	}
	rt := network.RoundTripperFunc(fakeRt.RT)

	// Create tracer with reporter recorder
	reporter := reporterrecorder.NewReporter()
	defer reporter.Close()
	endpoint, _ := openzipkin.NewEndpoint("test", "localhost:1234")
	oct := tracing.NewOpenCensusTracer(tracing.WithZipkinExporter(func(cfg *tracingconfig.Config) (zipkinreporter.Reporter, error) {
		return reporter, nil
	}, endpoint))
	defer oct.Finish()

	cfg := tracingconfig.Config{
		Enable: true,
		Debug:  true,
	}
	if err := oct.ApplyConfig(&cfg); err != nil {
		t.Errorf("Failed to apply tracer config: %v", err)
	}

	namespace := testNamespace
	revName := testRevName

	breakerParams := queue.BreakerParams{QueueDepth: 10, MaxConcurrency: 10, InitialCapacity: 10}
	throttler := activator.NewThrottler(
		breakerParams,
		endpointsInformer(endpoints(namespace, revName, breakerParams.InitialCapacity)),
		sksLister(sks(namespace, revName)),
		revisionLister(revision(namespace, revName)),
		TestLogger(t))

	handler := &activationHandler{
		transport:      rt,
		probeTransport: rt,
		logger:         TestLogger(t),
		reporter:       &fakeReporter{},
		throttler:      throttler,
		revisionLister: revisionLister(revision(testNamespace, testRevName)),
		serviceLister:  serviceLister(service(testNamespace, testRevName, "http")),
		sksLister:      sksLister(sks(testNamespace, testRevName)),
	}
	handler.transport = &ochttp.Transport{
		Base: rt,
	}
	handler.probeTransport = rt

	_ = sendRequest(namespace, revName, handler)

	gotSpans := reporter.Flush()
	if len(gotSpans) != 4 {
		t.Errorf("Got %d spans, expected %d", len(gotSpans), 4)
	}

	for i, spanName := range []string{"throttler_try", "probe", "/", "proxy"} {
		if gotSpans[i].Name != spanName {
			t.Errorf("Got span %d named %q, expected %q", i, gotSpans[i].Name, spanName)
		}
	}
}

func sendRequest(namespace, revName string, handler *activationHandler) *httptest.ResponseRecorder {
	resp := httptest.NewRecorder()
	req := httptest.NewRequest(http.MethodPost, "http://example.com", nil)
	req.Header.Set(activator.RevisionHeaderNamespace, namespace)
	req.Header.Set(activator.RevisionHeaderName, revName)
	handler.ServeHTTP(resp, req)
	return resp
}

// sendRequests sends `count` concurrent requests via the given handler and writes
// the recorded responses to the `respCh`.
func sendRequests(count int, namespace, revName string, respCh chan *httptest.ResponseRecorder, handler *activationHandler) {
	for i := 0; i < count; i++ {
		go func() {
			respCh <- sendRequest(namespace, revName, handler)
		}()
	}
}

func assertResponses(wantedSuccess, wantedFailure, overallRequests int, lockerCh chan struct{}, respCh chan *httptest.ResponseRecorder, t *testing.T) {
	t.Helper()

	const channelTimeout = 3 * time.Second
	var (
		successCode = http.StatusOK
		failureCode = http.StatusServiceUnavailable

		succeeded int
		failed    int
	)

	processResponse := func(chan *httptest.ResponseRecorder) {
		select {
		case resp := <-respCh:
			bodyBytes, err := ioutil.ReadAll(resp.Body)
			if err != nil {
				t.Fatalf("Failed to read body: %v", err)
			}
			gotBody := strings.TrimSpace(string(bodyBytes))

			switch resp.Code {
			case successCode:
				succeeded++
				if gotBody != wantBody {
					t.Errorf("response body = %q, want: %q", gotBody, wantBody)
				}
			case failureCode:
				failed++
				if gotBody != activator.ErrActivatorOverload.Error() {
					t.Errorf("error message = %q, want: %q", gotBody, activator.ErrActivatorOverload.Error())
				}
			default:
				t.Errorf("http response code = %d, want: %d or %d", resp.Code, successCode, failureCode)
			}
		case <-time.After(channelTimeout):
			t.Fatalf("Timed out waiting for a request to be returned")
		}
	}

	// The failures will arrive first, because we block other requests from being executed
	for i := 0; i < wantedFailure; i++ {
		processResponse(respCh)
	}

	for i := 0; i < wantedSuccess; i++ {
		// All of the success requests are locked via the lockerCh.
		select {
		case <-lockerCh:
			// All good.
		case <-time.After(channelTimeout):
			t.Fatalf("Timed out waiting for a request to reach the RoundTripper")
		}
		processResponse(respCh)
	}

	if wantedFailure != failed {
		t.Errorf("failed request count = %d, want: %d", failed, wantedFailure)
	}
	if succeeded != wantedSuccess {
		t.Errorf("successful request count = %d, want: %d", succeeded, wantedSuccess)
	}
}

type reporterCall struct {
	Op         string
	Namespace  string
	Service    string
	Config     string
	Revision   string
	StatusCode int
	Attempts   int
	Value      int64
	Duration   time.Duration
}

type fakeReporter struct {
	calls []reporterCall
	mux   sync.Mutex
}

func (f *fakeReporter) ReportRequestConcurrency(ns, service, config, rev string, v int64) error {
	f.mux.Lock()
	defer f.mux.Unlock()
	f.calls = append(f.calls, reporterCall{
		Op:        "ReportRequestConcurrency",
		Namespace: ns,
		Service:   service,
		Config:    config,
		Revision:  rev,
		Value:     v,
	})

	return nil
}

func (f *fakeReporter) ReportRequestCount(ns, service, config, rev string, responseCode, numTries int, v int64) error {
	f.mux.Lock()
	defer f.mux.Unlock()
	f.calls = append(f.calls, reporterCall{
		Op:         "ReportRequestCount",
		Namespace:  ns,
		Service:    service,
		Config:     config,
		Revision:   rev,
		StatusCode: responseCode,
		Attempts:   numTries,
		Value:      v,
	})

	return nil
}

func (f *fakeReporter) ReportResponseTime(ns, service, config, rev string, responseCode int, d time.Duration) error {
	f.mux.Lock()
	defer f.mux.Unlock()
	f.calls = append(f.calls, reporterCall{
		Op:         "ReportResponseTime",
		Namespace:  ns,
		Service:    service,
		Config:     config,
		Revision:   rev,
		StatusCode: responseCode,
		Duration:   d,
	})

	return nil
}

func revision(namespace, name string) *v1alpha1.Revision {
	return &v1alpha1.Revision{
		ObjectMeta: metav1.ObjectMeta{
			Namespace: namespace,
			Name:      name,
			Labels: map[string]string{
				serving.ConfigurationLabelKey: "config-" + testRevName,
				serving.ServiceLabelKey:       "service-" + testRevName,
			},
		},
		Spec: v1alpha1.RevisionSpec{
			RevisionSpec: v1beta1.RevisionSpec{
				ContainerConcurrency: ptr.Int64(1),
			},
		},
	}
}

func revisionLister(revs ...*v1alpha1.Revision) servinglisters.RevisionLister {
	fake := servingfake.NewSimpleClientset()
	informer := servinginformers.NewSharedInformerFactory(fake, 0)
	revisions := informer.Serving().V1alpha1().Revisions()

	for _, rev := range revs {
		fake.ServingV1alpha1().Revisions(rev.Namespace).Create(rev)
		revisions.Informer().GetIndexer().Add(rev)
	}

	return revisions.Lister()
}

func service(namespace, name string, portName string) *corev1.Service {
	return &corev1.Service{
		ObjectMeta: metav1.ObjectMeta{
			Namespace: namespace,
			Name:      name,
		},
		Spec: corev1.ServiceSpec{
			Ports: []corev1.ServicePort{{
				Name: portName,
				Port: 8080,
			}},
		}}
}

func serviceLister(svcs ...*corev1.Service) corev1listers.ServiceLister {
	fake := kubefake.NewSimpleClientset()
	informer := kubeinformers.NewSharedInformerFactory(fake, 0)
	services := informer.Core().V1().Services()

	for _, svc := range svcs {
		fake.Core().Services(svc.Namespace).Create(svc)
		services.Informer().GetIndexer().Add(svc)
	}

	return services.Lister()
}

func sks(namespace, name string) *nv1a1.ServerlessService {
	return &nv1a1.ServerlessService{
		ObjectMeta: metav1.ObjectMeta{
			Namespace: namespace,
			Name:      name,
		},
		Status: nv1a1.ServerlessServiceStatus{
			// Randomize the test.
			PrivateServiceName: name,
			ServiceName:        helpers.AppendRandomString(name),
		},
	}
}

func sksLister(skss ...*nv1a1.ServerlessService) netlisters.ServerlessServiceLister {
	fake := servingfake.NewSimpleClientset()
	informer := servinginformers.NewSharedInformerFactory(fake, 0)
	services := informer.Networking().V1alpha1().ServerlessServices()

	for _, sks := range skss {
		fake.Networking().ServerlessServices(sks.Namespace).Create(sks)
		services.Informer().GetIndexer().Add(sks)
	}

	return services.Lister()
}

func endpoints(namespace, name string, count int) *corev1.Endpoints {
	ep := &corev1.Endpoints{
		ObjectMeta: metav1.ObjectMeta{
			Name:      name,
			Namespace: namespace,
		}}

	epAddresses := []corev1.EndpointAddress{}
	for i := 1; i <= count; i++ {
		ip := fmt.Sprintf("127.0.0.%v", i)
		epAddresses = append(epAddresses, corev1.EndpointAddress{IP: ip})
	}
	ep.Subsets = []corev1.EndpointSubset{{
		Addresses: epAddresses,
	}}

	return ep
}

func endpointsInformer(eps ...*corev1.Endpoints) corev1informers.EndpointsInformer {
	fake := kubefake.NewSimpleClientset()
	informer := kubeinformers.NewSharedInformerFactory(fake, 0)
	endpoints := informer.Core().V1().Endpoints()

	for _, ep := range eps {
		fake.Core().Endpoints(ep.Namespace).Create(ep)
		endpoints.Informer().GetIndexer().Add(ep)
	}

	return endpoints
}

func errMsg(msg string) string {
	return fmt.Sprintf("Error getting active endpoint: %v\n", msg)
}<|MERGE_RESOLUTION|>--- conflicted
+++ resolved
@@ -26,11 +26,8 @@
 	"testing"
 	"time"
 
-<<<<<<< HEAD
 	"go.opencensus.io/plugin/ochttp"
-=======
 	"knative.dev/pkg/ptr"
->>>>>>> caa5765b
 
 	"knative.dev/pkg/test/helpers"
 
