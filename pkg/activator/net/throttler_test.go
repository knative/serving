/*
Copyright 2019 The Knative Authors

Licensed under the Apache License, Version 2.0 (the "License");
you may not use this file except in compliance with the License.
You may obtain a copy of the License at

    http://www.apache.org/licenses/LICENSE-2.0

Unless required by applicable law or agreed to in writing, software
distributed under the License is distributed on an "AS IS" BASIS,
WITHOUT WARRANTIES OR CONDITIONS OF ANY KIND, either express or implied.
See the License for the specific language governing permissions and
limitations under the License.
*/

package net

import (
	"context"
	"strconv"
	"sync"
	"sync/atomic"
	"testing"
	"time"

	"github.com/google/go-cmp/cmp"
	"github.com/google/go-cmp/cmp/cmpopts"
	corev1 "k8s.io/api/core/v1"
	metav1 "k8s.io/apimachinery/pkg/apis/meta/v1"
	"k8s.io/apimachinery/pkg/types"
	"k8s.io/apimachinery/pkg/util/sets"
	"k8s.io/apimachinery/pkg/util/wait"

	fakekubeclient "knative.dev/pkg/client/injection/kube/client/fake"
	fakeendpointsinformer "knative.dev/pkg/client/injection/kube/informers/core/v1/endpoints/fake"
	"knative.dev/pkg/controller"
	. "knative.dev/pkg/logging/testing"
	rtesting "knative.dev/pkg/reconciler/testing"
	"knative.dev/pkg/system"
	_ "knative.dev/pkg/system/testing"
	"knative.dev/serving/pkg/apis/networking"
	"knative.dev/serving/pkg/apis/serving/v1alpha1"
	fakeservingclient "knative.dev/serving/pkg/client/injection/client/fake"
	revisioninformer "knative.dev/serving/pkg/client/injection/informers/serving/v1alpha1/revision"
	fakerevisioninformer "knative.dev/serving/pkg/client/injection/informers/serving/v1alpha1/revision/fake"
	"knative.dev/serving/pkg/queue"
)

const defaultMaxConcurrency = 1000

type tryResult struct {
	dest      string
	errString string
}

func TestThrottlerUpdateCapacity(t *testing.T) {
	logger := TestLogger(t)
	params := queue.BreakerParams{
		QueueDepth:      1,
		MaxConcurrency:  defaultMaxConcurrency,
		InitialCapacity: 0,
	}
	throttler := &Throttler{
		revisionThrottlers: make(map[types.NamespacedName]*revisionThrottler),
		breakerParams:      params,
		numActivators:      1,
		logger:             logger,
	}
	rt := &revisionThrottler{
		logger:               logger,
		breaker:              queue.NewBreaker(params),
		containerConcurrency: 10,
	}

	rt.updateCapacity(throttler, 1)
	if got, want := rt.breaker.Capacity(), 10; got != want {
		t.Errorf("Capacity = %d, want: %d", got, want)
	}
	rt.updateCapacity(throttler, 10)
	if got, want := rt.breaker.Capacity(), 100; got != want {
		t.Errorf("Capacity = %d, want: %d", got, want)
	}
	rt.updateCapacity(throttler, defaultMaxConcurrency) // So in theory should be 10x.
	if got, want := rt.breaker.Capacity(), defaultMaxConcurrency; got != want {
		t.Errorf("Capacity = %d, want: %d", got, want)
	}
	throttler.numActivators = 10
	rt.updateCapacity(throttler, 10)
	if got, want := rt.breaker.Capacity(), 10; got != want {
		t.Errorf("Capacity = %d, want: %d", got, want)
	}
	throttler.numActivators = 200
	rt.updateCapacity(throttler, 10)
	if got, want := rt.breaker.Capacity(), 1; got != want {
		t.Errorf("Capacity = %d, want: %d", got, want)
	}
	rt.updateCapacity(throttler, 0)
	if got, want := rt.breaker.Capacity(), 0; got != want {
		t.Errorf("Capacity = %d, want: %d", got, want)
	}

	rt.containerConcurrency = 0
	rt.updateCapacity(throttler, 1)
	if got, want := rt.breaker.Capacity(), defaultMaxConcurrency; got != want {
		t.Errorf("Capacity = %d, want: %d", got, want)
	}
	rt.updateCapacity(throttler, 10)
	if got, want := rt.breaker.Capacity(), defaultMaxConcurrency; got != want {
		t.Errorf("Capacity = %d, want: %d", got, want)
	}
	throttler.numActivators = 200
	rt.updateCapacity(throttler, 1)
	if got, want := rt.breaker.Capacity(), defaultMaxConcurrency; got != want {
		t.Errorf("Capacity = %d, want: %d", got, want)
	}
	rt.updateCapacity(throttler, 0)
	if got, want := rt.breaker.Capacity(), 0; got != want {
		t.Errorf("Capacity = %d, want: %d", got, want)
	}

	// Now test with podIP trackers in tow.
	// Simple case.
	throttler.numActivators = 1
	throttler.activatorIndex = 0
<<<<<<< HEAD
	rt.podTrackers = makeTrackers(1, 10)
=======
	rt.podIPTrackers = makeTrackers(1, 10)
>>>>>>> 8f11e459
	rt.containerConcurrency = 10
	rt.updateCapacity(throttler, 0 /* doesn't matter here*/)
	if got, want := rt.breaker.Capacity(), 10; got != want {
		t.Errorf("Capacity = %d, want: %d", got, want)
	}

	// 2 backends.
<<<<<<< HEAD
	rt.podTrackers = makeTrackers(2, 10)
=======
	rt.podIPTrackers = makeTrackers(2, 10)
>>>>>>> 8f11e459
	rt.updateCapacity(throttler, -1 /* doesn't matter here*/)
	if got, want := rt.breaker.Capacity(), 20; got != want {
		t.Errorf("Capacity = %d, want: %d", got, want)
	}

	// 2 activators.
	throttler.numActivators = 2
	rt.updateCapacity(throttler, -1 /* doesn't matter here*/)
	if got, want := rt.breaker.Capacity(), 10; got != want {
		t.Errorf("Capacity = %d, want: %d", got, want)
	}

	// 3 pods, index 0.
<<<<<<< HEAD
	rt.podTrackers = makeTrackers(3, 10)
=======
	rt.podIPTrackers = makeTrackers(3, 10)
>>>>>>> 8f11e459
	rt.updateCapacity(throttler, -1 /* doesn't matter here*/)
	if got, want := rt.breaker.Capacity(), 15; got != want {
		t.Errorf("Capacity = %d, want: %d", got, want)
	}

	// 3 pods, index 1.
	throttler.activatorIndex = 1
	rt.updateCapacity(throttler, -1 /* doesn't matter here*/)
	if got, want := rt.breaker.Capacity(), 15; got != want {
		t.Errorf("Capacity = %d, want: %d", got, want)
	}

	// Inifinite capacity.
	throttler.activatorIndex = 1
	rt.containerConcurrency = 0
<<<<<<< HEAD
	rt.podTrackers = makeTrackers(3, 0)
=======
	rt.podIPTrackers = makeTrackers(3, 0)
>>>>>>> 8f11e459
	rt.updateCapacity(throttler, 1)
	if got, want := rt.breaker.Capacity(), defaultMaxConcurrency; got != want {
		t.Errorf("Capacity = %d, want: %d", got, want)
	}
	if got, want := len(rt.assignedTrackers), len(rt.podTrackers); got != want {
		t.Errorf("Assigned tracker count = %d, want: %d, diff:\n%s", got, want,
			cmp.Diff(rt.assignedTrackers, rt.podTrackers))
	}
}

<<<<<<< HEAD
func makeTrackers(num, cc int) []*podTracker {
	x := make([]*podTracker, num)
	for i := 0; i < num; i++ {
		x[i] = &podTracker{dest: strconv.Itoa(i)}
		if cc == 0 {
			x[i].b = newInfiniteBreaker(nil)
		} else {
=======
func makeTrackers(num, cc int) []*podIPTracker {
	x := make([]*podIPTracker, num)
	for i := 0; i < num; i++ {
		x[i] = &podIPTracker{dest: strconv.Itoa(i)}
		if cc > 0 {
>>>>>>> 8f11e459
			x[i].b = queue.NewBreaker(queue.BreakerParams{
				QueueDepth:      1,
				MaxConcurrency:  cc,
				InitialCapacity: cc,
			})
		}
	}
	return x
}

func TestThrottlerWithError(t *testing.T) {
	for _, tc := range []struct {
		name        string
		revision    *v1alpha1.Revision
		initUpdate  revisionDestsUpdate
		delete      *types.NamespacedName
		trys        []types.NamespacedName
		wantResults []tryResult
	}{{
		name:     "second request timeout",
		revision: revisionCC1(types.NamespacedName{testNamespace, testRevision}, networking.ProtocolHTTP1),
		initUpdate: revisionDestsUpdate{
			Rev:           types.NamespacedName{testNamespace, testRevision},
			ClusterIPDest: "129.0.0.1:1234",
			Dests:         sets.NewString("128.0.0.1:1234"),
		},
		trys: []types.NamespacedName{
			{Namespace: testNamespace, Name: testRevision},
			{Namespace: testNamespace, Name: testRevision},
		},
		wantResults: []tryResult{
			{dest: "129.0.0.1:1234"},
			{errString: context.DeadlineExceeded.Error()},
		},
	}, {
		name:     "remove before try",
		revision: revisionCC1(types.NamespacedName{testNamespace, testRevision}, networking.ProtocolHTTP1),
		initUpdate: revisionDestsUpdate{
			Rev:   types.NamespacedName{testNamespace, testRevision},
			Dests: sets.NewString("128.0.0.1:1234"),
		},
		delete: &types.NamespacedName{
			testNamespace, testRevision,
		},
		trys: []types.NamespacedName{
			{Namespace: testNamespace, Name: testRevision},
		},
		wantResults: []tryResult{
			{errString: `revision.serving.knative.dev "test-revision" not found`},
		},
	}} {
		t.Run(tc.name, func(t *testing.T) {
			ctx, cancel, _ := rtesting.SetupFakeContextWithCancel(t)
			updateCh := make(chan revisionDestsUpdate, 2)

			params := queue.BreakerParams{
				QueueDepth:      1,
				MaxConcurrency:  defaultMaxConcurrency,
				InitialCapacity: 0,
			}

			endpoints := fakeendpointsinformer.Get(ctx)
			servfake := fakeservingclient.Get(ctx)
			revisions := fakerevisioninformer.Get(ctx)
			waitInformers, err := controller.RunInformers(ctx.Done(), endpoints.Informer(), revisions.Informer())
			if err != nil {
				t.Fatalf("Failed to start informers: %v", err)
			}
			defer func() {
				cancel()
				waitInformers()
			}()

			// Add the revision we're testing.
			servfake.ServingV1alpha1().Revisions(tc.revision.Namespace).Create(tc.revision)
			revisions.Informer().GetIndexer().Add(tc.revision)

			throttler := NewThrottler(ctx, params, "10.10.10.10:8012")
			atomic.StoreInt32(&throttler.numActivators, 1)
			atomic.StoreInt32(&throttler.activatorIndex, 0)
			updateCh <- tc.initUpdate
			close(updateCh)

			var wg sync.WaitGroup
			wg.Add(1)
			go func() {
				defer wg.Done()
				throttler.run(updateCh)
			}()

			// Wait for throttler to complete processing updates and exit
			wg.Wait()

			// Make sure our informer event has fired.
			if tc.delete != nil {
				servfake.ServingV1alpha1().Revisions(tc.delete.Namespace).Delete(tc.delete.Name, nil)
				revisions.Informer().GetIndexer().Delete(tc.delete)
				time.Sleep(200 * time.Millisecond)
			}

			// Account for the timeout in `tryThrottler`.
			tryContext, cancel2 := context.WithTimeout(context.TODO(), 20*time.Millisecond)
			defer cancel2()

			gotTries := tryThrottler(throttler, tc.trys, tryContext)

			if got, want := gotTries, tc.wantResults; !cmp.Equal(got, want, cmp.AllowUnexported(tryResult{})) {
				t.Errorf("Dests = %v, want: %v, diff: %s", got, want, cmp.Diff(want, got, cmp.AllowUnexported(tryResult{})))
			}
		})
	}
}

func TestThrottlerSuccesses(t *testing.T) {
	for _, tc := range []struct {
		name        string
		revision    *v1alpha1.Revision
		initUpdates []revisionDestsUpdate
		trys        []types.NamespacedName
		wantDests   sets.String
	}{{
		name:     "single healthy podIP",
		revision: revisionCC1(types.NamespacedName{testNamespace, testRevision}, networking.ProtocolHTTP1),
		initUpdates: []revisionDestsUpdate{{
			Rev:   types.NamespacedName{testNamespace, testRevision},
			Dests: sets.NewString("128.0.0.1:1234"),
		}, {
			Rev:   types.NamespacedName{testNamespace, testRevision},
			Dests: sets.NewString("128.0.0.1:1234"),
		}},
		trys: []types.NamespacedName{
			{Namespace: testNamespace, Name: testRevision},
		},
		wantDests: sets.NewString("128.0.0.1:1234"),
	}, {
		name:     "single healthy podIP, infinite cc",
		revision: revision(types.NamespacedName{testNamespace, testRevision}, networking.ProtocolHTTP1, 0),
		initUpdates: []revisionDestsUpdate{{
			Rev:   types.NamespacedName{testNamespace, testRevision},
			Dests: sets.NewString("128.0.0.1:1234"),
		}, {
			Rev:   types.NamespacedName{testNamespace, testRevision},
			Dests: sets.NewString("128.0.0.1:1234"),
		}},
		trys: []types.NamespacedName{
			{Namespace: testNamespace, Name: testRevision},
		},
		wantDests: sets.NewString("128.0.0.1:1234"),
	}, {
		name:     "single healthy clusterIP",
		revision: revisionCC1(types.NamespacedName{testNamespace, testRevision}, networking.ProtocolHTTP1),
		initUpdates: []revisionDestsUpdate{{
			Rev:   types.NamespacedName{testNamespace, testRevision},
			Dests: sets.NewString("128.0.0.1:1234", "128.0.0.2:1234"),
		}, {
			Rev:           types.NamespacedName{testNamespace, testRevision},
			ClusterIPDest: "129.0.0.1:1234",
			Dests:         sets.NewString("128.0.0.1:1234"),
		}},
		trys: []types.NamespacedName{
			{Namespace: testNamespace, Name: testRevision},
		},
		wantDests: sets.NewString("129.0.0.1:1234"),
	}, {
		name:     "spread podIP load",
		revision: revisionCC1(types.NamespacedName{testNamespace, testRevision}, networking.ProtocolHTTP1),
		initUpdates: []revisionDestsUpdate{{
			Rev:   types.NamespacedName{testNamespace, testRevision},
			Dests: sets.NewString("128.0.0.1:1234", "128.0.0.2:1234"),
		}},
		trys: []types.NamespacedName{
			{Namespace: testNamespace, Name: testRevision},
			{Namespace: testNamespace, Name: testRevision},
		},
		wantDests: sets.NewString("128.0.0.2:1234", "128.0.0.1:1234"),
	}, {
		name:     "multiple ClusterIP requests",
		revision: revisionCC1(types.NamespacedName{testNamespace, testRevision}, networking.ProtocolHTTP1),
		initUpdates: []revisionDestsUpdate{{
			Rev:           types.NamespacedName{testNamespace, testRevision},
			ClusterIPDest: "129.0.0.1:1234",
			Dests:         sets.NewString("128.0.0.1:1234", "128.0.0.2:1234"),
		}},
		trys: []types.NamespacedName{
			{Namespace: testNamespace, Name: testRevision},
			{Namespace: testNamespace, Name: testRevision},
		},
		wantDests: sets.NewString("129.0.0.1:1234"),
	}} {
		t.Run(tc.name, func(t *testing.T) {
			ctx, cancel, _ := rtesting.SetupFakeContextWithCancel(t)
			updateCh := make(chan revisionDestsUpdate, 2)

			params := queue.BreakerParams{
				QueueDepth:      1,
				MaxConcurrency:  defaultMaxConcurrency,
				InitialCapacity: 0,
			}

			endpoints := fakeendpointsinformer.Get(ctx)
			servfake := fakeservingclient.Get(ctx)
			revisions := fakerevisioninformer.Get(ctx)

			waitInformers, err := controller.RunInformers(ctx.Done(), endpoints.Informer(), revisions.Informer())
			if err != nil {
				t.Fatalf("Failed to start informers: %v", err)
			}
			defer func() {
				cancel()
				waitInformers()
			}()

			// Add the revision were testing.
			servfake.ServingV1alpha1().Revisions(tc.revision.Namespace).Create(tc.revision)
			revisions.Informer().GetIndexer().Add(tc.revision)

			throttler := NewThrottler(ctx, params, "10.10.10.10:8012")
			atomic.StoreInt32(&throttler.numActivators, 1)
			atomic.StoreInt32(&throttler.activatorIndex, 0)

			for _, update := range tc.initUpdates {
				updateCh <- update
			}
			close(updateCh)

			var wg sync.WaitGroup
			wg.Add(1)
			go func() {
				defer wg.Done()
				throttler.run(updateCh)
			}()

			// Wait for throttler to complete processing updates and exit
			wg.Wait()

			tryContext, cancel2 := context.WithTimeout(context.TODO(), 100*time.Millisecond)
			defer cancel2()

			gotTries := tryThrottler(throttler, tc.trys, tryContext)
			gotDests := sets.NewString()
			for _, tr := range gotTries {
				gotDests.Insert(tr.dest)
			}

			if got, want := gotDests, tc.wantDests; !got.Equal(want) {
				t.Errorf("Dests = %v, want: %v, diff: %s", got, want, cmp.Diff(want, got))
			}
		})
	}
}

func TestMultipleActivators(t *testing.T) {
	ctx, cancel, _ := rtesting.SetupFakeContextWithCancel(t)

	fake := fakekubeclient.Get(ctx)
	endpoints := fakeendpointsinformer.Get(ctx)
	servfake := fakeservingclient.Get(ctx)
	revisions := revisioninformer.Get(ctx)

	waitInformers, err := controller.RunInformers(ctx.Done(), endpoints.Informer(), revisions.Informer())
	if err != nil {
		t.Fatalf("Failed to start informers: %v", err)
	}
	defer func() {
		cancel()
		waitInformers()
	}()

	rev := revisionCC1(types.NamespacedName{testNamespace, testRevision}, networking.ProtocolHTTP1)
	// Add the revision were testing
	servfake.ServingV1alpha1().Revisions(rev.Namespace).Create(rev)
	revisions.Informer().GetIndexer().Add(rev)

	params := queue.BreakerParams{
		QueueDepth:      1,
		MaxConcurrency:  defaultMaxConcurrency,
		InitialCapacity: 0,
	}

	throttler := NewThrottler(ctx, params, "130.0.0.2:8012")

	revID := types.NamespacedName{testNamespace, testRevision}
	possibleDests := sets.NewString("128.0.0.1:1234", "128.0.0.2:1234", "128.0.0.23:1234")
	updateCh := make(chan revisionDestsUpdate, 1)
	updateCh <- revisionDestsUpdate{
		Rev:   revID,
		Dests: possibleDests,
	}
	close(updateCh)
	throttler.run(updateCh)

	// Add activator endpoint with 2 activators.
	activatorEp := &corev1.Endpoints{
		ObjectMeta: metav1.ObjectMeta{
			Name:      networking.ActivatorServiceName,
			Namespace: system.Namespace(),
		},
		Subsets: []corev1.EndpointSubset{*epSubset(8012, "http", []string{"130.0.0.1", "130.0.0.2"})},
	}
	fake.CoreV1().Endpoints(system.Namespace()).Create(activatorEp)
	endpoints.Informer().GetIndexer().Add(activatorEp)

	// Make sure our informer event has fired.
	if err := wait.PollImmediate(10*time.Millisecond, 1*time.Second, func() (bool, error) {
		return atomic.LoadInt32(&throttler.activatorIndex) != -1, nil
	}); err != nil {
		t.Fatal("Timed out waiting for the Activator Endpoints to fire")
	}

	// Test with 2 activators, 3 endpoints we can send 1 request and the second times out.
	tryContext, cancel2 := context.WithTimeout(context.TODO(), 20*time.Millisecond)
	defer cancel2()

	results := tryThrottler(throttler, []types.NamespacedName{revID, revID}, tryContext)
	if !possibleDests.Has(results[0].dest) {
		t.Errorf("Request went to an unknown destination: %s, possibles: %v", results[0].dest, possibleDests)
	}
	if got, want := results[1].errString, context.DeadlineExceeded.Error(); got != want {
		t.Errorf("Error = %s, want: %s", got, want)
	}
}

func TestInfiniteBreakerCreation(t *testing.T) {
	// This test verifies that we use infiniteBreaker when CC==0.
	tttl := newRevisionThrottler(types.NamespacedName{"a", "b"}, 0, /*cc*/
		queue.BreakerParams{}, TestLogger(t))
	if _, ok := tttl.breaker.(*infiniteBreaker); !ok {
		t.Errorf("The type of revisionBreker = %T, want %T", tttl, (*infiniteBreaker)(nil))
	}
}

func tryThrottler(throttler *Throttler, trys []types.NamespacedName, ctx context.Context) []tryResult {
	ret := make([]tryResult, len(trys))
	var tryWaitg sync.WaitGroup
	tryWaitg.Add(len(trys))

	for i, revID := range trys {
		go func(i int, revID types.NamespacedName) {
			defer tryWaitg.Done()
			if err := throttler.Try(ctx, revID, func(dest string) error {
				ret[i] = tryResult{dest: dest}
				time.Sleep(time.Millisecond * 25) // Simulate processing time.
				return nil
			}); err != nil {
				ret[i] = tryResult{errString: err.Error()}
			}
		}(i, revID)
		// Stagger the requests, a bit, to account for imperfection.
		time.Sleep(time.Millisecond * 3)
	}

	tryWaitg.Wait()
	return ret
}

func TestInfiniteBreaker(t *testing.T) {
	b := &infiniteBreaker{
		broadcast: make(chan struct{}),
		logger:    TestLogger(t),
	}

	// Verify initial condition.
	if got, want := b.Capacity(), 0; got != want {
		t.Errorf("Cap=%d, want: %d", got, want)
	}
	if got, want := b.HasCapacity(), false; got != want {
		t.Errorf("HasCapacity = %v, want: %v", got, want)
	}

	ctx, cancel := context.WithCancel(context.Background())
	cancel()
	if err := b.Maybe(ctx, nil); err == nil {
		t.Error("Should have failed, but didn't")
	}

	b.UpdateConcurrency(1)
	if got, want := b.Capacity(), 1; got != want {
		t.Errorf("Cap=%d, want: %d", got, want)
	}
	if got, want := b.HasCapacity(), true; got != want {
		t.Errorf("HasCapacity = %v, want: %v", got, want)
	}

	// Verify we call the thunk when we have achieved capacity.
	// Twice.
	for i := 0; i < 2; i++ {
		ctx, cancel = context.WithCancel(context.Background())
		cancel()
		res := false
		if err := b.Maybe(ctx, func() { res = true }); err != nil {
			t.Error("Should have succeeded, but didn't")
		}
		if !res {
			t.Error("thunk was not invoked")
		}
	}

	// Scale to zero
	b.UpdateConcurrency(0)

	// Repeat initial test.
	ctx, cancel = context.WithCancel(context.Background())
	cancel()
	if err := b.Maybe(ctx, nil); err == nil {
		t.Error("Should have failed, but didn't")
	}
	if got, want := b.Capacity(), 0; got != want {
		t.Errorf("Cap=%d, want: %d", got, want)
	}

	// And now do the async test.
	ctx, cancel = context.WithCancel(context.Background())
	defer cancel()

	// Unlock the channel after a short delay.
	go func() {
		time.Sleep(10 * time.Millisecond)
		b.UpdateConcurrency(1)
	}()
	res := false
	if err := b.Maybe(ctx, func() { res = true }); err != nil {
		t.Error("Should have succeeded, but didn't")
	}
	if !res {
		t.Error("thunk was not invoked")
	}
}

func TestInferIndex(t *testing.T) {
	const myIP = "10.10.10.3:1234"
	tests := []struct {
		label string
		ips   []string
		want  int
	}{{
		"empty",
		[]string{},
		-1,
	}, {
		"missing",
		[]string{"11.11.11.11:1234", "11.11.11.12:1234"},
		-1,
	}, {
		"first",
		[]string{"10.10.10.3:1234,11.11.11.11:1234"},
		-1,
	}, {
		"middle",
		[]string{"10.10.10.1:1212", "10.10.10.2:1234", "10.10.10.3:1234", "11.11.11.11:1234"},
		2,
	}, {
		"last",
		[]string{"10.10.10.1:1234", "10.10.10.2:1234", "10.10.10.3:1234"},
		2,
	}}
	for _, test := range tests {
		t.Run(test.label, func(t *testing.T) {
			if got, want := inferIndex(test.ips, myIP), test.want; got != want {
				t.Errorf("Index = %d, wand: %d", got, want)
			}
		})
	}
}

func TestPickIndices(t *testing.T) {
	tests := []struct {
		l                   string
		pods                int
		acts                int
		idx                 int
		wantB, wantE, wantR int
	}{{
		l:     "1 pod, 1 activator",
		pods:  1,
		acts:  1,
		idx:   0,
		wantB: 0,
		wantE: 1,
	}, {
		l:     "1 pod, 2 activators, this is 0",
		pods:  1,
		acts:  2,
		idx:   0,
		wantB: 0,
		wantE: 1,
	}, {
		l:     "1 pod, 2 activators, this is 1",
		pods:  1,
		acts:  2,
		idx:   1,
		wantB: 0,
		wantE: 1,
	}, {
		l:     "2 pods, 3 activators, this is 1",
		pods:  2,
		acts:  3,
		idx:   1,
		wantB: 1,
		wantE: 2,
	}, {
		l:     "2 pods, 3 activators, this is 2",
		pods:  2,
		acts:  3,
		idx:   2,
		wantB: 0,
		wantE: 1,
	}, {
		l:     "3 pods, 3 activators, this is 2",
		pods:  3,
		acts:  3,
		idx:   2,
		wantB: 2,
		wantE: 3,
	}, {
		l:     "10 pods, 3 activators this is 0",
		pods:  10,
		acts:  3,
		idx:   0,
		wantB: 0,
		wantE: 3,
		wantR: 1,
	}, {
		l:     "10 pods, 3 activators this is 1",
		pods:  10,
		acts:  3,
		idx:   1,
		wantB: 3,
		wantE: 6,
		wantR: 1,
	}, {
		l:     "10 pods, 3 activators this is 2",
		pods:  10,
		acts:  3,
		idx:   2,
		wantB: 6,
		wantE: 9,
		wantR: 1,
	}, {
		l:     "150 pods, 5 activators this is 0",
		pods:  150,
		acts:  5,
		idx:   0,
		wantB: 0,
		wantE: 30,
	}, {
		l:     "150 pods, 5 activators this is 1",
		pods:  150,
		acts:  5,
		idx:   1,
		wantB: 30,
		wantE: 60,
	}, {
		l:     "150 pods, 5 activators this is 4",
		pods:  150,
		acts:  5,
		idx:   4,
		wantB: 120,
		wantE: 150,
	}}
	for _, test := range tests {
		t.Run(test.l, func(tt *testing.T) {
			bi, ei, rem := pickIndices(test.pods, test.idx, test.acts)
			if got, want := bi, test.wantB; got != want {
				t.Errorf("BeginIndex = %d, want: %d", got, want)
			}
			if got, want := ei, test.wantE; got != want {
				t.Errorf("EndIndex = %d, want: %d", got, want)
			}
			if got, want := rem, test.wantR; got != want {
				t.Errorf("Remanants = %d, want: %d", got, want)
			}
		})
	}
}

func TestAssignSlice(t *testing.T) {
<<<<<<< HEAD
	trackers := []*podTracker{{
		dest: "2",
		b:    newInfiniteBreaker(nil),
	}, {
		dest: "1",
		b:    newInfiniteBreaker(nil),
	}, {
		dest: "3",
		b:    newInfiniteBreaker(nil),
	}}
	t.Run("notrackers", func(t *testing.T) {
		got := assignSlice([]*podTracker{}, 0, 1, 0)
		if !cmp.Equal(got, []*podTracker{}, cmpopts.IgnoreUnexported(podTracker{})) {
=======
	trackers := []*podIPTracker{{
		dest: "2",
	}, {
		dest: "1",
	}, {
		dest: "3",
	}}
	t.Run("notrackers", func(t *testing.T) {
		got := assignSlice([]*podIPTracker{}, 0, 1, 0)
		if !cmp.Equal(got, []*podIPTracker{}, cmpopts.IgnoreUnexported(podIPTracker{})) {
>>>>>>> 8f11e459
			t.Errorf("Got=%v, want: %v, diff: %s", got, trackers,
				cmp.Diff([]*podTracker{}, got, cmpopts.IgnoreUnexported(podTracker{})))
		}
	})
	t.Run("idx=-1", func(t *testing.T) {
		got := assignSlice(trackers, -1, 1, 0)
<<<<<<< HEAD
		if !cmp.Equal(got, trackers, cmpopts.IgnoreUnexported(podTracker{})) {
=======
		if !cmp.Equal(got, trackers, cmpopts.IgnoreUnexported(podIPTracker{})) {
>>>>>>> 8f11e459
			t.Errorf("Got=%v, want: %v, diff: %s", got, trackers,
				cmp.Diff(trackers, got, cmpopts.IgnoreUnexported(podTracker{})))
		}
	})
	t.Run("idx=1", func(t *testing.T) {
		cp := append(trackers[:0:0], trackers...)
		got := assignSlice(cp, 1, 3, 0)
<<<<<<< HEAD
		if !cmp.Equal(got, trackers[0:1], cmpopts.IgnoreUnexported(podTracker{})) {
=======
		if !cmp.Equal(got, trackers[0:1], cmpopts.IgnoreUnexported(podIPTracker{})) {
>>>>>>> 8f11e459
			t.Errorf("Got=%v, want: %v; diff: %s", got, trackers[0:1],
				cmp.Diff(trackers[0:1], got, cmpopts.IgnoreUnexported(podTracker{})))
		}
	})
	t.Run("len=1", func(t *testing.T) {
		got := assignSlice(trackers[0:1], 1, 3, 0)
<<<<<<< HEAD
		if !cmp.Equal(got, trackers[0:1], cmpopts.IgnoreUnexported(podTracker{})) {
=======
		if !cmp.Equal(got, trackers[0:1], cmpopts.IgnoreUnexported(podIPTracker{})) {
>>>>>>> 8f11e459
			t.Errorf("Got=%v, want: %v; diff: %s", got, trackers[0:1],
				cmp.Diff(trackers[0:1], got, cmpopts.IgnoreUnexported(podTracker{})))
		}
	})
}<|MERGE_RESOLUTION|>--- conflicted
+++ resolved
@@ -123,11 +123,7 @@
 	// Simple case.
 	throttler.numActivators = 1
 	throttler.activatorIndex = 0
-<<<<<<< HEAD
 	rt.podTrackers = makeTrackers(1, 10)
-=======
-	rt.podIPTrackers = makeTrackers(1, 10)
->>>>>>> 8f11e459
 	rt.containerConcurrency = 10
 	rt.updateCapacity(throttler, 0 /* doesn't matter here*/)
 	if got, want := rt.breaker.Capacity(), 10; got != want {
@@ -135,11 +131,7 @@
 	}
 
 	// 2 backends.
-<<<<<<< HEAD
 	rt.podTrackers = makeTrackers(2, 10)
-=======
-	rt.podIPTrackers = makeTrackers(2, 10)
->>>>>>> 8f11e459
 	rt.updateCapacity(throttler, -1 /* doesn't matter here*/)
 	if got, want := rt.breaker.Capacity(), 20; got != want {
 		t.Errorf("Capacity = %d, want: %d", got, want)
@@ -153,11 +145,7 @@
 	}
 
 	// 3 pods, index 0.
-<<<<<<< HEAD
 	rt.podTrackers = makeTrackers(3, 10)
-=======
-	rt.podIPTrackers = makeTrackers(3, 10)
->>>>>>> 8f11e459
 	rt.updateCapacity(throttler, -1 /* doesn't matter here*/)
 	if got, want := rt.breaker.Capacity(), 15; got != want {
 		t.Errorf("Capacity = %d, want: %d", got, want)
@@ -173,11 +161,7 @@
 	// Inifinite capacity.
 	throttler.activatorIndex = 1
 	rt.containerConcurrency = 0
-<<<<<<< HEAD
 	rt.podTrackers = makeTrackers(3, 0)
-=======
-	rt.podIPTrackers = makeTrackers(3, 0)
->>>>>>> 8f11e459
 	rt.updateCapacity(throttler, 1)
 	if got, want := rt.breaker.Capacity(), defaultMaxConcurrency; got != want {
 		t.Errorf("Capacity = %d, want: %d", got, want)
@@ -188,21 +172,11 @@
 	}
 }
 
-<<<<<<< HEAD
 func makeTrackers(num, cc int) []*podTracker {
 	x := make([]*podTracker, num)
 	for i := 0; i < num; i++ {
 		x[i] = &podTracker{dest: strconv.Itoa(i)}
-		if cc == 0 {
-			x[i].b = newInfiniteBreaker(nil)
-		} else {
-=======
-func makeTrackers(num, cc int) []*podIPTracker {
-	x := make([]*podIPTracker, num)
-	for i := 0; i < num; i++ {
-		x[i] = &podIPTracker{dest: strconv.Itoa(i)}
 		if cc > 0 {
->>>>>>> 8f11e459
 			x[i].b = queue.NewBreaker(queue.BreakerParams{
 				QueueDepth:      1,
 				MaxConcurrency:  cc,
@@ -779,43 +753,23 @@
 }
 
 func TestAssignSlice(t *testing.T) {
-<<<<<<< HEAD
 	trackers := []*podTracker{{
 		dest: "2",
-		b:    newInfiniteBreaker(nil),
 	}, {
 		dest: "1",
-		b:    newInfiniteBreaker(nil),
 	}, {
 		dest: "3",
-		b:    newInfiniteBreaker(nil),
 	}}
 	t.Run("notrackers", func(t *testing.T) {
 		got := assignSlice([]*podTracker{}, 0, 1, 0)
 		if !cmp.Equal(got, []*podTracker{}, cmpopts.IgnoreUnexported(podTracker{})) {
-=======
-	trackers := []*podIPTracker{{
-		dest: "2",
-	}, {
-		dest: "1",
-	}, {
-		dest: "3",
-	}}
-	t.Run("notrackers", func(t *testing.T) {
-		got := assignSlice([]*podIPTracker{}, 0, 1, 0)
-		if !cmp.Equal(got, []*podIPTracker{}, cmpopts.IgnoreUnexported(podIPTracker{})) {
->>>>>>> 8f11e459
 			t.Errorf("Got=%v, want: %v, diff: %s", got, trackers,
 				cmp.Diff([]*podTracker{}, got, cmpopts.IgnoreUnexported(podTracker{})))
 		}
 	})
 	t.Run("idx=-1", func(t *testing.T) {
 		got := assignSlice(trackers, -1, 1, 0)
-<<<<<<< HEAD
 		if !cmp.Equal(got, trackers, cmpopts.IgnoreUnexported(podTracker{})) {
-=======
-		if !cmp.Equal(got, trackers, cmpopts.IgnoreUnexported(podIPTracker{})) {
->>>>>>> 8f11e459
 			t.Errorf("Got=%v, want: %v, diff: %s", got, trackers,
 				cmp.Diff(trackers, got, cmpopts.IgnoreUnexported(podTracker{})))
 		}
@@ -823,22 +777,14 @@
 	t.Run("idx=1", func(t *testing.T) {
 		cp := append(trackers[:0:0], trackers...)
 		got := assignSlice(cp, 1, 3, 0)
-<<<<<<< HEAD
 		if !cmp.Equal(got, trackers[0:1], cmpopts.IgnoreUnexported(podTracker{})) {
-=======
-		if !cmp.Equal(got, trackers[0:1], cmpopts.IgnoreUnexported(podIPTracker{})) {
->>>>>>> 8f11e459
 			t.Errorf("Got=%v, want: %v; diff: %s", got, trackers[0:1],
 				cmp.Diff(trackers[0:1], got, cmpopts.IgnoreUnexported(podTracker{})))
 		}
 	})
 	t.Run("len=1", func(t *testing.T) {
 		got := assignSlice(trackers[0:1], 1, 3, 0)
-<<<<<<< HEAD
 		if !cmp.Equal(got, trackers[0:1], cmpopts.IgnoreUnexported(podTracker{})) {
-=======
-		if !cmp.Equal(got, trackers[0:1], cmpopts.IgnoreUnexported(podIPTracker{})) {
->>>>>>> 8f11e459
 			t.Errorf("Got=%v, want: %v; diff: %s", got, trackers[0:1],
 				cmp.Diff(trackers[0:1], got, cmpopts.IgnoreUnexported(podTracker{})))
 		}
