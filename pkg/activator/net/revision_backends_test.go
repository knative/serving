--- conflicted
+++ resolved
@@ -603,12 +603,7 @@
 
 			controller.StartInformers(stopCh, endpointsInformer.Informer())
 
-<<<<<<< HEAD
 			rbm := NewRevisionBackendsManagerWithProbeFrequency(ctx, rt, logger, 50*time.Millisecond)
-=======
-			rbm := NewRevisionBackendsManagerWithProbeFrequency(stopCh, rt, revisions.Lister(),
-				serviceInformer.Lister(), endpointsInformer, logger, 50*time.Millisecond)
->>>>>>> 07dd75ff
 
 			for _, ep := range tc.endpointsArr {
 				fakekubeclient.Get(ctx).CoreV1().Endpoints(testNamespace).Create(ep)
@@ -690,12 +685,6 @@
 	defer cancel()
 	defer ClearAll()
 
-<<<<<<< HEAD
-=======
-	dCh := make(chan struct{})
-	defer close(dCh)
-
->>>>>>> 07dd75ff
 	svc := privateSksService(
 		types.NamespacedName{testNamespace, testRevision},
 		"129.0.0.1",
@@ -708,11 +697,7 @@
 	ei := fakeendpointsinformer.Get(ctx)
 	ep := ep(testRevision, 1234, "http", "128.0.0.1")
 	fakekubeclient.Get(ctx).CoreV1().Endpoints(testNamespace).Create(ep)
-<<<<<<< HEAD
 	controller.StartInformers(ctx.Done(), ei.Informer())
-=======
-	controller.StartInformers(dCh, ei.Informer())
->>>>>>> 07dd75ff
 
 	rev := revision(types.NamespacedName{testNamespace, testRevision}, networking.ProtocolHTTP1)
 	fakeservingclient.Get(ctx).ServingV1alpha1().Revisions(testNamespace).Create(rev)
@@ -723,20 +708,9 @@
 	rt := network.RoundTripperFunc(fakeRT.RT)
 
 	rbm := NewRevisionBackendsManager(
-<<<<<<< HEAD
 		ctx,
 		rt,
 		TestLogger(t))
-
-=======
-		dCh,
-		rt,
-		ri.Lister(),
-		si.Lister(),
-		ei,
-		TestLogger(t),
-	)
->>>>>>> 07dd75ff
 	// Make some movements.
 	ei.Informer().GetIndexer().Add(ep)
 	select {
