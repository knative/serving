--- conflicted
+++ resolved
@@ -5,7 +5,7 @@
 you may not use this file except in compliance with the License.
 You may obtain a copy of the License at
 
-    http://www.apache.org/licenses/LICENSE-2.0
+	http://www.apache.org/licenses/LICENSE-2.0
 
 Unless required by applicable law or agreed to in writing, software
 distributed under the License is distributed on an "AS IS" BASIS,
@@ -17,8 +17,8 @@
 package net
 
 import (
-	"context"
-	"errors"
+"context"
+"errors"
 	"fmt"
 	"math/rand"
 	"sort"
@@ -47,20 +47,12 @@
 	"knative.dev/serving/pkg/resources"
 )
 
-<<<<<<< HEAD
 type podTracker struct {
-=======
-type podIPTracker struct {
->>>>>>> 8f11e459
 	dest string
 	b    breaker
 }
 
-<<<<<<< HEAD
 func (p *podTracker) Maybe(ctx context.Context, thunk func()) error {
-=======
-func (p *podIPTracker) Maybe(ctx context.Context, thunk func()) error {
->>>>>>> 8f11e459
 	// Infinite per pod capacity. Just execute.
 	if p.b == nil {
 		thunk()
@@ -69,18 +61,11 @@
 	return p.b.Maybe(ctx, thunk)
 }
 
-<<<<<<< HEAD
 func (p *podTracker) HasCapacity() bool {
-=======
-func (p *podIPTracker) UpdateConcurrency(c int) error {
-	if p.b == nil {
-		return nil
-	}
 	return p.b.UpdateConcurrency(c)
 }
 
-func (p *podIPTracker) HasCapacity() bool {
->>>>>>> 8f11e459
+func (p *podTracker) HasCapacity() bool {
 	if p.b == nil {
 		return true
 	}
@@ -116,15 +101,9 @@
 	// This is a subset of podIPTrackers.
 	assignedTrackers []*podTracker
 
-<<<<<<< HEAD
 	// If we dont have a healthy clusterIPTracker this is set to nil, otherwise
 	// it is the l4dest for this revision's private clusterIP.
 	clusterIPTracker *podTracker
-=======
-	// If we dont have a healthy clusterIPDest this is set to nil, otherwise
-	// it is the l4dest for this revision's private clusterIP.
-	clusterIPDest *podIPTracker
->>>>>>> 8f11e459
 
 	// mux guards "throttle state" which is the state we use during the request path. This
 	// is trackers, clusterIPDest.
@@ -158,11 +137,7 @@
 // pickPod picks the first tracker that has open capacity if container concurrency
 // if limited, random pod otherwise.
 // TODO(vagabaov): make this locally ideal, rather than mostly ideal.
-<<<<<<< HEAD
 func pickPod(tgs []*podTracker, cc int64) *podTracker {
-=======
-func pickPod(tgs []*podIPTracker, cc int64) *podIPTracker {
->>>>>>> 8f11e459
 	// Infinite capacity, pick random. We have to do this
 	// otherwise _all_ the requests will go to the first pod
 	// since it has unlimited capacity.
@@ -179,21 +154,10 @@
 
 // Returns a dest that at the moment of choosing had an open slot
 // for request.
-<<<<<<< HEAD
-func (rt *revisionThrottler) acquireDest() *podTracker {
-	rt.mux.RLock()
 	defer rt.mux.RUnlock()
 
 	if rt.clusterIPTracker != nil {
 		return rt.clusterIPTracker
-=======
-func (rt *revisionThrottler) acquireDest() *podIPTracker {
-	rt.mux.RLock()
-	defer rt.mux.RUnlock()
-
-	if rt.clusterIPDest != nil {
-		return rt.clusterIPDest
->>>>>>> 8f11e459
 	}
 	return pickPod(rt.assignedTrackers, rt.containerConcurrency)
 }
@@ -240,15 +204,9 @@
 	if rt.containerConcurrency <= 0 {
 		return
 	}
-<<<<<<< HEAD
 	for _, t := range rt.podTrackers {
 		// Reset to default.
-		t.b.UpdateConcurrency(int(rt.containerConcurrency))
-=======
-	for _, t := range rt.podIPTrackers {
-		// Reset to default.
 		t.UpdateConcurrency(int(rt.containerConcurrency))
->>>>>>> 8f11e459
 	}
 }
 
@@ -261,11 +219,7 @@
 		rt.mux.Lock()
 		defer rt.mux.Unlock()
 		// We're using cluster IP.
-<<<<<<< HEAD
 		if rt.clusterIPTracker != nil {
-=======
-		if rt.clusterIPDest != nil {
->>>>>>> 8f11e459
 			return 0
 		}
 		// Infifnite capacity, assign all.
@@ -273,11 +227,7 @@
 			rt.assignedTrackers = rt.podTrackers
 		} else {
 			rt.resetTrackers()
-<<<<<<< HEAD
 			rt.assignedTrackers = assignSlice(rt.podTrackers, throttler.index(), ac, int(rt.containerConcurrency))
-=======
-			rt.assignedTrackers = assignSlice(rt.podIPTrackers, throttler.index(), ac, int(rt.containerConcurrency))
->>>>>>> 8f11e459
 		}
 		rt.logger.Debugf("Trackers %d/%d  %v", throttler.index(), ac, rt.assignedTrackers)
 		return len(rt.assignedTrackers)
@@ -287,11 +237,7 @@
 	if numTrackers > 0 {
 		// Capacity is computed based off of number of trackers,
 		// when using pod direct routing.
-<<<<<<< HEAD
 		capacity = rt.calculateCapacity(len(rt.podTrackers), ac, throttler.breakerParams.MaxConcurrency)
-=======
-		capacity = rt.calculateCapacity(len(rt.podIPTrackers), ac, throttler.breakerParams.MaxConcurrency)
->>>>>>> 8f11e459
 	} else {
 		// Capacity is computed off of number of ready backends,
 		// when we are using clusterIP routing.
@@ -310,11 +256,7 @@
 
 func (rt *revisionThrottler) updateThrottleState(
 	throttler *Throttler, backendCount int,
-<<<<<<< HEAD
 	trackers []*podTracker, clusterIPDest *podTracker) {
-=======
-	trackers []*podIPTracker, clusterIPDest *podIPTracker) {
->>>>>>> 8f11e459
 	rt.logger.Infof("Updating Revision Throttler with: clusterIP = %v, trackers = %d, backends = %d activator pos %d/%d",
 		clusterIPDest, len(trackers), backendCount, throttler.index(), throttler.activatorCount())
 
@@ -324,13 +266,8 @@
 	if func() bool {
 		rt.mux.Lock()
 		defer rt.mux.Unlock()
-<<<<<<< HEAD
 		rt.podTrackers = trackers
 		rt.clusterIPTracker = clusterIPDest
-=======
-		rt.podIPTrackers = trackers
-		rt.clusterIPDest = clusterIPDest
->>>>>>> 8f11e459
 		return clusterIPDest != nil || len(trackers) > 0
 	}() {
 		// If we have an address to target, then pass through an accurate
@@ -366,11 +303,7 @@
 // assignSlice picks a subset of the individual pods to send requests to
 // for this Activator instance. This only matters in case of direct
 // to pod IP routing, and is irrelevant, when ClusterIP is used.
-<<<<<<< HEAD
 func assignSlice(trackers []*podTracker, selfIndex, numActivators, cc int) []*podTracker {
-=======
-func assignSlice(trackers []*podIPTracker, selfIndex, numActivators, cc int) []*podIPTracker {
->>>>>>> 8f11e459
 	// When we're unassigned, doesn't matter what we return.
 	lt := len(trackers)
 	if selfIndex == -1 || lt <= 1 {
@@ -388,11 +321,7 @@
 		for i := len(trackers) - remnants; i < len(trackers); i++ {
 			t := trackers[i]
 			// minOneOrValue ensures that infinity tracker will never scale to 0.
-<<<<<<< HEAD
-			t.b.UpdateConcurrency(minOneOrValue(cc / numActivators))
-=======
 			t.UpdateConcurrency(minOneOrValue(cc / numActivators))
->>>>>>> 8f11e459
 			x = append(x, t)
 		}
 	}
@@ -423,15 +352,9 @@
 			tracker, ok := trackersMap[newDest]
 			if !ok {
 				if rt.containerConcurrency == 0 {
-<<<<<<< HEAD
 					tracker = &podTracker{dest: newDest}
 				} else {
 					tracker = &podTracker{
-=======
-					tracker = &podIPTracker{dest: newDest}
-				} else {
-					tracker = &podIPTracker{
->>>>>>> 8f11e459
 						dest: newDest,
 						b: queue.NewBreaker(queue.BreakerParams{
 							QueueDepth:      throttler.breakerParams.QueueDepth,
@@ -448,11 +371,7 @@
 		return
 	}
 
-<<<<<<< HEAD
 	rt.updateThrottleState(throttler, len(update.Dests), nil /*trackers*/, &podTracker{
-=======
-	rt.updateThrottleState(throttler, len(update.Dests), nil /*trackers*/, &podIPTracker{
->>>>>>> 8f11e459
 		dest: update.ClusterIPDest,
 	})
 }
