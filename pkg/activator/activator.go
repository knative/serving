/*
Copyright 2018 The Knative Authors

Licensed under the Apache License, Version 2.0 (the "License");
you may not use this file except in compliance with the License.
You may obtain a copy of the License at

    http://www.apache.org/licenses/LICENSE-2.0

Unless required by applicable law or agreed to in writing, software
distributed under the License is distributed on an "AS IS" BASIS,
WITHOUT WARRANTIES OR CONDITIONS OF ANY KIND, either express or implied.
See the License for the specific language governing permissions and
limitations under the License.
*/

package activator

const (
<<<<<<< HEAD
	// The name of the activator service.
	K8sServiceName          = "activator-service"
	ResponseCountHTTPHeader = "Knative-Activator-Num-Retries"
	// Knative service header names
	RevisionHeaderName      string = "knative-serving-revision"
	ConfigurationHeader     string = "knative-serving-configuration"
=======
	// K8sServiceName is the name of the activator service
	K8sServiceName = "activator-service"
	// ResponseCountHTTPHeader is the header key for number of tries
	ResponseCountHTTPHeader = "X-Activator-Num-Retries"
	// RevisionHeaderName is the header key for revision name
	RevisionHeaderName string = "knative-serving-revision"
	// RevisionHeaderNamespace is the header key for revision's namespace
>>>>>>> 2db07008
	RevisionHeaderNamespace string = "knative-serving-namespace"
)

// Activator provides an active endpoint for a revision or an error and
// status code indicating why it could not.
type Activator interface {
	ActiveEndpoint(namespace, name string) ActivationResult
	Shutdown()
}

type revisionID struct {
	namespace string
	name      string
}

// Endpoint is a fully-qualified domain name / port pair for an active revision.
type Endpoint struct {
	FQDN string
	Port int32
}

// ActivationResult is used to return the result of an ActivateEndpoint call
type ActivationResult struct {
	Status            int
	Endpoint          Endpoint
	ServiceName       string
	ConfigurationName string
	Error             error
}<|MERGE_RESOLUTION|>--- conflicted
+++ resolved
@@ -17,22 +17,13 @@
 package activator
 
 const (
-<<<<<<< HEAD
-	// The name of the activator service.
+	// K8sServiceName is the name of the activator service
 	K8sServiceName          = "activator-service"
-	ResponseCountHTTPHeader = "Knative-Activator-Num-Retries"
-	// Knative service header names
+	// ResponseCountHTTPHeader is the header key for number of tries
+  ResponseCountHTTPHeader = "Knative-Activator-Num-Retries"
+	// RevisionHeaderName is the header key for revision name
 	RevisionHeaderName      string = "knative-serving-revision"
-	ConfigurationHeader     string = "knative-serving-configuration"
-=======
-	// K8sServiceName is the name of the activator service
-	K8sServiceName = "activator-service"
-	// ResponseCountHTTPHeader is the header key for number of tries
-	ResponseCountHTTPHeader = "X-Activator-Num-Retries"
-	// RevisionHeaderName is the header key for revision name
-	RevisionHeaderName string = "knative-serving-revision"
 	// RevisionHeaderNamespace is the header key for revision's namespace
->>>>>>> 2db07008
 	RevisionHeaderNamespace string = "knative-serving-namespace"
 )
 
