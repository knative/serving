--- conflicted
+++ resolved
@@ -100,18 +100,11 @@
 			t.Errorf("Reporter len(d) = %d, want: 1", len(d))
 		}
 		for _, got := range d[0].Tags {
-<<<<<<< HEAD
-			if want, ok := wantTags[got.Key.Name()]; !ok {
-				t.Errorf("Reporter got an extra tag %v: %v", got.Key.Name(), got.Value)
-			} else if got.Value != want {
-				t.Errorf("Reporter expected a different tag value for key: %s, got: %s, want: %s", got.Key.Name(), got.Value, want)
-=======
 			n := got.Key.Name()
 			if want, ok := wantTags[n]; !ok {
 				t.Errorf("Reporter got an extra tag %v: %v", n, got.Value)
 			} else if got.Value != want {
 				t.Errorf("Reporter expected a different tag value for key: %s, got: %s, want: %s", n, got.Value, want)
->>>>>>> 0e517ee1
 			}
 		}
 
@@ -132,18 +125,11 @@
 			t.Errorf("Reporter len(d) = %d, want: 1", len(d))
 		}
 		for _, got := range d[0].Tags {
-<<<<<<< HEAD
-			if want, ok := wantTags[got.Key.Name()]; !ok {
-				t.Errorf("Reporter got an extra tag %v: %v", got.Key.Name(), got.Value)
-			} else if got.Value != want {
-				t.Errorf("Reporter expected a different tag value for key: %s, got: %s, want: %s", got.Key.Name(), got.Value, want)
-=======
 			n := got.Key.Name()
 			if want, ok := wantTags[n]; !ok {
 				t.Errorf("Reporter got an extra tag %v: %v", n, got.Value)
 			} else if got.Value != want {
 				t.Errorf("Reporter expected a different tag value for key: %s, got: %s, want: %s", n, got.Value, want)
->>>>>>> 0e517ee1
 			}
 		}
 
