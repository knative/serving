--- conflicted
+++ resolved
@@ -32,10 +32,6 @@
         "//pkg/apis/ela/v1alpha1:go_default_library",
         "//pkg/client/clientset/versioned/fake:go_default_library",
         "//pkg/controller:go_default_library",
-<<<<<<< HEAD
-        "//vendor/github.com/google/go-cmp/cmp:go_default_library",
-=======
->>>>>>> f34ffb83
         "//vendor/k8s.io/api/core/v1:go_default_library",
         "//vendor/k8s.io/apimachinery/pkg/apis/meta/v1:go_default_library",
         "//vendor/k8s.io/apimachinery/pkg/util/intstr:go_default_library",
