/*
Copyright 2019 The Knative Authors

Licensed under the Apache License, Version 2.0 (the "License");
you may not use this file except in compliance with the License.
You may obtain a copy of the License at

    http://www.apache.org/licenses/LICENSE-2.0

Unless required by applicable law or agreed to in writing, software
distributed under the License is distributed on an "AS IS" BASIS,
WITHOUT WARRANTIES OR CONDITIONS OF ANY KIND, either express or implied.
See the License for the specific language governing permissions and
limitations under the License.
*/

package testing

import (
	"fmt"
	"net/http"
	"net/http/httptest"
	"sync"
	"sync/atomic"

	"knative.dev/serving/pkg/network"
	"knative.dev/serving/pkg/queue"
)

// FakeResponse is a response given by the FakeRoundTripper
type FakeResponse struct {
	Err  error
	Code int
	Body string
}

// FakeRoundTripper is a roundtripper emulator useful in testing
type FakeRoundTripper struct {
	// Return an error if host header does not match this
	ExpectHost string

	// LockerCh blocks responses being sent until a struct is written to the channel
	LockerCh chan struct{}

	// ProbeHostResponses are popped when a probe request is made to a given host. If
	// no host is matched then this falls back to the behavior or ProbeResponses
	ProbeHostResponses map[string][]FakeResponse

	// Responses to probe requests are popeed from this list until it is size 1 then
	// that response is returned indefinitely
	ProbeResponses []FakeResponse

	// Response to non-probe requests
	RequestResponse *FakeResponse
	responseMux     sync.Mutex

	NumProbes int32
}

func defaultProbeResponse() *FakeResponse {
	return &FakeResponse{
		Err:  nil,
		Code: http.StatusOK,
		Body: queue.Name,
	}
}

func defaultRequestResponse() *FakeResponse {
	return &FakeResponse{
		Err:  nil,
		Code: http.StatusOK,
		Body: "default response",
	}
}

func response(fr *FakeResponse) (*http.Response, error) {
	recorder := httptest.NewRecorder()
	recorder.WriteHeader(fr.Code)
	recorder.WriteString(fr.Body)
	return recorder.Result(), nil
}

func popResponseSlice(in []FakeResponse) (*FakeResponse, []FakeResponse) {
	if len(in) == 0 {
		return defaultProbeResponse(), in
	}
	resp := &in[0]
	if len(in) > 1 {
		in = in[1:]
	}

	return resp, in
}

func (rt *FakeRoundTripper) popResponse(host string) *FakeResponse {
	rt.responseMux.Lock()
	defer rt.responseMux.Unlock()

	if _, ok := rt.ProbeHostResponses[host]; ok {
		resp, responses := popResponseSlice(rt.ProbeHostResponses[host])
		rt.ProbeHostResponses[host] = responses
		return resp
	}

	resp, responses := popResponseSlice(rt.ProbeResponses)
	rt.ProbeResponses = responses
	return resp
}

// RT is a RoundTripperFunc
func (rt *FakeRoundTripper) RT(req *http.Request) (*http.Response, error) {
	if req.Header.Get(network.ProbeHeaderName) != "" {
<<<<<<< HEAD
		atomic.AddInt32(&rt.NumProbes, 1)
		resp := rt.popResponse()
=======
		resp := rt.popResponse(req.URL.Host)
>>>>>>> ee9fca6b
		if resp.Err != nil {
			return nil, resp.Err
		}

		// Make sure the probe is attributed with correct header.
		if req.Header.Get(network.ProbeHeaderName) != queue.Name {
			return response(&FakeResponse{
				Code: http.StatusBadRequest,
				Body: "probe sent to a wrong system",
			})
		}
		return response(resp)
	}
	resp := rt.RequestResponse
	if resp == nil {
		resp = defaultRequestResponse()
	}

	if resp.Err != nil {
		return nil, resp.Err
	}

	// verify that the request has the required rewritten host header.
	if got, want := req.Host, ""; got != want {
		return nil, fmt.Errorf("the req.Host has not been cleared out, was: %q", got)
	}
	if got, want := req.Header.Get("Host"), ""; got != want {
		return nil, fmt.Errorf("the Host header has not been cleared out, was: %q", got)
	}

	if rt.ExpectHost != "" {
		if got, want := req.Header.Get(network.OriginalHostHeader), rt.ExpectHost; got != want {
			return nil, fmt.Errorf("the %s header = %q, want: %q", network.OriginalHostHeader, got, want)
		}
	}

	if rt.LockerCh != nil {
		rt.LockerCh <- struct{}{}
	}

	return response(resp)
}<|MERGE_RESOLUTION|>--- conflicted
+++ resolved
@@ -110,12 +110,8 @@
 // RT is a RoundTripperFunc
 func (rt *FakeRoundTripper) RT(req *http.Request) (*http.Response, error) {
 	if req.Header.Get(network.ProbeHeaderName) != "" {
-<<<<<<< HEAD
 		atomic.AddInt32(&rt.NumProbes, 1)
-		resp := rt.popResponse()
-=======
 		resp := rt.popResponse(req.URL.Host)
->>>>>>> ee9fca6b
 		if resp.Err != nil {
 			return nil, resp.Err
 		}
