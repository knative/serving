--- conflicted
+++ resolved
@@ -39,12 +39,6 @@
   - apiGroups: ["caching.internal.knative.dev"]
     resources: ["images"]
     verbs: ["get", "list", "create", "update", "delete", "patch", "watch"]
-<<<<<<< HEAD
-  - apiGroups: ["networking.internal.knative.dev"]
-    resources: ["clusteringresses", "clusteringresses/status", "serverlessservices", "serverlessservices/status", "certificates", "certificates/status"]
-    verbs: ["get", "list", "create", "update", "delete", "deletecollection", "patch", "watch"]
-=======
->>>>>>> 7440f53f
 ---
 kind: ClusterRole
 apiVersion: rbac.authorization.k8s.io/v1
