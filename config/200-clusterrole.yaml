--- conflicted
+++ resolved
@@ -49,11 +49,7 @@
     resources: ["images"]
     verbs: ["get", "list", "create", "update", "delete", "patch", "watch"]
   - apiGroups: ["networking.internal.knative.dev"]
-<<<<<<< HEAD
-    resources: ["clusteringresses", "clusteringresses/status", "certificates", "certificates/status"]
-=======
-    resources: ["clusteringresses", "clusteringresses/status", "serverlessservices", "serverlessservices/status"]
->>>>>>> d3556e1d
+    resources: ["clusteringresses", "clusteringresses/status", "serverlessservices", "serverlessservices/status", "certificates", "certificates/status"]
     verbs: ["get", "list", "create", "update", "delete", "deletecollection", "patch", "watch"]
   - apiGroups: ["networking.istio.io"]
     resources: ["virtualservices", "gateways"]
