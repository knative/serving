# Copyright 2018 The Knative Authors
#
# Licensed under the Apache License, Version 2.0 (the "License");
# you may not use this file except in compliance with the License.
# You may obtain a copy of the License at
#
#     https://www.apache.org/licenses/LICENSE-2.0
#
# Unless required by applicable law or agreed to in writing, software
# distributed under the License is distributed on an "AS IS" BASIS,
# WITHOUT WARRANTIES OR CONDITIONS OF ANY KIND, either express or implied.
# See the License for the specific language governing permissions and
# limitations under the License.

# The Gateway resource here is to attach to a gateway service that
# receive all external traffic for Knative pods. We don't maintain
# extra Gateway service and deployment in knative, but use that
# provided in Istio by default.

# If you want to replace the Gateway service and deployment to that
# of your own, you'll need to update the label selector and ports
# fields accordingly.

# This is the shared Gateway for all Knative routes to use.

apiVersion: networking.istio.io/v1alpha3
kind: Gateway
metadata:
  name: knative-shared-gateway
  namespace: knative-serving
spec:
  selector:
    istio: ingressgateway
  servers:
  - port:
      number: 80
      name: http
      protocol: HTTP
    hosts:
    - "*"
  - port:
      number: 443
      name: https
      protocol: HTTPS
    hosts:
    - "*"
    tls:
<<<<<<< HEAD
      mode: PASSTHROUGH
---
# TODO(#1969): We should allow the users to use `istio-ingressgateway` by default,
#              while having the choice to specify their own Ingress Gateway service
#              if that isn't enough for them.  That way we can get out of maintaining
#              these YAML ourselves.
#
# This is the Service definition for the ingress pods serving
# Knative's shared Gateway.
apiVersion: v1
kind: Service
metadata:
  name: knative-ingressgateway
  namespace: istio-system
  annotations:
  labels:
    chart: gateways-1.1.0
    release: RELEASE-NAME
    heritage: Tiller
    app: knative-ingressgateway
    knative: ingressgateway
spec:
  type: LoadBalancer
  selector:
    app: knative-ingressgateway
    knative: ingressgateway
  ports:
    -
      name: http2
      nodePort: 32380
      port: 80
      targetPort: 80
    -
      name: https
      nodePort: 32390
      port: 443
    -
      name: tcp
      nodePort: 32400
      port: 31400
    -
      name: tcp-pilot-grpc-tls
      port: 15011
      targetPort: 15011
    -
      name: tcp-citadel-grpc-tls
      port: 8060
      targetPort: 8060
    -
      name: tcp-dns-tls
      port: 853
      targetPort: 853
    -
      name: http2-prometheus
      port: 15030
      targetPort: 15030
    -
      name: http2-grafana
      port: 15031
      targetPort: 15031
---
# This is the corresponding Deployment to backed the aforementioned Service.
apiVersion: extensions/v1beta1
kind: Deployment
metadata:
  name: knative-ingressgateway
  namespace: istio-system
  labels:
    app: knative-ingressgateway
    knative: ingressgateway
    chart: gateways-1.1.0
    release: RELEASE-NAME
    version: 1.1.0
    heritage: Tiller
spec:
  replicas: 1
  template:
    metadata:
      labels:
        app: knative-ingressgateway
        knative: ingressgateway
        version: 1.1.0
      annotations:
        sidecar.istio.io/inject: "false"
        scheduler.alpha.kubernetes.io/critical-pod: ""
    spec:
      serviceAccountName: istio-ingressgateway-service-account
      containers:
        - name: istio-proxy
          image: "docker.io/istio/proxyv2:1.1.0.snapshot.1"
          imagePullPolicy: IfNotPresent
          ports:
            - containerPort: 80
            - containerPort: 443
            - containerPort: 31400
            - containerPort: 15011
            - containerPort: 8060
            - containerPort: 853
            - containerPort: 15030
            - containerPort: 15031

            - containerPort: 15090
              protocol: TCP
              name: http-envoy-prom

          args:
          - proxy
          - router
          - --log_output_level
          - 'info'
          - --discoveryRefreshDelay
          - '1s' #discoveryRefreshDelay
          - --drainDuration
          - '45s' #drainDuration
          - --parentShutdownDuration
          - '1m0s' #parentShutdownDuration
          - --connectTimeout
          - '10s' #connectTimeout
          - --serviceCluster
          - knative-ingressgateway
          - --zipkinAddress
          - zipkin:9411
          - --proxyAdminPort
          - "15000"
          - --controlPlaneAuthPolicy
          - NONE
          - --discoveryAddress
          - istio-pilot:15010
          resources:
            requests:
              cpu: 10m

          env:
          - name: POD_NAME
            valueFrom:
              fieldRef:
                apiVersion: v1
                fieldPath: metadata.name
          - name: POD_NAMESPACE
            valueFrom:
              fieldRef:
                apiVersion: v1
                fieldPath: metadata.namespace
          - name: INSTANCE_IP
            valueFrom:
              fieldRef:
                apiVersion: v1
                fieldPath: status.podIP
          - name: ISTIO_META_POD_NAME
            valueFrom:
              fieldRef:
                fieldPath: metadata.name
          volumeMounts:
          - name: istio-certs
            mountPath: /etc/certs
            readOnly: true
          - name: ingressgateway-certs
            mountPath: "/etc/istio/ingressgateway-certs"
            readOnly: true
          - name: ingressgateway-ca-certs
            mountPath: "/etc/istio/ingressgateway-ca-certs"
            readOnly: true
      volumes:
      - name: istio-certs
        secret:
          secretName: istio.istio-ingressgateway-service-account
          optional: true
      - name: ingressgateway-certs
        secret:
          secretName: "istio-ingressgateway-certs"
          optional: true
      - name: ingressgateway-ca-certs
        secret:
          secretName: "istio-ingressgateway-ca-certs"
          optional: true
      affinity:
        nodeAffinity:
          requiredDuringSchedulingIgnoredDuringExecution:
            nodeSelectorTerms:
            - matchExpressions:
              - key: beta.kubernetes.io/arch
                operator: In
                values:
                - amd64
                - ppc64le
                - s390x
          preferredDuringSchedulingIgnoredDuringExecution:
          - weight: 2
            preference:
              matchExpressions:
              - key: beta.kubernetes.io/arch
                operator: In
                values:
                - amd64
          - weight: 2
            preference:
              matchExpressions:
              - key: beta.kubernetes.io/arch
                operator: In
                values:
                - ppc64le
          - weight: 2
            preference:
              matchExpressions:
              - key: beta.kubernetes.io/arch
                operator: In
                values:
                - s390x
---
# This is the horizontal pod autoscaler to make sure the ingress Pods
# scale up to meet traffic demand.
#
apiVersion: autoscaling/v2beta1
kind: HorizontalPodAutoscaler
metadata:
    name: knative-ingressgateway
    namespace: istio-system
spec:
    # TODO(1411): Document/fix this.  We are choosing an arbitrary 10 here.
    maxReplicas: 10
    minReplicas: 1
    scaleTargetRef:
      apiVersion: apps/v1
      kind: Deployment
      name: knative-ingressgateway
    metrics:
    - type: Resource
      resource:
        name: cpu
        targetAverageUtilization: 60
=======
      mode: PASSTHROUGH
>>>>>>> 0454509b
<|MERGE_RESOLUTION|>--- conflicted
+++ resolved
@@ -45,237 +45,4 @@
     hosts:
     - "*"
     tls:
-<<<<<<< HEAD
-      mode: PASSTHROUGH
----
-# TODO(#1969): We should allow the users to use `istio-ingressgateway` by default,
-#              while having the choice to specify their own Ingress Gateway service
-#              if that isn't enough for them.  That way we can get out of maintaining
-#              these YAML ourselves.
-#
-# This is the Service definition for the ingress pods serving
-# Knative's shared Gateway.
-apiVersion: v1
-kind: Service
-metadata:
-  name: knative-ingressgateway
-  namespace: istio-system
-  annotations:
-  labels:
-    chart: gateways-1.1.0
-    release: RELEASE-NAME
-    heritage: Tiller
-    app: knative-ingressgateway
-    knative: ingressgateway
-spec:
-  type: LoadBalancer
-  selector:
-    app: knative-ingressgateway
-    knative: ingressgateway
-  ports:
-    -
-      name: http2
-      nodePort: 32380
-      port: 80
-      targetPort: 80
-    -
-      name: https
-      nodePort: 32390
-      port: 443
-    -
-      name: tcp
-      nodePort: 32400
-      port: 31400
-    -
-      name: tcp-pilot-grpc-tls
-      port: 15011
-      targetPort: 15011
-    -
-      name: tcp-citadel-grpc-tls
-      port: 8060
-      targetPort: 8060
-    -
-      name: tcp-dns-tls
-      port: 853
-      targetPort: 853
-    -
-      name: http2-prometheus
-      port: 15030
-      targetPort: 15030
-    -
-      name: http2-grafana
-      port: 15031
-      targetPort: 15031
----
-# This is the corresponding Deployment to backed the aforementioned Service.
-apiVersion: extensions/v1beta1
-kind: Deployment
-metadata:
-  name: knative-ingressgateway
-  namespace: istio-system
-  labels:
-    app: knative-ingressgateway
-    knative: ingressgateway
-    chart: gateways-1.1.0
-    release: RELEASE-NAME
-    version: 1.1.0
-    heritage: Tiller
-spec:
-  replicas: 1
-  template:
-    metadata:
-      labels:
-        app: knative-ingressgateway
-        knative: ingressgateway
-        version: 1.1.0
-      annotations:
-        sidecar.istio.io/inject: "false"
-        scheduler.alpha.kubernetes.io/critical-pod: ""
-    spec:
-      serviceAccountName: istio-ingressgateway-service-account
-      containers:
-        - name: istio-proxy
-          image: "docker.io/istio/proxyv2:1.1.0.snapshot.1"
-          imagePullPolicy: IfNotPresent
-          ports:
-            - containerPort: 80
-            - containerPort: 443
-            - containerPort: 31400
-            - containerPort: 15011
-            - containerPort: 8060
-            - containerPort: 853
-            - containerPort: 15030
-            - containerPort: 15031
-
-            - containerPort: 15090
-              protocol: TCP
-              name: http-envoy-prom
-
-          args:
-          - proxy
-          - router
-          - --log_output_level
-          - 'info'
-          - --discoveryRefreshDelay
-          - '1s' #discoveryRefreshDelay
-          - --drainDuration
-          - '45s' #drainDuration
-          - --parentShutdownDuration
-          - '1m0s' #parentShutdownDuration
-          - --connectTimeout
-          - '10s' #connectTimeout
-          - --serviceCluster
-          - knative-ingressgateway
-          - --zipkinAddress
-          - zipkin:9411
-          - --proxyAdminPort
-          - "15000"
-          - --controlPlaneAuthPolicy
-          - NONE
-          - --discoveryAddress
-          - istio-pilot:15010
-          resources:
-            requests:
-              cpu: 10m
-
-          env:
-          - name: POD_NAME
-            valueFrom:
-              fieldRef:
-                apiVersion: v1
-                fieldPath: metadata.name
-          - name: POD_NAMESPACE
-            valueFrom:
-              fieldRef:
-                apiVersion: v1
-                fieldPath: metadata.namespace
-          - name: INSTANCE_IP
-            valueFrom:
-              fieldRef:
-                apiVersion: v1
-                fieldPath: status.podIP
-          - name: ISTIO_META_POD_NAME
-            valueFrom:
-              fieldRef:
-                fieldPath: metadata.name
-          volumeMounts:
-          - name: istio-certs
-            mountPath: /etc/certs
-            readOnly: true
-          - name: ingressgateway-certs
-            mountPath: "/etc/istio/ingressgateway-certs"
-            readOnly: true
-          - name: ingressgateway-ca-certs
-            mountPath: "/etc/istio/ingressgateway-ca-certs"
-            readOnly: true
-      volumes:
-      - name: istio-certs
-        secret:
-          secretName: istio.istio-ingressgateway-service-account
-          optional: true
-      - name: ingressgateway-certs
-        secret:
-          secretName: "istio-ingressgateway-certs"
-          optional: true
-      - name: ingressgateway-ca-certs
-        secret:
-          secretName: "istio-ingressgateway-ca-certs"
-          optional: true
-      affinity:
-        nodeAffinity:
-          requiredDuringSchedulingIgnoredDuringExecution:
-            nodeSelectorTerms:
-            - matchExpressions:
-              - key: beta.kubernetes.io/arch
-                operator: In
-                values:
-                - amd64
-                - ppc64le
-                - s390x
-          preferredDuringSchedulingIgnoredDuringExecution:
-          - weight: 2
-            preference:
-              matchExpressions:
-              - key: beta.kubernetes.io/arch
-                operator: In
-                values:
-                - amd64
-          - weight: 2
-            preference:
-              matchExpressions:
-              - key: beta.kubernetes.io/arch
-                operator: In
-                values:
-                - ppc64le
-          - weight: 2
-            preference:
-              matchExpressions:
-              - key: beta.kubernetes.io/arch
-                operator: In
-                values:
-                - s390x
----
-# This is the horizontal pod autoscaler to make sure the ingress Pods
-# scale up to meet traffic demand.
-#
-apiVersion: autoscaling/v2beta1
-kind: HorizontalPodAutoscaler
-metadata:
-    name: knative-ingressgateway
-    namespace: istio-system
-spec:
-    # TODO(1411): Document/fix this.  We are choosing an arbitrary 10 here.
-    maxReplicas: 10
-    minReplicas: 1
-    scaleTargetRef:
-      apiVersion: apps/v1
-      kind: Deployment
-      name: knative-ingressgateway
-    metrics:
-    - type: Resource
-      resource:
-        name: cpu
-        targetAverageUtilization: 60
-=======
-      mode: PASSTHROUGH
->>>>>>> 0454509b
+      mode: PASSTHROUGH