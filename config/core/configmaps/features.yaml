# Copyright 2020 The Knative Authors
#
# Licensed under the Apache License, Version 2.0 (the "License");
# you may not use this file except in compliance with the License.
# You may obtain a copy of the License at
#
#     https://www.apache.org/licenses/LICENSE-2.0
#
# Unless required by applicable law or agreed to in writing, software
# distributed under the License is distributed on an "AS IS" BASIS,
# WITHOUT WARRANTIES OR CONDITIONS OF ANY KIND, either express or implied.
# See the License for the specific language governing permissions and
# limitations under the License.

apiVersion: v1
kind: ConfigMap
metadata:
  name: config-features
  namespace: knative-serving
  labels:
    serving.knative.dev/release: devel
  annotations:
<<<<<<< HEAD
    knative.dev/example-checksum: "b8052de8"
=======
    knative.dev/example-checksum: "52231144"
>>>>>>> f77cfe66
data:
  _example: |
    ################################
    #                              #
    #    EXAMPLE CONFIGURATION     #
    #                              #
    ################################

    # This block is not actually functional configuration,
    # but serves to illustrate the available configuration
    # options and document them in a way that is accessible
    # to users that `kubectl edit` this config map.
    #
    # These sample configuration options may be copied out of
    # this example block and unindented to be in the data block
    # to actually change the configuration.

    # Indicates whether multi container support is enabled
    multi-container: "disabled"

    # Indicates whether Kubernetes FieldRef support is enabled
    kubernetes.podspec-fieldref: "disabled"

    # This feature validates PodSpecs from the validating webhook
    # against the K8s API Server.
    #
    # When "allowed", the client may enable the behavior with the
    # 'features.knative.dev/podspec-dryrun':'enabled' annotation.
    # When "enabled"  the server will always run the extra validation.
    kubernetes.podspec-dryrun: "enabled"

    # This feature removes the ability of a user to delete revisions
    # that are actively serving or that are in-progress deployments.
    # ALPHA WARNING: This feature is not yet stable or complete. Enabling it
    # should be used for testing purposes only.
    prevent-active-revision-deletion: "disabled"

    # This feature labels revisions in real-time as they become referenced and
    # dereferenced by Routes. This allows us to reap revisions shortly after
    # they are no longer active.
    # ALPHA WARNING: This feature is not yet stable or complete. Enabling it
    # should be used for testing purposes only.
    responsive-revision-gc: "disabled"<|MERGE_RESOLUTION|>--- conflicted
+++ resolved
@@ -20,11 +20,7 @@
   labels:
     serving.knative.dev/release: devel
   annotations:
-<<<<<<< HEAD
-    knative.dev/example-checksum: "b8052de8"
-=======
-    knative.dev/example-checksum: "52231144"
->>>>>>> f77cfe66
+    knative.dev/example-checksum: "721e3176"
 data:
   _example: |
     ################################
