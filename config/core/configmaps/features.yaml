--- conflicted
+++ resolved
@@ -20,11 +20,7 @@
   labels:
     serving.knative.dev/release: devel
   annotations:
-<<<<<<< HEAD
-    knative.dev/example-checksum: "721e3176"
-=======
-    knative.dev/example-checksum: "66de029c"
->>>>>>> f043ccac
+    knative.dev/example-checksum: "848fda3b"
 data:
   _example: |
     ################################
