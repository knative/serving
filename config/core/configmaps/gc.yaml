--- conflicted
+++ resolved
@@ -20,11 +20,7 @@
   labels:
     serving.knative.dev/release: devel
   annotations:
-<<<<<<< HEAD
-    knative.dev/example-checksum: "c2432c21"
-=======
     knative.dev/example-checksum: "c675b489"
->>>>>>> fccf86bc
 data:
   _example: |
     ################################
@@ -68,16 +64,6 @@
     # ALPHA NOTE: This feature is still experimental and under active development.
 
     # Duration since revision creation before considering it for GC.
-<<<<<<< HEAD
-    gc-retain-since-create-time: "48h"
-
-    # Duration since a route has pointed at the revision
-    # before considering it for GC.
-    gc-retain-since-last-active-time: "15h"
-
-    # Minimum number of non-active revisions to retain.
-    gc-min-stale-revisions: 20
-=======
     retain-since-create-time: "48h"
 
     # Duration since a route has pointed at the revision
@@ -86,25 +72,15 @@
 
     # Minimum number of non-active revisions to retain.
     min-stale-revisions: "20"
->>>>>>> fccf86bc
 
     # Maximum number of non-active revisions to retain regardless of
     # creation or staleness time-bounds.
     #
-<<<<<<< HEAD
-    # Instead of allowing revisions to become stale down to gc-min-stale-revisions,
-=======
     # Instead of allowing revisions to become stale down to min-stale-revisions,
->>>>>>> fccf86bc
     # this mode will keep around revisions up to this maximum limit. A value of 0
     # will immediately delete any non-active revisions. The expected total number
     # of revisions is the number of active plus this value.
     #
     # Set to -1 to disable this setting. Revisions will be eligible for gc as soon
-<<<<<<< HEAD
-    # as they are considered stale as long as there are more than gc-min-stale-revisions.
-    gc-max-stale-revisions: -1
-=======
     # as they are considered stale as long as there are more than min-stale-revisions.
-    max-stale-revisions: "-1"
->>>>>>> fccf86bc
+    max-stale-revisions: "-1"