--- conflicted
+++ resolved
@@ -84,21 +84,6 @@
     # undefined behavior.
     clusteringress.class: "istio.ingress.networking.knative.dev"
 
-<<<<<<< HEAD
-    # Controls whether TLS certificates are automatically provisioned and
-    # installed in the Knative ingress to terminate external TLS connection.
-    # 1. Enabled: enabling auto-TLS feature.
-    # 2. Disabled: disabling auto-TLS feature.
-    autoTLS: "Disabled"
-
-    # Controls the behavior of the HTTP endpoint for the Knative ingress.
-    # It requires autoTLS to be enabled.
-    # 1. Enabled: The Knative ingress will be able to serve HTTP connection.
-    # 2. Disabled: The Knative ingress ter will reject HTTP traffic.
-    # 3. Redirected: The Knative ingress will send a 302 redirect for all
-    # http connections, asking the clients to use HTTPS
-    httpProtocol: Enabled
-=======
     # domainTemplate specifies the golang text template string to use
     # when constructing the Knative service's DNS name. The default
     # value is "{{.Name}}.{{.Namespace}}.{{.Domain}}". And those three
@@ -114,4 +99,17 @@
     # characters such as `-` in their service, or namespace, names.
     #
     domainTemplate: "{{.Name}}.{{.Namespace}}.{{.Domain}}"
->>>>>>> 8d2b04c9
+
+    # Controls whether TLS certificates are automatically provisioned and
+    # installed in the Knative ingress to terminate external TLS connection.
+    # 1. Enabled: enabling auto-TLS feature.
+    # 2. Disabled: disabling auto-TLS feature.
+    autoTLS: "Disabled"
+
+    # Controls the behavior of the HTTP endpoint for the Knative ingress.
+    # It requires autoTLS to be enabled.
+    # 1. Enabled: The Knative ingress will be able to serve HTTP connection.
+    # 2. Disabled: The Knative ingress ter will reject HTTP traffic.
+    # 3. Redirected: The Knative ingress will send a 302 redirect for all
+    # http connections, asking the clients to use HTTPS
+    httpProtocol: Enabled
