--- conflicted
+++ resolved
@@ -56,11 +56,7 @@
         regex: (.*)
         target_label: service
         replacement: $1
-<<<<<<< HEAD
-    # Elafros controller
-=======
-    # Knative Serving controller    
->>>>>>> ad89aeae
+    # Knative Serving controller
     - job_name: ela-controller
       kubernetes_sd_configs:
       - role: endpoints
