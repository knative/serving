--- conflicted
+++ resolved
@@ -1,7 +1,3 @@
 bazel-*
-<<<<<<< HEAD
-tlog
-=======
 .idea
-.vscode/
->>>>>>> 76bfb8e7
+.vscode/