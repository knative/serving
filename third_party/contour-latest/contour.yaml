apiVersion: rbac.authorization.k8s.io/v1beta1
kind: ClusterRoleBinding
metadata:
  name: contour-external
  labels:
    networking.knative.dev/ingress-provider: contour
roleRef:
  apiGroup: rbac.authorization.k8s.io
  kind: ClusterRole
  name: contour
subjects:
- kind: ServiceAccount
  name: contour
  namespace: contour-external
---
# This file is generated from the individual YAML files by generate-deployment.sh. Do not
# edit this file directly but instead edit the source files and re-render.
#
# Generated from:
#       examples/contour/00-common.yaml
#       examples/contour/01-contour-config.yaml
#       examples/contour/01-crds.yaml
#       examples/contour/02-job-certgen.yaml
#       examples/contour/02-rbac.yaml
#       examples/contour/02-role-contour.yaml
#       examples/contour/02-service-contour.yaml
#       examples/contour/02-service-envoy.yaml
#       examples/contour/03-contour.yaml
#       examples/contour/03-envoy.yaml
#
apiVersion: v1
kind: Namespace
metadata:
  name: contour-external
  labels:
    networking.knative.dev/ingress-provider: contour
---
apiVersion: v1
kind: ServiceAccount
metadata:
  name: contour
  namespace: contour-external
  labels:
    networking.knative.dev/ingress-provider: contour
---
apiVersion: v1
kind: ServiceAccount
metadata:
  name: envoy
  namespace: contour-external
  labels:
    networking.knative.dev/ingress-provider: contour
---
apiVersion: v1
kind: ConfigMap
metadata:
  name: contour
  namespace: contour-external
  labels:
    networking.knative.dev/ingress-provider: contour
data:
  contour.yaml: |
    leaderelection:
      configmap-name: contour
      configmap-namespace: contour-external
    # should contour expect to be running inside a k8s cluster
    # incluster: true
    #
    # path to kubeconfig (if not running inside a k8s cluster)
    # kubeconfig: /path/to/.kube/config
    #
    # disable HTTPProxy permitInsecure field
    disablePermitInsecure: false
    tls:
    # minimum TLS version that Contour will negotiate
    # minimum-protocol-version: "1.1"
    # Defines the Kubernetes name/namespace matching a secret to use
    # as the fallback certificate when requests which don't match the
    # SNI defined for a vhost.
      fallback-certificate:
    #   name: fallback-secret-name
    #   namespace: contour-external
    # The following config shows the defaults for the leader election.
    # leaderelection:
    #   configmap-name: leader-elect
    #   configmap-namespace: contour-external
    ### Logging options
    # Default setting
    accesslog-format: envoy
    # To enable JSON logging in Envoy
    # accesslog-format: json
    # The default fields that will be logged are specified below.
    # To customise this list, just add or remove entries.
    # The canonical list is available at
    # https://godoc.org/github.com/projectcontour/contour/internal/envoy#JSONFields
    # json-fields:
    #   - "@timestamp"
    #   - "authority"
    #   - "bytes_received"
    #   - "bytes_sent"
    #   - "downstream_local_address"
    #   - "downstream_remote_address"
    #   - "duration"
    #   - "method"
    #   - "path"
    #   - "protocol"
    #   - "request_id"
    #   - "requested_server_name"
    #   - "response_code"
    #   - "response_flags"
    #   - "uber_trace_id"
    #   - "upstream_cluster"
    #   - "upstream_host"
    #   - "upstream_local_address"
    #   - "upstream_service_time"
    #   - "user_agent"
    #   - "x_forwarded_for"
    #
    # default-http-versions:
    # - "HTTP/2"
    # - "HTTP/1.1"
    #
    # The following shows the default proxy timeout settings.
    # timeouts:
    #   request-timeout: infinity
    #   connection-idle-timeout: 60s
    #   stream-idle-timeout: 5m
    #   max-connection-duration: infinity
    #   connection-shutdown-grace-period: 5s
---
apiVersion: apiextensions.k8s.io/v1beta1
kind: CustomResourceDefinition
metadata:
  annotations:
    controller-gen.kubebuilder.io/version: v0.2.9
  creationTimestamp: null
  name: httpproxies.projectcontour.io
  labels:
    networking.knative.dev/ingress-provider: contour
spec:
  additionalPrinterColumns:
  - JSONPath: .spec.virtualhost.fqdn
    description: Fully qualified domain name
    name: FQDN
    type: string
  - JSONPath: .spec.virtualhost.tls.secretName
    description: Secret with TLS credentials
    name: TLS Secret
    type: string
  - JSONPath: .status.currentStatus
    description: The current status of the HTTPProxy
    name: Status
    type: string
  - JSONPath: .status.description
    description: Description of the current status
    name: Status Description
    type: string
  group: projectcontour.io
  names:
    kind: HTTPProxy
    listKind: HTTPProxyList
    plural: httpproxies
    shortNames:
    - proxy
    - proxies
    singular: httpproxy
  scope: Namespaced
  subresources:
    status: {}
  validation:
    openAPIV3Schema:
      description: HTTPProxy is an Ingress CRD specification.
      properties:
        apiVersion:
          description: 'APIVersion defines the versioned schema of this representation
            of an object. Servers should convert recognized schemas to the latest
            internal value, and may reject unrecognized values. More info: https://git.k8s.io/community/contributors/devel/sig-architecture/api-conventions.md#resources'
          type: string
        kind:
          description: 'Kind is a string value representing the REST resource this
            object represents. Servers may infer this from the endpoint the client
            submits requests to. Cannot be updated. In CamelCase. More info: https://git.k8s.io/community/contributors/devel/sig-architecture/api-conventions.md#types-kinds'
          type: string
        metadata:
          type: object
        spec:
          description: HTTPProxySpec defines the spec of the CRD.
          properties:
            includes:
              description: Includes allow for specific routing configuration to be
                included from another HTTPProxy, possibly in another namespace.
              items:
                description: Include describes a set of policies that can be applied
                  to an HTTPProxy in a namespace.
                properties:
                  conditions:
                    description: 'Conditions are a set of rules that are applied to
                      included HTTPProxies. In effect, they are added onto the Conditions
                      of included HTTPProxy Route structs. When applied, they are
                      merged using AND, with one exception: There can be only one
                      Prefix MatchCondition per Conditions slice. More than one Prefix,
                      or contradictory Conditions, will make the include invalid.'
                    items:
                      description: MatchCondition are a general holder for matching
                        rules for HTTPProxies. One of Prefix or Header must be provided.
                      properties:
                        header:
                          description: Header specifies the header condition to match.
                          properties:
                            contains:
                              description: Contains specifies a substring that must
                                be present in the header value.
                              type: string
                            exact:
                              description: Exact specifies a string that the header
                                value must be equal to.
                              type: string
                            name:
                              description: Name is the name of the header to match
                                against. Name is required. Header names are case insensitive.
                              type: string
                            notcontains:
                              description: NotContains specifies a substring that
                                must not be present in the header value.
                              type: string
                            notexact:
                              description: NoExact specifies a string that the header
                                value must not be equal to. The condition is true
                                if the header has any other value.
                              type: string
                            present:
                              description: Present specifies that condition is true
                                when the named header is present, regardless of its
                                value. Note that setting Present to false does not
                                make the condition true if the named header is absent.
                              type: boolean
                          required:
                          - name
                          type: object
                        prefix:
                          description: Prefix defines a prefix match for a request.
                          type: string
                      type: object
                    type: array
                  name:
                    description: Name of the HTTPProxy
                    type: string
                  namespace:
                    description: Namespace of the HTTPProxy to include. Defaults to
                      the current namespace if not supplied.
                    type: string
                required:
                - name
                type: object
              type: array
            routes:
              description: Routes are the ingress routes. If TCPProxy is present,
                Routes is ignored.
              items:
                description: Route contains the set of routes for a virtual host.
                properties:
                  conditions:
                    description: 'Conditions are a set of rules that are applied to
                      a Route. When applied, they are merged using AND, with one exception:
                      There can be only one Prefix MatchCondition per Conditions slice.
                      More than one Prefix, or contradictory Conditions, will make
                      the route invalid.'
                    items:
                      description: MatchCondition are a general holder for matching
                        rules for HTTPProxies. One of Prefix or Header must be provided.
                      properties:
                        header:
                          description: Header specifies the header condition to match.
                          properties:
                            contains:
                              description: Contains specifies a substring that must
                                be present in the header value.
                              type: string
                            exact:
                              description: Exact specifies a string that the header
                                value must be equal to.
                              type: string
                            name:
                              description: Name is the name of the header to match
                                against. Name is required. Header names are case insensitive.
                              type: string
                            notcontains:
                              description: NotContains specifies a substring that
                                must not be present in the header value.
                              type: string
                            notexact:
                              description: NoExact specifies a string that the header
                                value must not be equal to. The condition is true
                                if the header has any other value.
                              type: string
                            present:
                              description: Present specifies that condition is true
                                when the named header is present, regardless of its
                                value. Note that setting Present to false does not
                                make the condition true if the named header is absent.
                              type: boolean
                          required:
                          - name
                          type: object
                        prefix:
                          description: Prefix defines a prefix match for a request.
                          type: string
                      type: object
                    type: array
                  enableWebsockets:
                    description: Enables websocket support for the route.
                    type: boolean
                  healthCheckPolicy:
                    description: The health check policy for this route.
                    properties:
                      healthyThresholdCount:
                        description: The number of healthy health checks required
                          before a host is marked healthy
                        format: int64
                        minimum: 0
                        type: integer
                      host:
                        description: The value of the host header in the HTTP health
                          check request. If left empty (default value), the name "contour-envoy-healthcheck"
                          will be used.
                        type: string
                      intervalSeconds:
                        description: The interval (seconds) between health checks
                        format: int64
                        type: integer
                      path:
                        description: HTTP endpoint used to perform health checks on
                          upstream service
                        type: string
                      timeoutSeconds:
                        description: The time to wait (seconds) for a health check
                          response
                        format: int64
                        type: integer
                      unhealthyThresholdCount:
                        description: The number of unhealthy health checks required
                          before a host is marked unhealthy
                        format: int64
                        minimum: 0
                        type: integer
                    required:
                    - path
                    type: object
                  loadBalancerPolicy:
                    description: The load balancing policy for this route.
                    properties:
                      strategy:
                        description: Strategy specifies the policy used to balance
                          requests across the pool of backend pods. Valid policy names
                          are `Random`, `RoundRobin`, `WeightedLeastRequest`, `Random`
                          and `Cookie`. If an unknown strategy name is specified or
                          no policy is supplied, the default `RoundRobin` policy is
                          used.
                        type: string
                    type: object
                  pathRewritePolicy:
                    description: The policy for rewriting the path of the request
                      URL after the request has been routed to a Service.
                    properties:
                      replacePrefix:
                        description: ReplacePrefix describes how the path prefix should
                          be replaced.
                        items:
                          description: ReplacePrefix describes a path prefix replacement.
                          properties:
                            prefix:
                              description: "Prefix specifies the URL path prefix to
                                be replaced. \n If Prefix is specified, it must exactly
                                match the MatchCondition prefix that is rendered by
                                the chain of including HTTPProxies and only that path
                                prefix will be replaced by Replacement. This allows
                                HTTPProxies that are included through multiple roots
                                to only replace specific path prefixes, leaving others
                                unmodified. \n If Prefix is not specified, all routing
                                prefixes rendered by the include chain will be replaced."
                              minLength: 1
                              type: string
                            replacement:
                              description: Replacement is the string that the routing
                                path prefix will be replaced with. This must not be
                                empty.
                              minLength: 1
                              type: string
                          required:
                          - replacement
                          type: object
                        type: array
                    type: object
                  permitInsecure:
                    description: Allow this path to respond to insecure requests over
                      HTTP which are normally not permitted when a `virtualhost.tls`
                      block is present.
                    type: boolean
                  requestHeadersPolicy:
                    description: The policy for managing request headers during proxying
                    properties:
                      remove:
                        description: Remove specifies a list of HTTP header names
                          to remove.
                        items:
                          type: string
                        type: array
                      set:
                        description: Set specifies a list of HTTP header values that
                          will be set in the HTTP header. If the header does not exist
                          it will be added, otherwise it will be overwritten with
                          the new value.
                        items:
                          description: HeaderValue represents a header name/value
                            pair
                          properties:
                            name:
                              description: Name represents a key of a header
                              minLength: 1
                              type: string
                            value:
                              description: Value represents the value of a header
                                specified by a key
                              minLength: 1
                              type: string
                          required:
                          - name
                          - value
                          type: object
                        type: array
                    type: object
                  responseHeadersPolicy:
                    description: The policy for managing response headers during proxying
                    properties:
                      remove:
                        description: Remove specifies a list of HTTP header names
                          to remove.
                        items:
                          type: string
                        type: array
                      set:
                        description: Set specifies a list of HTTP header values that
                          will be set in the HTTP header. If the header does not exist
                          it will be added, otherwise it will be overwritten with
                          the new value.
                        items:
                          description: HeaderValue represents a header name/value
                            pair
                          properties:
                            name:
                              description: Name represents a key of a header
                              minLength: 1
                              type: string
                            value:
                              description: Value represents the value of a header
                                specified by a key
                              minLength: 1
                              type: string
                          required:
                          - name
                          - value
                          type: object
                        type: array
                    type: object
                  retryPolicy:
                    description: The retry policy for this route.
                    properties:
                      count:
                        description: NumRetries is maximum allowed number of retries.
                          If not supplied, the number of retries is one.
                        format: int64
                        minimum: 0
                        type: integer
                      perTryTimeout:
                        description: PerTryTimeout specifies the timeout per retry
                          attempt. Ignored if NumRetries is not supplied.
                        type: string
                      retriableStatusCodes:
                        description: "RetriableStatusCodes specifies the HTTP status
                          codes that should be retried. \n This field is only respected
                          when you include `retriable-status-codes` in the `RetryOn`
                          field."
                        items:
                          format: int32
                          type: integer
                        type: array
                      retryOn:
                        description: "RetryOn specifies the conditions on which to
                          retry a request. \n Supported [HTTP conditions](https://www.envoyproxy.io/docs/envoy/latest/configuration/http/http_filters/router_filter#x-envoy-retry-on):
                          \n - `5xx` - `gateway-error` - `reset` - `connect-failure`
                          - `retriable-4xx` - `refused-stream` - `retriable-status-codes`
                          - `retriable-headers` \n Supported [gRPC conditions](https://www.envoyproxy.io/docs/envoy/latest/configuration/http/http_filters/router_filter#x-envoy-retry-grpc-on):
                          \n - `cancelled` - `deadline-exceeded` - `internal` - `resource-exhausted`
                          - `unavailable`"
                        items:
                          description: RetryOn is a string type alias with validation
                            to ensure that the value is valid.
                          enum:
                          - 5xx
                          - gateway-error
                          - reset
                          - connect-failure
                          - retriable-4xx
                          - refused-stream
                          - retriable-status-codes
                          - retriable-headers
                          - cancelled
                          - deadline-exceeded
                          - internal
                          - resource-exhausted
                          - unavailable
                          type: string
                        type: array
                    type: object
                  services:
                    description: Services are the services to proxy traffic.
                    items:
                      description: Service defines an Kubernetes Service to proxy
                        traffic.
                      properties:
                        mirror:
                          description: If Mirror is true the Service will receive
                            a read only mirror of the traffic for this route.
                          type: boolean
                        name:
                          description: Name is the name of Kubernetes service to proxy
                            traffic. Names defined here will be used to look up corresponding
                            endpoints which contain the ips to route.
                          type: string
                        port:
                          description: Port (defined as Integer) to proxy traffic
                            to since a service can have multiple defined.
                          exclusiveMaximum: true
                          maximum: 65536
                          minimum: 1
                          type: integer
                        protocol:
                          description: Protocol may be used to specify (or override)
                            the protocol used to reach this Service. Values may be
                            tls, h2, h2c. If omitted, protocol-selection falls back
                            on Service annotations.
                          enum:
                          - h2
                          - h2c
                          - tls
                          type: string
                        requestHeadersPolicy:
                          description: The policy for managing request headers during
                            proxying
                          properties:
                            remove:
                              description: Remove specifies a list of HTTP header
                                names to remove.
                              items:
                                type: string
                              type: array
                            set:
                              description: Set specifies a list of HTTP header values
                                that will be set in the HTTP header. If the header
                                does not exist it will be added, otherwise it will
                                be overwritten with the new value.
                              items:
                                description: HeaderValue represents a header name/value
                                  pair
                                properties:
                                  name:
                                    description: Name represents a key of a header
                                    minLength: 1
                                    type: string
                                  value:
                                    description: Value represents the value of a header
                                      specified by a key
                                    minLength: 1
                                    type: string
                                required:
                                - name
                                - value
                                type: object
                              type: array
                          type: object
                        responseHeadersPolicy:
                          description: The policy for managing response headers during
                            proxying
                          properties:
                            remove:
                              description: Remove specifies a list of HTTP header
                                names to remove.
                              items:
                                type: string
                              type: array
                            set:
                              description: Set specifies a list of HTTP header values
                                that will be set in the HTTP header. If the header
                                does not exist it will be added, otherwise it will
                                be overwritten with the new value.
                              items:
                                description: HeaderValue represents a header name/value
                                  pair
                                properties:
                                  name:
                                    description: Name represents a key of a header
                                    minLength: 1
                                    type: string
                                  value:
                                    description: Value represents the value of a header
                                      specified by a key
                                    minLength: 1
                                    type: string
                                required:
                                - name
                                - value
                                type: object
                              type: array
                          type: object
                        validation:
                          description: UpstreamValidation defines how to verify the
                            backend service's certificate
                          properties:
                            caSecret:
                              description: Name of the Kubernetes secret be used to
                                validate the certificate presented by the backend
                              type: string
                            subjectName:
                              description: Key which is expected to be present in
                                the 'subjectAltName' of the presented certificate
                              type: string
                          required:
                          - caSecret
                          - subjectName
                          type: object
                        weight:
                          description: Weight defines percentage of traffic to balance
                            traffic
                          format: int64
                          minimum: 0
                          type: integer
                      required:
                      - name
                      - port
                      type: object
                    minItems: 1
                    type: array
                  timeoutPolicy:
                    description: The timeout policy for this route.
                    properties:
                      idle:
                        description: Timeout after which, if there are no active requests
                          for this route, the connection between Envoy and the backend
                          or Envoy and the external client will be closed. If not
                          specified, there is no per-route idle timeout, though a
                          connection manager-wide stream_idle_timeout default of 5m
                          still applies.
                        type: string
                      response:
                        description: Timeout for receiving a response from the server
                          after processing a request from client. If not supplied,
                          Envoy's default value of 15s applies.
                        type: string
                    type: object
                required:
                - services
                type: object
              type: array
            tcpproxy:
              description: TCPProxy holds TCP proxy information.
              properties:
                healthCheckPolicy:
                  description: The health check policy for this tcp proxy
                  properties:
                    healthyThresholdCount:
                      description: The number of healthy health checks required before
                        a host is marked healthy
                      format: int32
                      type: integer
                    intervalSeconds:
                      description: The interval (seconds) between health checks
                      format: int64
                      type: integer
                    timeoutSeconds:
                      description: The time to wait (seconds) for a health check response
                      format: int64
                      type: integer
                    unhealthyThresholdCount:
                      description: The number of unhealthy health checks required
                        before a host is marked unhealthy
                      format: int32
                      type: integer
                  type: object
                include:
                  description: Include specifies that this tcpproxy should be delegated
                    to another HTTPProxy.
                  properties:
                    name:
                      description: Name of the child HTTPProxy
                      type: string
                    namespace:
                      description: Namespace of the HTTPProxy to include. Defaults
                        to the current namespace if not supplied.
                      type: string
                  required:
                  - name
                  type: object
                includes:
                  description: "IncludesDeprecated allow for specific routing configuration
                    to be appended to another HTTPProxy in another namespace. \n Exists
                    due to a mistake when developing HTTPProxy and the field was marked
                    plural when it should have been singular. This field should stay
                    to not break backwards compatibility to v1 users."
                  properties:
                    name:
                      description: Name of the child HTTPProxy
                      type: string
                    namespace:
                      description: Namespace of the HTTPProxy to include. Defaults
                        to the current namespace if not supplied.
                      type: string
                  required:
                  - name
                  type: object
                loadBalancerPolicy:
                  description: The load balancing policy for the backend services.
                  properties:
                    strategy:
                      description: Strategy specifies the policy used to balance requests
                        across the pool of backend pods. Valid policy names are `Random`,
                        `RoundRobin`, `WeightedLeastRequest`, `Random` and `Cookie`.
                        If an unknown strategy name is specified or no policy is supplied,
                        the default `RoundRobin` policy is used.
                      type: string
                  type: object
                services:
                  description: Services are the services to proxy traffic
                  items:
                    description: Service defines an Kubernetes Service to proxy traffic.
                    properties:
                      mirror:
                        description: If Mirror is true the Service will receive a
                          read only mirror of the traffic for this route.
                        type: boolean
                      name:
                        description: Name is the name of Kubernetes service to proxy
                          traffic. Names defined here will be used to look up corresponding
                          endpoints which contain the ips to route.
                        type: string
                      port:
                        description: Port (defined as Integer) to proxy traffic to
                          since a service can have multiple defined.
                        exclusiveMaximum: true
                        maximum: 65536
                        minimum: 1
                        type: integer
                      protocol:
                        description: Protocol may be used to specify (or override)
                          the protocol used to reach this Service. Values may be tls,
                          h2, h2c. If omitted, protocol-selection falls back on Service
                          annotations.
                        enum:
                        - h2
                        - h2c
                        - tls
                        type: string
                      requestHeadersPolicy:
                        description: The policy for managing request headers during
                          proxying
                        properties:
                          remove:
                            description: Remove specifies a list of HTTP header names
                              to remove.
                            items:
                              type: string
                            type: array
                          set:
                            description: Set specifies a list of HTTP header values
                              that will be set in the HTTP header. If the header does
                              not exist it will be added, otherwise it will be overwritten
                              with the new value.
                            items:
                              description: HeaderValue represents a header name/value
                                pair
                              properties:
                                name:
                                  description: Name represents a key of a header
                                  minLength: 1
                                  type: string
                                value:
                                  description: Value represents the value of a header
                                    specified by a key
                                  minLength: 1
                                  type: string
                              required:
                              - name
                              - value
                              type: object
                            type: array
                        type: object
                      responseHeadersPolicy:
                        description: The policy for managing response headers during
                          proxying
                        properties:
                          remove:
                            description: Remove specifies a list of HTTP header names
                              to remove.
                            items:
                              type: string
                            type: array
                          set:
                            description: Set specifies a list of HTTP header values
                              that will be set in the HTTP header. If the header does
                              not exist it will be added, otherwise it will be overwritten
                              with the new value.
                            items:
                              description: HeaderValue represents a header name/value
                                pair
                              properties:
                                name:
                                  description: Name represents a key of a header
                                  minLength: 1
                                  type: string
                                value:
                                  description: Value represents the value of a header
                                    specified by a key
                                  minLength: 1
                                  type: string
                              required:
                              - name
                              - value
                              type: object
                            type: array
                        type: object
                      validation:
                        description: UpstreamValidation defines how to verify the
                          backend service's certificate
                        properties:
                          caSecret:
                            description: Name of the Kubernetes secret be used to
                              validate the certificate presented by the backend
                            type: string
                          subjectName:
                            description: Key which is expected to be present in the
                              'subjectAltName' of the presented certificate
                            type: string
                        required:
                        - caSecret
                        - subjectName
                        type: object
                      weight:
                        description: Weight defines percentage of traffic to balance
                          traffic
                        format: int64
                        minimum: 0
                        type: integer
                    required:
                    - name
                    - port
                    type: object
                  type: array
              type: object
            virtualhost:
              description: Virtualhost appears at most once. If it is present, the
                object is considered to be a "root" HTTPProxy.
              properties:
                fqdn:
                  description: The fully qualified domain name of the root of the
                    ingress tree all leaves of the DAG rooted at this object relate
                    to the fqdn.
                  type: string
                tls:
                  description: If present describes tls properties. The SNI names
                    that will be matched on are described in fqdn, the tls.secretName
                    secret must contain a certificate that itself contains a name
                    that matches the FQDN.
                  properties:
                    clientValidation:
                      description: "ClientValidation defines how to verify the client
                        certificate when an external client establishes a TLS connection
                        to Envoy. \n This setting: \n 1. Enables TLS client certificate
                        validation. 2. Requires clients to present a TLS certificate
                        (i.e. not optional validation). 3. Specifies how the client
                        certificate will be validated."
                      properties:
                        caSecret:
                          description: Name of a Kubernetes secret that contains a
                            CA certificate bundle. The client certificate must validate
                            against the certificates in the bundle.
                          minLength: 1
                          type: string
                      required:
                      - caSecret
                      type: object
                    enableFallbackCertificate:
                      description: EnableFallbackCertificate defines if the vhost
                        should allow a default certificate to be applied which handles
                        all requests which don't match the SNI defined in this vhost.
                      type: boolean
                    minimumProtocolVersion:
                      description: Minimum TLS version this vhost should negotiate
                      type: string
                    passthrough:
                      description: Passthrough defines whether the encrypted TLS handshake
                        will be passed through to the backing cluster. Either Passthrough
                        or SecretName must be specified, but not both.
                      type: boolean
                    secretName:
                      description: SecretName is the name of a TLS secret in the current
                        namespace. Either SecretName or Passthrough must be specified,
                        but not both. If specified, the named secret must contain
                        a matching certificate for the virtual host's FQDN.
                      type: string
                  type: object
              required:
              - fqdn
              type: object
          type: object
        status:
          description: Status is a container for computed information about the HTTPProxy.
          properties:
            conditions:
              description: "Conditions contains information about the current status
                of the HTTPProxy, in an upstream-friendly container. \n Contour will
                update a single condition, `Valid`, that is in normal-true polarity.
                That is, when `currentStatus` is `valid`, the `Valid` condition will
                be `status: true`, and vice versa. \n Contour will leave untouched
                any other Conditions set in this block, in case some other controller
                wants to add a Condition. \n If you are another controller owner and
                wish to add a condition, you *should* namespace your condition with
                a label, like `controller.domain.com/ConditionName`."
              items:
                description: "DetailedCondition is an extension of the normal Kubernetes
                  conditions, with two extra fields to hold sub-conditions, which
                  provide more detailed reasons for the state (True or False) of the
                  condition. \n `errors` holds information about sub-conditions which
                  are fatal to that condition and render its state False. \n `warnings`
                  holds information about sub-conditions which are not fatal to that
                  condition and do not force the state to be False. \n Remember that
                  Conditions have a type, a status, and a reason. \n The type is the
                  type of the condition, the most important one in this CRD set is
                  `Valid`. \n In the case of `Valid`, `status: true` means that the
                  object is has been ingested into Contour with no errors. `warnings`
                  may still be present, and will be indicated in the Reason field.
                  \n `Valid`, `status: false` means that the object has had one or
                  more fatal errors during processing into Contour.  The details of
                  the errors will be present under the `errors` field. \n There should
                  never be subconditions under `errors` when `status` is `true`."
                properties:
                  errors:
                    description: "Errors contains a slice of relevant error subconditions
                      for this object. \n Subconditions are expected to appear when
                      relevant (when there is a error), and disappear when not relevant.
                      An empty slice here indicates no errors."
                    items:
                      description: "SubCondition is a Condition-like type intended
                        for use as a subcondition inside a DetailedCondition. \n It
                        contains a subset of the Condition fields. \n It is intended
                        for warnings and errors, so `type` names should use abnormal-true
                        polarity, that is, they should be of the form \"ErrorPresent:
                        true\". \n The expected lifecycle for these errors is that
                        they should only be present when the error or warning is,
                        and should be removed when they are not relevant."
                      properties:
                        message:
                          description: "Message is a human readable message indicating
                            details about the transition. \n This may be an empty
                            string."
                          maxLength: 32768
                          type: string
                        reason:
                          description: "Reason contains a programmatic identifier
                            indicating the reason for the condition's last transition.
                            Producers of specific condition types may define expected
                            values and meanings for this field, and whether the values
                            are considered a guaranteed API. \n The value should be
                            a CamelCase string. \n This field may not be empty."
                          maxLength: 1024
                          minLength: 1
                          pattern: ^[A-Za-z]([A-Za-z0-9_,:]*[A-Za-z0-9_])?$
                          type: string
                        status:
                          description: Status of the condition, one of True, False,
                            Unknown.
                          enum:
                          - "True"
                          - "False"
                          - Unknown
                          type: string
                        type:
                          description: "Type of condition in `CamelCase` or in `foo.example.com/CamelCase`.
                            \n This must be in abnormal-true polarity, that is, `ErrorFound`
                            or `controller.io/ErrorFound`. \n The regex it matches
                            is (dns1123SubdomainFmt/)?(qualifiedNameFmt)"
                          maxLength: 316
                          pattern: ^([a-z0-9]([-a-z0-9]*[a-z0-9])?(\.[a-z0-9]([-a-z0-9]*[a-z0-9])?)*/)?(([A-Za-z0-9][-A-Za-z0-9_.]*)?[A-Za-z0-9])$
                          type: string
                      required:
                      - message
                      - reason
                      - status
                      - type
                      type: object
                    type: array
                  lastTransitionTime:
                    description: "lastTransitionTime is the last time the condition
                      transitioned from one status to another. \n This should be when
                      the underlying condition changed.  If that is not known, then
                      using the time when the API field changed is acceptable."
                    format: date-time
                    type: string
                  message:
                    description: "message is a human readable message indicating details
                      about the transition. \n This may be an empty string."
                    maxLength: 32768
                    type: string
                  observedGeneration:
                    description: "observedGeneration represents the .metadata.generation
                      that the condition was set based upon. \n For instance, if .metadata.generation
                      is currently 12, but the .status.conditions[x].observedGeneration
                      is 9, the condition is out of date with respect to the current
                      state of the instance."
                    format: int64
                    minimum: 0
                    type: integer
                  reason:
                    description: "Reason contains a programmatic identifier indicating
                      the reason for the condition's last transition. \n Producers
                      of specific condition types may define expected values and meanings
                      for this field, and whether the values are considered a guaranteed
                      API. \n The value should be a CamelCase string. \n This field
                      may not be empty."
                    maxLength: 1024
                    minLength: 1
                    pattern: ^[A-Za-z]([A-Za-z0-9_,:]*[A-Za-z0-9_])?$
                    type: string
                  status:
                    description: status of the condition, one of True, False, Unknown.
                    enum:
                    - "True"
                    - "False"
                    - Unknown
                    type: string
                  type:
                    description: "Type of condition in CamelCase or in foo.example.com/CamelCase.
                      \n Many .condition.type values are consistent across resources
                      like Available, but because arbitrary conditions can be useful
                      (see .node.status.conditions), the ability to deconflict is
                      important. \n The regex it matches is (dns1123SubdomainFmt/)?(qualifiedNameFmt)"
                    maxLength: 316
                    pattern: ^([a-z0-9]([-a-z0-9]*[a-z0-9])?(\.[a-z0-9]([-a-z0-9]*[a-z0-9])?)*/)?(([A-Za-z0-9][-A-Za-z0-9_.]*)?[A-Za-z0-9])$
                    type: string
                  warnings:
                    description: "Warnings contains a slice of relevant warning subconditions
                      for this object. \n Subconditions are expected to appear when
                      relevant (when there is a warning), and disappear when not relevant.
                      An empty slice here indicates no warnings."
                    items:
                      description: "SubCondition is a Condition-like type intended
                        for use as a subcondition inside a DetailedCondition. \n It
                        contains a subset of the Condition fields. \n It is intended
                        for warnings and errors, so `type` names should use abnormal-true
                        polarity, that is, they should be of the form \"ErrorPresent:
                        true\". \n The expected lifecycle for these errors is that
                        they should only be present when the error or warning is,
                        and should be removed when they are not relevant."
                      properties:
                        message:
                          description: "Message is a human readable message indicating
                            details about the transition. \n This may be an empty
                            string."
                          maxLength: 32768
                          type: string
                        reason:
                          description: "Reason contains a programmatic identifier
                            indicating the reason for the condition's last transition.
                            Producers of specific condition types may define expected
                            values and meanings for this field, and whether the values
                            are considered a guaranteed API. \n The value should be
                            a CamelCase string. \n This field may not be empty."
                          maxLength: 1024
                          minLength: 1
                          pattern: ^[A-Za-z]([A-Za-z0-9_,:]*[A-Za-z0-9_])?$
                          type: string
                        status:
                          description: Status of the condition, one of True, False,
                            Unknown.
                          enum:
                          - "True"
                          - "False"
                          - Unknown
                          type: string
                        type:
                          description: "Type of condition in `CamelCase` or in `foo.example.com/CamelCase`.
                            \n This must be in abnormal-true polarity, that is, `ErrorFound`
                            or `controller.io/ErrorFound`. \n The regex it matches
                            is (dns1123SubdomainFmt/)?(qualifiedNameFmt)"
                          maxLength: 316
                          pattern: ^([a-z0-9]([-a-z0-9]*[a-z0-9])?(\.[a-z0-9]([-a-z0-9]*[a-z0-9])?)*/)?(([A-Za-z0-9][-A-Za-z0-9_.]*)?[A-Za-z0-9])$
                          type: string
                      required:
                      - message
                      - reason
                      - status
                      - type
                      type: object
                    type: array
                required:
                - lastTransitionTime
                - message
                - reason
                - status
                - type
                type: object
              type: array
              x-kubernetes-list-map-keys:
              - type
              x-kubernetes-list-type: map
            currentStatus:
              type: string
            description:
              type: string
            loadBalancer:
              description: LoadBalancer contains the current status of the load balancer.
              properties:
                ingress:
                  description: Ingress is a list containing ingress points for the
                    load-balancer. Traffic intended for the service should be sent
                    to these ingress points.
                  items:
                    description: 'LoadBalancerIngress represents the status of a load-balancer
                      ingress point: traffic intended for the service should be sent
                      to an ingress point.'
                    properties:
                      hostname:
                        description: Hostname is set for load-balancer ingress points
                          that are DNS based (typically AWS load-balancers)
                        type: string
                      ip:
                        description: IP is set for load-balancer ingress points that
                          are IP based (typically GCE or OpenStack load-balancers)
                        type: string
                    type: object
                  type: array
              type: object
          type: object
      required:
      - metadata
      - spec
      type: object
  version: v1
  versions:
  - name: v1
    served: true
    storage: true
status:
  acceptedNames:
    kind: ""
    plural: ""
  conditions: []
  storedVersions: []
---
apiVersion: apiextensions.k8s.io/v1beta1
kind: CustomResourceDefinition
metadata:
  annotations:
    controller-gen.kubebuilder.io/version: v0.2.9
  creationTimestamp: null
  name: tlscertificatedelegations.projectcontour.io
  labels:
    networking.knative.dev/ingress-provider: contour
spec:
  group: projectcontour.io
  names:
    kind: TLSCertificateDelegation
    listKind: TLSCertificateDelegationList
    plural: tlscertificatedelegations
    shortNames:
    - tlscerts
    singular: tlscertificatedelegation
  scope: Namespaced
  subresources:
    status: {}
  validation:
    openAPIV3Schema:
      description: TLSCertificateDelegation is an TLS Certificate Delegation CRD specificiation.
        See design/tls-certificate-delegation.md for details.
      properties:
        apiVersion:
          description: 'APIVersion defines the versioned schema of this representation
            of an object. Servers should convert recognized schemas to the latest
            internal value, and may reject unrecognized values. More info: https://git.k8s.io/community/contributors/devel/sig-architecture/api-conventions.md#resources'
          type: string
        kind:
          description: 'Kind is a string value representing the REST resource this
            object represents. Servers may infer this from the endpoint the client
            submits requests to. Cannot be updated. In CamelCase. More info: https://git.k8s.io/community/contributors/devel/sig-architecture/api-conventions.md#types-kinds'
          type: string
        metadata:
          type: object
        spec:
          description: TLSCertificateDelegationSpec defines the spec of the CRD
          properties:
            delegations:
              items:
                description: CertificateDelegation maps the authority to reference
                  a secret in the current namespace to a set of namespaces.
                properties:
                  secretName:
                    description: required, the name of a secret in the current namespace.
                    type: string
                  targetNamespaces:
                    description: required, the namespaces the authority to reference
                      the the secret will be delegated to. If TargetNamespaces is
                      nil or empty, the CertificateDelegation' is ignored. If the
                      TargetNamespace list contains the character, "*" the secret
                      will be delegated to all namespaces.
                    items:
                      type: string
                    type: array
                required:
                - secretName
                - targetNamespaces
                type: object
              type: array
          required:
          - delegations
          type: object
        status:
          description: TLSCertificateDelegationStatus allows for the status of the
            delegation to be presented to the user.
          properties:
            conditions:
              description: "Conditions contains information about the current status
                of the HTTPProxy, in an upstream-friendly container. \n Contour will
                update a single condition, `Valid`, that is in normal-true polarity.
                That is, when `currentStatus` is `valid`, the `Valid` condition will
                be `status: true`, and vice versa. \n Contour will leave untouched
                any other Conditions set in this block, in case some other controller
                wants to add a Condition. \n If you are another controller owner and
                wish to add a condition, you *should* namespace your condition with
                a label, like `controller.domain.com\\ConditionName`."
              items:
                description: "DetailedCondition is an extension of the normal Kubernetes
                  conditions, with two extra fields to hold sub-conditions, which
                  provide more detailed reasons for the state (True or False) of the
                  condition. \n `errors` holds information about sub-conditions which
                  are fatal to that condition and render its state False. \n `warnings`
                  holds information about sub-conditions which are not fatal to that
                  condition and do not force the state to be False. \n Remember that
                  Conditions have a type, a status, and a reason. \n The type is the
                  type of the condition, the most important one in this CRD set is
                  `Valid`. \n In the case of `Valid`, `status: true` means that the
                  object is has been ingested into Contour with no errors. `warnings`
                  may still be present, and will be indicated in the Reason field.
                  \n `Valid`, `status: false` means that the object has had one or
                  more fatal errors during processing into Contour.  The details of
                  the errors will be present under the `errors` field. \n There should
                  never be subconditions under `errors` when `status` is `true`."
                properties:
                  errors:
                    description: "Errors contains a slice of relevant error subconditions
                      for this object. \n Subconditions are expected to appear when
                      relevant (when there is a error), and disappear when not relevant.
                      An empty slice here indicates no errors."
                    items:
                      description: "SubCondition is a Condition-like type intended
                        for use as a subcondition inside a DetailedCondition. \n It
                        contains a subset of the Condition fields. \n It is intended
                        for warnings and errors, so `type` names should use abnormal-true
                        polarity, that is, they should be of the form \"ErrorPresent:
                        true\". \n The expected lifecycle for these errors is that
                        they should only be present when the error or warning is,
                        and should be removed when they are not relevant."
                      properties:
                        message:
                          description: "Message is a human readable message indicating
                            details about the transition. \n This may be an empty
                            string."
                          maxLength: 32768
                          type: string
                        reason:
                          description: "Reason contains a programmatic identifier
                            indicating the reason for the condition's last transition.
                            Producers of specific condition types may define expected
                            values and meanings for this field, and whether the values
                            are considered a guaranteed API. \n The value should be
                            a CamelCase string. \n This field may not be empty."
                          maxLength: 1024
                          minLength: 1
                          pattern: ^[A-Za-z]([A-Za-z0-9_,:]*[A-Za-z0-9_])?$
                          type: string
                        status:
                          description: Status of the condition, one of True, False,
                            Unknown.
                          enum:
                          - "True"
                          - "False"
                          - Unknown
                          type: string
                        type:
                          description: "Type of condition in `CamelCase` or in `foo.example.com/CamelCase`.
                            \n This must be in abnormal-true polarity, that is, `ErrorFound`
                            or `controller.io/ErrorFound`. \n The regex it matches
                            is (dns1123SubdomainFmt/)?(qualifiedNameFmt)"
                          maxLength: 316
                          pattern: ^([a-z0-9]([-a-z0-9]*[a-z0-9])?(\.[a-z0-9]([-a-z0-9]*[a-z0-9])?)*/)?(([A-Za-z0-9][-A-Za-z0-9_.]*)?[A-Za-z0-9])$
                          type: string
                      required:
                      - message
                      - reason
                      - status
                      - type
                      type: object
                    type: array
                  lastTransitionTime:
                    description: "lastTransitionTime is the last time the condition
                      transitioned from one status to another. \n This should be when
                      the underlying condition changed.  If that is not known, then
                      using the time when the API field changed is acceptable."
                    format: date-time
                    type: string
                  message:
                    description: "message is a human readable message indicating details
                      about the transition. \n This may be an empty string."
                    maxLength: 32768
                    type: string
                  observedGeneration:
                    description: "observedGeneration represents the .metadata.generation
                      that the condition was set based upon. \n For instance, if .metadata.generation
                      is currently 12, but the .status.conditions[x].observedGeneration
                      is 9, the condition is out of date with respect to the current
                      state of the instance."
                    format: int64
                    minimum: 0
                    type: integer
                  reason:
                    description: "Reason contains a programmatic identifier indicating
                      the reason for the condition's last transition. \n Producers
                      of specific condition types may define expected values and meanings
                      for this field, and whether the values are considered a guaranteed
                      API. \n The value should be a CamelCase string. \n This field
                      may not be empty."
                    maxLength: 1024
                    minLength: 1
                    pattern: ^[A-Za-z]([A-Za-z0-9_,:]*[A-Za-z0-9_])?$
                    type: string
                  status:
                    description: status of the condition, one of True, False, Unknown.
                    enum:
                    - "True"
                    - "False"
                    - Unknown
                    type: string
                  type:
                    description: "Type of condition in CamelCase or in foo.example.com/CamelCase.
                      \n Many .condition.type values are consistent across resources
                      like Available, but because arbitrary conditions can be useful
                      (see .node.status.conditions), the ability to deconflict is
                      important. \n The regex it matches is (dns1123SubdomainFmt/)?(qualifiedNameFmt)"
                    maxLength: 316
                    pattern: ^([a-z0-9]([-a-z0-9]*[a-z0-9])?(\.[a-z0-9]([-a-z0-9]*[a-z0-9])?)*/)?(([A-Za-z0-9][-A-Za-z0-9_.]*)?[A-Za-z0-9])$
                    type: string
                  warnings:
                    description: "Warnings contains a slice of relevant warning subconditions
                      for this object. \n Subconditions are expected to appear when
                      relevant (when there is a warning), and disappear when not relevant.
                      An empty slice here indicates no warnings."
                    items:
                      description: "SubCondition is a Condition-like type intended
                        for use as a subcondition inside a DetailedCondition. \n It
                        contains a subset of the Condition fields. \n It is intended
                        for warnings and errors, so `type` names should use abnormal-true
                        polarity, that is, they should be of the form \"ErrorPresent:
                        true\". \n The expected lifecycle for these errors is that
                        they should only be present when the error or warning is,
                        and should be removed when they are not relevant."
                      properties:
                        message:
                          description: "Message is a human readable message indicating
                            details about the transition. \n This may be an empty
                            string."
                          maxLength: 32768
                          type: string
                        reason:
                          description: "Reason contains a programmatic identifier
                            indicating the reason for the condition's last transition.
                            Producers of specific condition types may define expected
                            values and meanings for this field, and whether the values
                            are considered a guaranteed API. \n The value should be
                            a CamelCase string. \n This field may not be empty."
                          maxLength: 1024
                          minLength: 1
                          pattern: ^[A-Za-z]([A-Za-z0-9_,:]*[A-Za-z0-9_])?$
                          type: string
                        status:
                          description: Status of the condition, one of True, False,
                            Unknown.
                          enum:
                          - "True"
                          - "False"
                          - Unknown
                          type: string
                        type:
                          description: "Type of condition in `CamelCase` or in `foo.example.com/CamelCase`.
                            \n This must be in abnormal-true polarity, that is, `ErrorFound`
                            or `controller.io/ErrorFound`. \n The regex it matches
                            is (dns1123SubdomainFmt/)?(qualifiedNameFmt)"
                          maxLength: 316
                          pattern: ^([a-z0-9]([-a-z0-9]*[a-z0-9])?(\.[a-z0-9]([-a-z0-9]*[a-z0-9])?)*/)?(([A-Za-z0-9][-A-Za-z0-9_.]*)?[A-Za-z0-9])$
                          type: string
                      required:
                      - message
                      - reason
                      - status
                      - type
                      type: object
                    type: array
                required:
                - lastTransitionTime
                - message
                - reason
                - status
                - type
                type: object
              type: array
              x-kubernetes-list-map-keys:
              - type
              x-kubernetes-list-type: map
          type: object
      required:
      - metadata
      - spec
      type: object
  version: v1
  versions:
  - name: v1
    served: true
    storage: true
status:
  acceptedNames:
    kind: ""
    plural: ""
  conditions: []
  storedVersions: []
---
apiVersion: v1
kind: ServiceAccount
metadata:
  name: contour-certgen
  namespace: contour-external
  labels:
    networking.knative.dev/ingress-provider: contour
---
apiVersion: rbac.authorization.k8s.io/v1beta1
kind: RoleBinding
metadata:
  name: contour
  namespace: contour-external
  labels:
    networking.knative.dev/ingress-provider: contour
roleRef:
  apiGroup: rbac.authorization.k8s.io
  kind: Role
  name: contour-certgen
subjects:
- kind: ServiceAccount
  name: contour-certgen
  namespace: contour-external
---
apiVersion: rbac.authorization.k8s.io/v1beta1
kind: Role
metadata:
  name: contour-certgen
  namespace: contour-external
  labels:
    networking.knative.dev/ingress-provider: contour
rules:
- apiGroups:
  - ""
  resources:
  - secrets
  verbs:
  - create
  - update
---
apiVersion: batch/v1
kind: Job
metadata:
  name: contour-certgen-v1.8.1
  namespace: contour-external
  labels:
    networking.knative.dev/ingress-provider: contour
spec:
  ttlSecondsAfterFinished: 0
  template:
    metadata:
      labels:
        app: "contour-certgen"
    spec:
      containers:
      - name: contour
        # This version is set to latest because Job specs are immutable;
        # if we change this on each version, you can no longer upgrade
        # just by applying the deployment YAML.
        # See #2423, #2395, #2150, and #2030 for earlier questions about this.
<<<<<<< HEAD
        image: gcr.io/knative-nightly/github.com/projectcontour/contour/cmd/contour@sha256:52d3b809c00d8045df4c83ae86e98f7a3d15ed4046a41b4d194fb68af215547b
=======
        image: gcr.io/knative-nightly/github.com/projectcontour/contour/cmd/contour@sha256:d61fdaf854b0d8e10a4ddb88b2203bb43dc4781a8b0a82f05ecbd9e1453cd4c6
>>>>>>> a862e79b
        imagePullPolicy: Always
        command:
        - contour
        - certgen
        - --kube
        - --incluster
        - --overwrite
        - --secrets-format=compact
        - --namespace=$(CONTOUR_NAMESPACE)
        env:
        - name: CONTOUR_NAMESPACE
          valueFrom:
            fieldRef:
              fieldPath: metadata.namespace
      restartPolicy: Never
      serviceAccountName: contour-certgen
      securityContext:
        runAsNonRoot: true
        runAsUser: 65534
        runAsGroup: 65534
  parallelism: 1
  completions: 1
  backoffLimit: 1
---
apiVersion: rbac.authorization.k8s.io/v1
kind: ClusterRole
metadata:
  creationTimestamp: null
  name: contour
  labels:
    networking.knative.dev/ingress-provider: contour
rules:
- apiGroups:
  - ""
  resources:
  - configmaps
  verbs:
  - create
  - get
  - update
- apiGroups:
  - ""
  resources:
  - endpoints
  verbs:
  - get
  - list
  - watch
- apiGroups:
  - ""
  resources:
  - secrets
  verbs:
  - get
  - list
  - watch
- apiGroups:
  - ""
  resources:
  - services
  verbs:
  - get
  - list
  - watch
- apiGroups:
  - networking.k8s.io
  resources:
  - gatewayclasses
  - gateways
  - httproutes
  - tcproutes
  verbs:
  - get
  - list
  - watch
- apiGroups:
  - networking.k8s.io
  resources:
  - ingresses
  verbs:
  - get
  - list
  - watch
- apiGroups:
  - networking.k8s.io
  resources:
  - ingresses/status
  verbs:
  - create
  - get
  - update
- apiGroups:
  - projectcontour.io
  resources:
  - httpproxies
  - tlscertificatedelegations
  verbs:
  - get
  - list
  - watch
- apiGroups:
  - projectcontour.io
  resources:
  - httpproxies/status
  verbs:
  - create
  - get
  - update
---
apiVersion: v1
kind: Service
metadata:
  name: contour
  namespace: contour-external
  labels:
    networking.knative.dev/ingress-provider: contour
spec:
  ports:
  - port: 8001
    name: xds
    protocol: TCP
    targetPort: 8001
  selector:
    app: contour
  type: ClusterIP
---
apiVersion: v1
kind: Service
metadata:
  name: envoy
  namespace: contour-external
  annotations:
    # This annotation puts the AWS ELB into "TCP" mode so that it does not
    # do HTTP negotiation for HTTPS connections at the ELB edge.
    # The downside of this is the remote IP address of all connections will
    # appear to be the internal address of the ELB. See docs/proxy-proto.md
    # for information about enabling the PROXY protocol on the ELB to recover
    # the original remote IP address.
    service.beta.kubernetes.io/aws-load-balancer-backend-protocol: tcp
  labels:
    networking.knative.dev/ingress-provider: contour
spec:
  externalTrafficPolicy: Local
  ports:
  - port: 80
    name: http
    protocol: TCP
  - port: 443
    name: https
    protocol: TCP
  selector:
    app: envoy
  type: LoadBalancer
---
apiVersion: apps/v1
kind: Deployment
metadata:
  labels:
    app: contour
    networking.knative.dev/ingress-provider: contour
  name: contour
  namespace: contour-external
spec:
  replicas: 2
  strategy:
    type: RollingUpdate
    rollingUpdate:
      # This value of maxSurge means that during a rolling update
      # the new ReplicaSet will be created first.
      maxSurge: 50%
  selector:
    matchLabels:
      app: contour
  template:
    metadata:
      annotations:
        prometheus.io/scrape: "true"
        prometheus.io/port: "8000"
      labels:
        app: contour
    spec:
      affinity:
        podAntiAffinity:
          preferredDuringSchedulingIgnoredDuringExecution:
          - podAffinityTerm:
              labelSelector:
                matchLabels:
                  app: contour
              topologyKey: kubernetes.io/hostname
            weight: 100
      containers:
      - args:
        - serve
        - --ingress-class-name=contour-external
        - --incluster
        - --xds-address=0.0.0.0
        - --xds-port=8001
        - --envoy-service-http-port=80
        - --envoy-service-https-port=443
        - --contour-cafile=/certs/ca.crt
        - --contour-cert-file=/certs/tls.crt
        - --contour-key-file=/certs/tls.key
        - --config-path=/config/contour.yaml
        command: ["contour"]
<<<<<<< HEAD
        image: gcr.io/knative-nightly/github.com/projectcontour/contour/cmd/contour@sha256:52d3b809c00d8045df4c83ae86e98f7a3d15ed4046a41b4d194fb68af215547b
=======
        image: gcr.io/knative-nightly/github.com/projectcontour/contour/cmd/contour@sha256:d61fdaf854b0d8e10a4ddb88b2203bb43dc4781a8b0a82f05ecbd9e1453cd4c6
>>>>>>> a862e79b
        imagePullPolicy: IfNotPresent
        name: contour
        ports:
        - containerPort: 8001
          name: xds
          protocol: TCP
        - containerPort: 8000
          name: debug
          protocol: TCP
        livenessProbe:
          httpGet:
            path: /healthz
            port: 8000
        readinessProbe:
          tcpSocket:
            port: 8001
          initialDelaySeconds: 15
          periodSeconds: 10
        volumeMounts:
        - name: contourcert
          mountPath: /certs
          readOnly: true
        - name: contour-config
          mountPath: /config
          readOnly: true
        env:
        - name: CONTOUR_NAMESPACE
          valueFrom:
            fieldRef:
              apiVersion: v1
              fieldPath: metadata.namespace
        - name: POD_NAME
          valueFrom:
            fieldRef:
              apiVersion: v1
              fieldPath: metadata.name
      dnsPolicy: ClusterFirst
      serviceAccountName: contour
      securityContext:
        runAsNonRoot: true
        runAsUser: 65534
        runAsGroup: 65534
      volumes:
      - name: contourcert
        secret:
          secretName: contourcert
      - name: contour-config
        configMap:
          name: contour
          defaultMode: 0644
          items:
          - key: contour.yaml
            path: contour.yaml
---
apiVersion: apps/v1
kind: DaemonSet
metadata:
  labels:
    app: envoy
    networking.knative.dev/ingress-provider: contour
  name: envoy
  namespace: contour-external
spec:
  updateStrategy:
    type: RollingUpdate
    rollingUpdate:
      maxUnavailable: 10%
  selector:
    matchLabels:
      app: envoy
  template:
    metadata:
      annotations:
        prometheus.io/scrape: "true"
        prometheus.io/port: "8002"
        prometheus.io/path: "/stats/prometheus"
      labels:
        app: envoy
    spec:
      containers:
      - command:
        - contour
        args:
        - envoy
        - shutdown-manager
<<<<<<< HEAD
        image: gcr.io/knative-nightly/github.com/projectcontour/contour/cmd/contour@sha256:52d3b809c00d8045df4c83ae86e98f7a3d15ed4046a41b4d194fb68af215547b
=======
        image: gcr.io/knative-nightly/github.com/projectcontour/contour/cmd/contour@sha256:d61fdaf854b0d8e10a4ddb88b2203bb43dc4781a8b0a82f05ecbd9e1453cd4c6
>>>>>>> a862e79b
        imagePullPolicy: IfNotPresent
        lifecycle:
          preStop:
            exec:
              command:
              - contour
              - envoy
              - shutdown
        livenessProbe:
          httpGet:
            path: /healthz
            port: 8090
          initialDelaySeconds: 3
          periodSeconds: 10
        name: shutdown-manager
      - args:
        - -c
        - /config/envoy.json
        - --service-cluster $(CONTOUR_NAMESPACE)
        - --service-node $(ENVOY_POD_NAME)
        - --log-level info
        command:
        - envoy
        image: docker.io/envoyproxy/envoy:v1.15.0
        imagePullPolicy: IfNotPresent
        name: envoy
        env:
        - name: CONTOUR_NAMESPACE
          valueFrom:
            fieldRef:
              apiVersion: v1
              fieldPath: metadata.namespace
        - name: ENVOY_POD_NAME
          valueFrom:
            fieldRef:
              apiVersion: v1
              fieldPath: metadata.name
        ports:
        - containerPort: 80
          # hostPort: 80
          name: http
          protocol: TCP
        - containerPort: 443
          # hostPort: 443
          name: https
          protocol: TCP
        readinessProbe:
          httpGet:
            path: /ready
            port: 8002
          initialDelaySeconds: 3
          periodSeconds: 4
        volumeMounts:
        - name: envoy-config
          mountPath: /config
        - name: envoycert
          mountPath: /certs
        lifecycle:
          preStop:
            httpGet:
              path: /shutdown
              port: 8090
              scheme: HTTP
      initContainers:
      - args:
        - bootstrap
        - /config/envoy.json
        - --xds-address=contour
        - --xds-port=8001
        - --resources-dir=/config/resources
        - --envoy-cafile=/certs/ca.crt
        - --envoy-cert-file=/certs/tls.crt
        - --envoy-key-file=/certs/tls.key
        command:
        - contour
<<<<<<< HEAD
        image: gcr.io/knative-nightly/github.com/projectcontour/contour/cmd/contour@sha256:52d3b809c00d8045df4c83ae86e98f7a3d15ed4046a41b4d194fb68af215547b
=======
        image: gcr.io/knative-nightly/github.com/projectcontour/contour/cmd/contour@sha256:d61fdaf854b0d8e10a4ddb88b2203bb43dc4781a8b0a82f05ecbd9e1453cd4c6
>>>>>>> a862e79b
        imagePullPolicy: IfNotPresent
        name: envoy-initconfig
        volumeMounts:
        - name: envoy-config
          mountPath: /config
        - name: envoycert
          mountPath: /certs
          readOnly: true
        env:
        - name: CONTOUR_NAMESPACE
          valueFrom:
            fieldRef:
              fieldPath: metadata.namespace
      automountServiceAccountToken: false
      serviceAccountName: envoy
      terminationGracePeriodSeconds: 300
      volumes:
      - name: envoy-config
        emptyDir: {}
      - name: envoycert
        secret:
          secretName: envoycert
      restartPolicy: Always

---
apiVersion: rbac.authorization.k8s.io/v1beta1
kind: ClusterRoleBinding
metadata:
  name: contour-internal
  labels:
    networking.knative.dev/ingress-provider: contour
roleRef:
  apiGroup: rbac.authorization.k8s.io
  kind: ClusterRole
  name: contour
subjects:
- kind: ServiceAccount
  name: contour
  namespace: contour-internal
---
# This file is generated from the individual YAML files by generate-deployment.sh. Do not
# edit this file directly but instead edit the source files and re-render.
#
# Generated from:
#       examples/contour/00-common.yaml
#       examples/contour/01-contour-config.yaml
#       examples/contour/01-crds.yaml
#       examples/contour/02-job-certgen.yaml
#       examples/contour/02-rbac.yaml
#       examples/contour/02-role-contour.yaml
#       examples/contour/02-service-contour.yaml
#       examples/contour/02-service-envoy.yaml
#       examples/contour/03-contour.yaml
#       examples/contour/03-envoy.yaml
#
apiVersion: v1
kind: Namespace
metadata:
  name: contour-internal
  labels:
    networking.knative.dev/ingress-provider: contour
---
apiVersion: v1
kind: ServiceAccount
metadata:
  name: contour
  namespace: contour-internal
  labels:
    networking.knative.dev/ingress-provider: contour
---
apiVersion: v1
kind: ServiceAccount
metadata:
  name: envoy
  namespace: contour-internal
  labels:
    networking.knative.dev/ingress-provider: contour
---
apiVersion: v1
kind: ConfigMap
metadata:
  name: contour
  namespace: contour-internal
  labels:
    networking.knative.dev/ingress-provider: contour
data:
  contour.yaml: |
    leaderelection:
      configmap-name: contour
      configmap-namespace: contour-internal
    # should contour expect to be running inside a k8s cluster
    # incluster: true
    #
    # path to kubeconfig (if not running inside a k8s cluster)
    # kubeconfig: /path/to/.kube/config
    #
    # disable HTTPProxy permitInsecure field
    disablePermitInsecure: false
    tls:
    # minimum TLS version that Contour will negotiate
    # minimum-protocol-version: "1.1"
    # Defines the Kubernetes name/namespace matching a secret to use
    # as the fallback certificate when requests which don't match the
    # SNI defined for a vhost.
      fallback-certificate:
    #   name: fallback-secret-name
    #   namespace: contour-internal
    # The following config shows the defaults for the leader election.
    # leaderelection:
    #   configmap-name: leader-elect
    #   configmap-namespace: contour-internal
    ### Logging options
    # Default setting
    accesslog-format: envoy
    # To enable JSON logging in Envoy
    # accesslog-format: json
    # The default fields that will be logged are specified below.
    # To customise this list, just add or remove entries.
    # The canonical list is available at
    # https://godoc.org/github.com/projectcontour/contour/internal/envoy#JSONFields
    # json-fields:
    #   - "@timestamp"
    #   - "authority"
    #   - "bytes_received"
    #   - "bytes_sent"
    #   - "downstream_local_address"
    #   - "downstream_remote_address"
    #   - "duration"
    #   - "method"
    #   - "path"
    #   - "protocol"
    #   - "request_id"
    #   - "requested_server_name"
    #   - "response_code"
    #   - "response_flags"
    #   - "uber_trace_id"
    #   - "upstream_cluster"
    #   - "upstream_host"
    #   - "upstream_local_address"
    #   - "upstream_service_time"
    #   - "user_agent"
    #   - "x_forwarded_for"
    #
    # default-http-versions:
    # - "HTTP/2"
    # - "HTTP/1.1"
    #
    # The following shows the default proxy timeout settings.
    # timeouts:
    #   request-timeout: infinity
    #   connection-idle-timeout: 60s
    #   stream-idle-timeout: 5m
    #   max-connection-duration: infinity
    #   connection-shutdown-grace-period: 5s
---
apiVersion: apiextensions.k8s.io/v1beta1
kind: CustomResourceDefinition
metadata:
  annotations:
    controller-gen.kubebuilder.io/version: v0.2.9
  creationTimestamp: null
  name: httpproxies.projectcontour.io
  labels:
    networking.knative.dev/ingress-provider: contour
spec:
  additionalPrinterColumns:
  - JSONPath: .spec.virtualhost.fqdn
    description: Fully qualified domain name
    name: FQDN
    type: string
  - JSONPath: .spec.virtualhost.tls.secretName
    description: Secret with TLS credentials
    name: TLS Secret
    type: string
  - JSONPath: .status.currentStatus
    description: The current status of the HTTPProxy
    name: Status
    type: string
  - JSONPath: .status.description
    description: Description of the current status
    name: Status Description
    type: string
  group: projectcontour.io
  names:
    kind: HTTPProxy
    listKind: HTTPProxyList
    plural: httpproxies
    shortNames:
    - proxy
    - proxies
    singular: httpproxy
  scope: Namespaced
  subresources:
    status: {}
  validation:
    openAPIV3Schema:
      description: HTTPProxy is an Ingress CRD specification.
      properties:
        apiVersion:
          description: 'APIVersion defines the versioned schema of this representation
            of an object. Servers should convert recognized schemas to the latest
            internal value, and may reject unrecognized values. More info: https://git.k8s.io/community/contributors/devel/sig-architecture/api-conventions.md#resources'
          type: string
        kind:
          description: 'Kind is a string value representing the REST resource this
            object represents. Servers may infer this from the endpoint the client
            submits requests to. Cannot be updated. In CamelCase. More info: https://git.k8s.io/community/contributors/devel/sig-architecture/api-conventions.md#types-kinds'
          type: string
        metadata:
          type: object
        spec:
          description: HTTPProxySpec defines the spec of the CRD.
          properties:
            includes:
              description: Includes allow for specific routing configuration to be
                included from another HTTPProxy, possibly in another namespace.
              items:
                description: Include describes a set of policies that can be applied
                  to an HTTPProxy in a namespace.
                properties:
                  conditions:
                    description: 'Conditions are a set of rules that are applied to
                      included HTTPProxies. In effect, they are added onto the Conditions
                      of included HTTPProxy Route structs. When applied, they are
                      merged using AND, with one exception: There can be only one
                      Prefix MatchCondition per Conditions slice. More than one Prefix,
                      or contradictory Conditions, will make the include invalid.'
                    items:
                      description: MatchCondition are a general holder for matching
                        rules for HTTPProxies. One of Prefix or Header must be provided.
                      properties:
                        header:
                          description: Header specifies the header condition to match.
                          properties:
                            contains:
                              description: Contains specifies a substring that must
                                be present in the header value.
                              type: string
                            exact:
                              description: Exact specifies a string that the header
                                value must be equal to.
                              type: string
                            name:
                              description: Name is the name of the header to match
                                against. Name is required. Header names are case insensitive.
                              type: string
                            notcontains:
                              description: NotContains specifies a substring that
                                must not be present in the header value.
                              type: string
                            notexact:
                              description: NoExact specifies a string that the header
                                value must not be equal to. The condition is true
                                if the header has any other value.
                              type: string
                            present:
                              description: Present specifies that condition is true
                                when the named header is present, regardless of its
                                value. Note that setting Present to false does not
                                make the condition true if the named header is absent.
                              type: boolean
                          required:
                          - name
                          type: object
                        prefix:
                          description: Prefix defines a prefix match for a request.
                          type: string
                      type: object
                    type: array
                  name:
                    description: Name of the HTTPProxy
                    type: string
                  namespace:
                    description: Namespace of the HTTPProxy to include. Defaults to
                      the current namespace if not supplied.
                    type: string
                required:
                - name
                type: object
              type: array
            routes:
              description: Routes are the ingress routes. If TCPProxy is present,
                Routes is ignored.
              items:
                description: Route contains the set of routes for a virtual host.
                properties:
                  conditions:
                    description: 'Conditions are a set of rules that are applied to
                      a Route. When applied, they are merged using AND, with one exception:
                      There can be only one Prefix MatchCondition per Conditions slice.
                      More than one Prefix, or contradictory Conditions, will make
                      the route invalid.'
                    items:
                      description: MatchCondition are a general holder for matching
                        rules for HTTPProxies. One of Prefix or Header must be provided.
                      properties:
                        header:
                          description: Header specifies the header condition to match.
                          properties:
                            contains:
                              description: Contains specifies a substring that must
                                be present in the header value.
                              type: string
                            exact:
                              description: Exact specifies a string that the header
                                value must be equal to.
                              type: string
                            name:
                              description: Name is the name of the header to match
                                against. Name is required. Header names are case insensitive.
                              type: string
                            notcontains:
                              description: NotContains specifies a substring that
                                must not be present in the header value.
                              type: string
                            notexact:
                              description: NoExact specifies a string that the header
                                value must not be equal to. The condition is true
                                if the header has any other value.
                              type: string
                            present:
                              description: Present specifies that condition is true
                                when the named header is present, regardless of its
                                value. Note that setting Present to false does not
                                make the condition true if the named header is absent.
                              type: boolean
                          required:
                          - name
                          type: object
                        prefix:
                          description: Prefix defines a prefix match for a request.
                          type: string
                      type: object
                    type: array
                  enableWebsockets:
                    description: Enables websocket support for the route.
                    type: boolean
                  healthCheckPolicy:
                    description: The health check policy for this route.
                    properties:
                      healthyThresholdCount:
                        description: The number of healthy health checks required
                          before a host is marked healthy
                        format: int64
                        minimum: 0
                        type: integer
                      host:
                        description: The value of the host header in the HTTP health
                          check request. If left empty (default value), the name "contour-envoy-healthcheck"
                          will be used.
                        type: string
                      intervalSeconds:
                        description: The interval (seconds) between health checks
                        format: int64
                        type: integer
                      path:
                        description: HTTP endpoint used to perform health checks on
                          upstream service
                        type: string
                      timeoutSeconds:
                        description: The time to wait (seconds) for a health check
                          response
                        format: int64
                        type: integer
                      unhealthyThresholdCount:
                        description: The number of unhealthy health checks required
                          before a host is marked unhealthy
                        format: int64
                        minimum: 0
                        type: integer
                    required:
                    - path
                    type: object
                  loadBalancerPolicy:
                    description: The load balancing policy for this route.
                    properties:
                      strategy:
                        description: Strategy specifies the policy used to balance
                          requests across the pool of backend pods. Valid policy names
                          are `Random`, `RoundRobin`, `WeightedLeastRequest`, `Random`
                          and `Cookie`. If an unknown strategy name is specified or
                          no policy is supplied, the default `RoundRobin` policy is
                          used.
                        type: string
                    type: object
                  pathRewritePolicy:
                    description: The policy for rewriting the path of the request
                      URL after the request has been routed to a Service.
                    properties:
                      replacePrefix:
                        description: ReplacePrefix describes how the path prefix should
                          be replaced.
                        items:
                          description: ReplacePrefix describes a path prefix replacement.
                          properties:
                            prefix:
                              description: "Prefix specifies the URL path prefix to
                                be replaced. \n If Prefix is specified, it must exactly
                                match the MatchCondition prefix that is rendered by
                                the chain of including HTTPProxies and only that path
                                prefix will be replaced by Replacement. This allows
                                HTTPProxies that are included through multiple roots
                                to only replace specific path prefixes, leaving others
                                unmodified. \n If Prefix is not specified, all routing
                                prefixes rendered by the include chain will be replaced."
                              minLength: 1
                              type: string
                            replacement:
                              description: Replacement is the string that the routing
                                path prefix will be replaced with. This must not be
                                empty.
                              minLength: 1
                              type: string
                          required:
                          - replacement
                          type: object
                        type: array
                    type: object
                  permitInsecure:
                    description: Allow this path to respond to insecure requests over
                      HTTP which are normally not permitted when a `virtualhost.tls`
                      block is present.
                    type: boolean
                  requestHeadersPolicy:
                    description: The policy for managing request headers during proxying
                    properties:
                      remove:
                        description: Remove specifies a list of HTTP header names
                          to remove.
                        items:
                          type: string
                        type: array
                      set:
                        description: Set specifies a list of HTTP header values that
                          will be set in the HTTP header. If the header does not exist
                          it will be added, otherwise it will be overwritten with
                          the new value.
                        items:
                          description: HeaderValue represents a header name/value
                            pair
                          properties:
                            name:
                              description: Name represents a key of a header
                              minLength: 1
                              type: string
                            value:
                              description: Value represents the value of a header
                                specified by a key
                              minLength: 1
                              type: string
                          required:
                          - name
                          - value
                          type: object
                        type: array
                    type: object
                  responseHeadersPolicy:
                    description: The policy for managing response headers during proxying
                    properties:
                      remove:
                        description: Remove specifies a list of HTTP header names
                          to remove.
                        items:
                          type: string
                        type: array
                      set:
                        description: Set specifies a list of HTTP header values that
                          will be set in the HTTP header. If the header does not exist
                          it will be added, otherwise it will be overwritten with
                          the new value.
                        items:
                          description: HeaderValue represents a header name/value
                            pair
                          properties:
                            name:
                              description: Name represents a key of a header
                              minLength: 1
                              type: string
                            value:
                              description: Value represents the value of a header
                                specified by a key
                              minLength: 1
                              type: string
                          required:
                          - name
                          - value
                          type: object
                        type: array
                    type: object
                  retryPolicy:
                    description: The retry policy for this route.
                    properties:
                      count:
                        description: NumRetries is maximum allowed number of retries.
                          If not supplied, the number of retries is one.
                        format: int64
                        minimum: 0
                        type: integer
                      perTryTimeout:
                        description: PerTryTimeout specifies the timeout per retry
                          attempt. Ignored if NumRetries is not supplied.
                        type: string
                      retriableStatusCodes:
                        description: "RetriableStatusCodes specifies the HTTP status
                          codes that should be retried. \n This field is only respected
                          when you include `retriable-status-codes` in the `RetryOn`
                          field."
                        items:
                          format: int32
                          type: integer
                        type: array
                      retryOn:
                        description: "RetryOn specifies the conditions on which to
                          retry a request. \n Supported [HTTP conditions](https://www.envoyproxy.io/docs/envoy/latest/configuration/http/http_filters/router_filter#x-envoy-retry-on):
                          \n - `5xx` - `gateway-error` - `reset` - `connect-failure`
                          - `retriable-4xx` - `refused-stream` - `retriable-status-codes`
                          - `retriable-headers` \n Supported [gRPC conditions](https://www.envoyproxy.io/docs/envoy/latest/configuration/http/http_filters/router_filter#x-envoy-retry-grpc-on):
                          \n - `cancelled` - `deadline-exceeded` - `internal` - `resource-exhausted`
                          - `unavailable`"
                        items:
                          description: RetryOn is a string type alias with validation
                            to ensure that the value is valid.
                          enum:
                          - 5xx
                          - gateway-error
                          - reset
                          - connect-failure
                          - retriable-4xx
                          - refused-stream
                          - retriable-status-codes
                          - retriable-headers
                          - cancelled
                          - deadline-exceeded
                          - internal
                          - resource-exhausted
                          - unavailable
                          type: string
                        type: array
                    type: object
                  services:
                    description: Services are the services to proxy traffic.
                    items:
                      description: Service defines an Kubernetes Service to proxy
                        traffic.
                      properties:
                        mirror:
                          description: If Mirror is true the Service will receive
                            a read only mirror of the traffic for this route.
                          type: boolean
                        name:
                          description: Name is the name of Kubernetes service to proxy
                            traffic. Names defined here will be used to look up corresponding
                            endpoints which contain the ips to route.
                          type: string
                        port:
                          description: Port (defined as Integer) to proxy traffic
                            to since a service can have multiple defined.
                          exclusiveMaximum: true
                          maximum: 65536
                          minimum: 1
                          type: integer
                        protocol:
                          description: Protocol may be used to specify (or override)
                            the protocol used to reach this Service. Values may be
                            tls, h2, h2c. If omitted, protocol-selection falls back
                            on Service annotations.
                          enum:
                          - h2
                          - h2c
                          - tls
                          type: string
                        requestHeadersPolicy:
                          description: The policy for managing request headers during
                            proxying
                          properties:
                            remove:
                              description: Remove specifies a list of HTTP header
                                names to remove.
                              items:
                                type: string
                              type: array
                            set:
                              description: Set specifies a list of HTTP header values
                                that will be set in the HTTP header. If the header
                                does not exist it will be added, otherwise it will
                                be overwritten with the new value.
                              items:
                                description: HeaderValue represents a header name/value
                                  pair
                                properties:
                                  name:
                                    description: Name represents a key of a header
                                    minLength: 1
                                    type: string
                                  value:
                                    description: Value represents the value of a header
                                      specified by a key
                                    minLength: 1
                                    type: string
                                required:
                                - name
                                - value
                                type: object
                              type: array
                          type: object
                        responseHeadersPolicy:
                          description: The policy for managing response headers during
                            proxying
                          properties:
                            remove:
                              description: Remove specifies a list of HTTP header
                                names to remove.
                              items:
                                type: string
                              type: array
                            set:
                              description: Set specifies a list of HTTP header values
                                that will be set in the HTTP header. If the header
                                does not exist it will be added, otherwise it will
                                be overwritten with the new value.
                              items:
                                description: HeaderValue represents a header name/value
                                  pair
                                properties:
                                  name:
                                    description: Name represents a key of a header
                                    minLength: 1
                                    type: string
                                  value:
                                    description: Value represents the value of a header
                                      specified by a key
                                    minLength: 1
                                    type: string
                                required:
                                - name
                                - value
                                type: object
                              type: array
                          type: object
                        validation:
                          description: UpstreamValidation defines how to verify the
                            backend service's certificate
                          properties:
                            caSecret:
                              description: Name of the Kubernetes secret be used to
                                validate the certificate presented by the backend
                              type: string
                            subjectName:
                              description: Key which is expected to be present in
                                the 'subjectAltName' of the presented certificate
                              type: string
                          required:
                          - caSecret
                          - subjectName
                          type: object
                        weight:
                          description: Weight defines percentage of traffic to balance
                            traffic
                          format: int64
                          minimum: 0
                          type: integer
                      required:
                      - name
                      - port
                      type: object
                    minItems: 1
                    type: array
                  timeoutPolicy:
                    description: The timeout policy for this route.
                    properties:
                      idle:
                        description: Timeout after which, if there are no active requests
                          for this route, the connection between Envoy and the backend
                          or Envoy and the external client will be closed. If not
                          specified, there is no per-route idle timeout, though a
                          connection manager-wide stream_idle_timeout default of 5m
                          still applies.
                        type: string
                      response:
                        description: Timeout for receiving a response from the server
                          after processing a request from client. If not supplied,
                          Envoy's default value of 15s applies.
                        type: string
                    type: object
                required:
                - services
                type: object
              type: array
            tcpproxy:
              description: TCPProxy holds TCP proxy information.
              properties:
                healthCheckPolicy:
                  description: The health check policy for this tcp proxy
                  properties:
                    healthyThresholdCount:
                      description: The number of healthy health checks required before
                        a host is marked healthy
                      format: int32
                      type: integer
                    intervalSeconds:
                      description: The interval (seconds) between health checks
                      format: int64
                      type: integer
                    timeoutSeconds:
                      description: The time to wait (seconds) for a health check response
                      format: int64
                      type: integer
                    unhealthyThresholdCount:
                      description: The number of unhealthy health checks required
                        before a host is marked unhealthy
                      format: int32
                      type: integer
                  type: object
                include:
                  description: Include specifies that this tcpproxy should be delegated
                    to another HTTPProxy.
                  properties:
                    name:
                      description: Name of the child HTTPProxy
                      type: string
                    namespace:
                      description: Namespace of the HTTPProxy to include. Defaults
                        to the current namespace if not supplied.
                      type: string
                  required:
                  - name
                  type: object
                includes:
                  description: "IncludesDeprecated allow for specific routing configuration
                    to be appended to another HTTPProxy in another namespace. \n Exists
                    due to a mistake when developing HTTPProxy and the field was marked
                    plural when it should have been singular. This field should stay
                    to not break backwards compatibility to v1 users."
                  properties:
                    name:
                      description: Name of the child HTTPProxy
                      type: string
                    namespace:
                      description: Namespace of the HTTPProxy to include. Defaults
                        to the current namespace if not supplied.
                      type: string
                  required:
                  - name
                  type: object
                loadBalancerPolicy:
                  description: The load balancing policy for the backend services.
                  properties:
                    strategy:
                      description: Strategy specifies the policy used to balance requests
                        across the pool of backend pods. Valid policy names are `Random`,
                        `RoundRobin`, `WeightedLeastRequest`, `Random` and `Cookie`.
                        If an unknown strategy name is specified or no policy is supplied,
                        the default `RoundRobin` policy is used.
                      type: string
                  type: object
                services:
                  description: Services are the services to proxy traffic
                  items:
                    description: Service defines an Kubernetes Service to proxy traffic.
                    properties:
                      mirror:
                        description: If Mirror is true the Service will receive a
                          read only mirror of the traffic for this route.
                        type: boolean
                      name:
                        description: Name is the name of Kubernetes service to proxy
                          traffic. Names defined here will be used to look up corresponding
                          endpoints which contain the ips to route.
                        type: string
                      port:
                        description: Port (defined as Integer) to proxy traffic to
                          since a service can have multiple defined.
                        exclusiveMaximum: true
                        maximum: 65536
                        minimum: 1
                        type: integer
                      protocol:
                        description: Protocol may be used to specify (or override)
                          the protocol used to reach this Service. Values may be tls,
                          h2, h2c. If omitted, protocol-selection falls back on Service
                          annotations.
                        enum:
                        - h2
                        - h2c
                        - tls
                        type: string
                      requestHeadersPolicy:
                        description: The policy for managing request headers during
                          proxying
                        properties:
                          remove:
                            description: Remove specifies a list of HTTP header names
                              to remove.
                            items:
                              type: string
                            type: array
                          set:
                            description: Set specifies a list of HTTP header values
                              that will be set in the HTTP header. If the header does
                              not exist it will be added, otherwise it will be overwritten
                              with the new value.
                            items:
                              description: HeaderValue represents a header name/value
                                pair
                              properties:
                                name:
                                  description: Name represents a key of a header
                                  minLength: 1
                                  type: string
                                value:
                                  description: Value represents the value of a header
                                    specified by a key
                                  minLength: 1
                                  type: string
                              required:
                              - name
                              - value
                              type: object
                            type: array
                        type: object
                      responseHeadersPolicy:
                        description: The policy for managing response headers during
                          proxying
                        properties:
                          remove:
                            description: Remove specifies a list of HTTP header names
                              to remove.
                            items:
                              type: string
                            type: array
                          set:
                            description: Set specifies a list of HTTP header values
                              that will be set in the HTTP header. If the header does
                              not exist it will be added, otherwise it will be overwritten
                              with the new value.
                            items:
                              description: HeaderValue represents a header name/value
                                pair
                              properties:
                                name:
                                  description: Name represents a key of a header
                                  minLength: 1
                                  type: string
                                value:
                                  description: Value represents the value of a header
                                    specified by a key
                                  minLength: 1
                                  type: string
                              required:
                              - name
                              - value
                              type: object
                            type: array
                        type: object
                      validation:
                        description: UpstreamValidation defines how to verify the
                          backend service's certificate
                        properties:
                          caSecret:
                            description: Name of the Kubernetes secret be used to
                              validate the certificate presented by the backend
                            type: string
                          subjectName:
                            description: Key which is expected to be present in the
                              'subjectAltName' of the presented certificate
                            type: string
                        required:
                        - caSecret
                        - subjectName
                        type: object
                      weight:
                        description: Weight defines percentage of traffic to balance
                          traffic
                        format: int64
                        minimum: 0
                        type: integer
                    required:
                    - name
                    - port
                    type: object
                  type: array
              type: object
            virtualhost:
              description: Virtualhost appears at most once. If it is present, the
                object is considered to be a "root" HTTPProxy.
              properties:
                fqdn:
                  description: The fully qualified domain name of the root of the
                    ingress tree all leaves of the DAG rooted at this object relate
                    to the fqdn.
                  type: string
                tls:
                  description: If present describes tls properties. The SNI names
                    that will be matched on are described in fqdn, the tls.secretName
                    secret must contain a certificate that itself contains a name
                    that matches the FQDN.
                  properties:
                    clientValidation:
                      description: "ClientValidation defines how to verify the client
                        certificate when an external client establishes a TLS connection
                        to Envoy. \n This setting: \n 1. Enables TLS client certificate
                        validation. 2. Requires clients to present a TLS certificate
                        (i.e. not optional validation). 3. Specifies how the client
                        certificate will be validated."
                      properties:
                        caSecret:
                          description: Name of a Kubernetes secret that contains a
                            CA certificate bundle. The client certificate must validate
                            against the certificates in the bundle.
                          minLength: 1
                          type: string
                      required:
                      - caSecret
                      type: object
                    enableFallbackCertificate:
                      description: EnableFallbackCertificate defines if the vhost
                        should allow a default certificate to be applied which handles
                        all requests which don't match the SNI defined in this vhost.
                      type: boolean
                    minimumProtocolVersion:
                      description: Minimum TLS version this vhost should negotiate
                      type: string
                    passthrough:
                      description: Passthrough defines whether the encrypted TLS handshake
                        will be passed through to the backing cluster. Either Passthrough
                        or SecretName must be specified, but not both.
                      type: boolean
                    secretName:
                      description: SecretName is the name of a TLS secret in the current
                        namespace. Either SecretName or Passthrough must be specified,
                        but not both. If specified, the named secret must contain
                        a matching certificate for the virtual host's FQDN.
                      type: string
                  type: object
              required:
              - fqdn
              type: object
          type: object
        status:
          description: Status is a container for computed information about the HTTPProxy.
          properties:
            conditions:
              description: "Conditions contains information about the current status
                of the HTTPProxy, in an upstream-friendly container. \n Contour will
                update a single condition, `Valid`, that is in normal-true polarity.
                That is, when `currentStatus` is `valid`, the `Valid` condition will
                be `status: true`, and vice versa. \n Contour will leave untouched
                any other Conditions set in this block, in case some other controller
                wants to add a Condition. \n If you are another controller owner and
                wish to add a condition, you *should* namespace your condition with
                a label, like `controller.domain.com/ConditionName`."
              items:
                description: "DetailedCondition is an extension of the normal Kubernetes
                  conditions, with two extra fields to hold sub-conditions, which
                  provide more detailed reasons for the state (True or False) of the
                  condition. \n `errors` holds information about sub-conditions which
                  are fatal to that condition and render its state False. \n `warnings`
                  holds information about sub-conditions which are not fatal to that
                  condition and do not force the state to be False. \n Remember that
                  Conditions have a type, a status, and a reason. \n The type is the
                  type of the condition, the most important one in this CRD set is
                  `Valid`. \n In the case of `Valid`, `status: true` means that the
                  object is has been ingested into Contour with no errors. `warnings`
                  may still be present, and will be indicated in the Reason field.
                  \n `Valid`, `status: false` means that the object has had one or
                  more fatal errors during processing into Contour.  The details of
                  the errors will be present under the `errors` field. \n There should
                  never be subconditions under `errors` when `status` is `true`."
                properties:
                  errors:
                    description: "Errors contains a slice of relevant error subconditions
                      for this object. \n Subconditions are expected to appear when
                      relevant (when there is a error), and disappear when not relevant.
                      An empty slice here indicates no errors."
                    items:
                      description: "SubCondition is a Condition-like type intended
                        for use as a subcondition inside a DetailedCondition. \n It
                        contains a subset of the Condition fields. \n It is intended
                        for warnings and errors, so `type` names should use abnormal-true
                        polarity, that is, they should be of the form \"ErrorPresent:
                        true\". \n The expected lifecycle for these errors is that
                        they should only be present when the error or warning is,
                        and should be removed when they are not relevant."
                      properties:
                        message:
                          description: "Message is a human readable message indicating
                            details about the transition. \n This may be an empty
                            string."
                          maxLength: 32768
                          type: string
                        reason:
                          description: "Reason contains a programmatic identifier
                            indicating the reason for the condition's last transition.
                            Producers of specific condition types may define expected
                            values and meanings for this field, and whether the values
                            are considered a guaranteed API. \n The value should be
                            a CamelCase string. \n This field may not be empty."
                          maxLength: 1024
                          minLength: 1
                          pattern: ^[A-Za-z]([A-Za-z0-9_,:]*[A-Za-z0-9_])?$
                          type: string
                        status:
                          description: Status of the condition, one of True, False,
                            Unknown.
                          enum:
                          - "True"
                          - "False"
                          - Unknown
                          type: string
                        type:
                          description: "Type of condition in `CamelCase` or in `foo.example.com/CamelCase`.
                            \n This must be in abnormal-true polarity, that is, `ErrorFound`
                            or `controller.io/ErrorFound`. \n The regex it matches
                            is (dns1123SubdomainFmt/)?(qualifiedNameFmt)"
                          maxLength: 316
                          pattern: ^([a-z0-9]([-a-z0-9]*[a-z0-9])?(\.[a-z0-9]([-a-z0-9]*[a-z0-9])?)*/)?(([A-Za-z0-9][-A-Za-z0-9_.]*)?[A-Za-z0-9])$
                          type: string
                      required:
                      - message
                      - reason
                      - status
                      - type
                      type: object
                    type: array
                  lastTransitionTime:
                    description: "lastTransitionTime is the last time the condition
                      transitioned from one status to another. \n This should be when
                      the underlying condition changed.  If that is not known, then
                      using the time when the API field changed is acceptable."
                    format: date-time
                    type: string
                  message:
                    description: "message is a human readable message indicating details
                      about the transition. \n This may be an empty string."
                    maxLength: 32768
                    type: string
                  observedGeneration:
                    description: "observedGeneration represents the .metadata.generation
                      that the condition was set based upon. \n For instance, if .metadata.generation
                      is currently 12, but the .status.conditions[x].observedGeneration
                      is 9, the condition is out of date with respect to the current
                      state of the instance."
                    format: int64
                    minimum: 0
                    type: integer
                  reason:
                    description: "Reason contains a programmatic identifier indicating
                      the reason for the condition's last transition. \n Producers
                      of specific condition types may define expected values and meanings
                      for this field, and whether the values are considered a guaranteed
                      API. \n The value should be a CamelCase string. \n This field
                      may not be empty."
                    maxLength: 1024
                    minLength: 1
                    pattern: ^[A-Za-z]([A-Za-z0-9_,:]*[A-Za-z0-9_])?$
                    type: string
                  status:
                    description: status of the condition, one of True, False, Unknown.
                    enum:
                    - "True"
                    - "False"
                    - Unknown
                    type: string
                  type:
                    description: "Type of condition in CamelCase or in foo.example.com/CamelCase.
                      \n Many .condition.type values are consistent across resources
                      like Available, but because arbitrary conditions can be useful
                      (see .node.status.conditions), the ability to deconflict is
                      important. \n The regex it matches is (dns1123SubdomainFmt/)?(qualifiedNameFmt)"
                    maxLength: 316
                    pattern: ^([a-z0-9]([-a-z0-9]*[a-z0-9])?(\.[a-z0-9]([-a-z0-9]*[a-z0-9])?)*/)?(([A-Za-z0-9][-A-Za-z0-9_.]*)?[A-Za-z0-9])$
                    type: string
                  warnings:
                    description: "Warnings contains a slice of relevant warning subconditions
                      for this object. \n Subconditions are expected to appear when
                      relevant (when there is a warning), and disappear when not relevant.
                      An empty slice here indicates no warnings."
                    items:
                      description: "SubCondition is a Condition-like type intended
                        for use as a subcondition inside a DetailedCondition. \n It
                        contains a subset of the Condition fields. \n It is intended
                        for warnings and errors, so `type` names should use abnormal-true
                        polarity, that is, they should be of the form \"ErrorPresent:
                        true\". \n The expected lifecycle for these errors is that
                        they should only be present when the error or warning is,
                        and should be removed when they are not relevant."
                      properties:
                        message:
                          description: "Message is a human readable message indicating
                            details about the transition. \n This may be an empty
                            string."
                          maxLength: 32768
                          type: string
                        reason:
                          description: "Reason contains a programmatic identifier
                            indicating the reason for the condition's last transition.
                            Producers of specific condition types may define expected
                            values and meanings for this field, and whether the values
                            are considered a guaranteed API. \n The value should be
                            a CamelCase string. \n This field may not be empty."
                          maxLength: 1024
                          minLength: 1
                          pattern: ^[A-Za-z]([A-Za-z0-9_,:]*[A-Za-z0-9_])?$
                          type: string
                        status:
                          description: Status of the condition, one of True, False,
                            Unknown.
                          enum:
                          - "True"
                          - "False"
                          - Unknown
                          type: string
                        type:
                          description: "Type of condition in `CamelCase` or in `foo.example.com/CamelCase`.
                            \n This must be in abnormal-true polarity, that is, `ErrorFound`
                            or `controller.io/ErrorFound`. \n The regex it matches
                            is (dns1123SubdomainFmt/)?(qualifiedNameFmt)"
                          maxLength: 316
                          pattern: ^([a-z0-9]([-a-z0-9]*[a-z0-9])?(\.[a-z0-9]([-a-z0-9]*[a-z0-9])?)*/)?(([A-Za-z0-9][-A-Za-z0-9_.]*)?[A-Za-z0-9])$
                          type: string
                      required:
                      - message
                      - reason
                      - status
                      - type
                      type: object
                    type: array
                required:
                - lastTransitionTime
                - message
                - reason
                - status
                - type
                type: object
              type: array
              x-kubernetes-list-map-keys:
              - type
              x-kubernetes-list-type: map
            currentStatus:
              type: string
            description:
              type: string
            loadBalancer:
              description: LoadBalancer contains the current status of the load balancer.
              properties:
                ingress:
                  description: Ingress is a list containing ingress points for the
                    load-balancer. Traffic intended for the service should be sent
                    to these ingress points.
                  items:
                    description: 'LoadBalancerIngress represents the status of a load-balancer
                      ingress point: traffic intended for the service should be sent
                      to an ingress point.'
                    properties:
                      hostname:
                        description: Hostname is set for load-balancer ingress points
                          that are DNS based (typically AWS load-balancers)
                        type: string
                      ip:
                        description: IP is set for load-balancer ingress points that
                          are IP based (typically GCE or OpenStack load-balancers)
                        type: string
                    type: object
                  type: array
              type: object
          type: object
      required:
      - metadata
      - spec
      type: object
  version: v1
  versions:
  - name: v1
    served: true
    storage: true
status:
  acceptedNames:
    kind: ""
    plural: ""
  conditions: []
  storedVersions: []
---
apiVersion: apiextensions.k8s.io/v1beta1
kind: CustomResourceDefinition
metadata:
  annotations:
    controller-gen.kubebuilder.io/version: v0.2.9
  creationTimestamp: null
  name: tlscertificatedelegations.projectcontour.io
  labels:
    networking.knative.dev/ingress-provider: contour
spec:
  group: projectcontour.io
  names:
    kind: TLSCertificateDelegation
    listKind: TLSCertificateDelegationList
    plural: tlscertificatedelegations
    shortNames:
    - tlscerts
    singular: tlscertificatedelegation
  scope: Namespaced
  subresources:
    status: {}
  validation:
    openAPIV3Schema:
      description: TLSCertificateDelegation is an TLS Certificate Delegation CRD specificiation.
        See design/tls-certificate-delegation.md for details.
      properties:
        apiVersion:
          description: 'APIVersion defines the versioned schema of this representation
            of an object. Servers should convert recognized schemas to the latest
            internal value, and may reject unrecognized values. More info: https://git.k8s.io/community/contributors/devel/sig-architecture/api-conventions.md#resources'
          type: string
        kind:
          description: 'Kind is a string value representing the REST resource this
            object represents. Servers may infer this from the endpoint the client
            submits requests to. Cannot be updated. In CamelCase. More info: https://git.k8s.io/community/contributors/devel/sig-architecture/api-conventions.md#types-kinds'
          type: string
        metadata:
          type: object
        spec:
          description: TLSCertificateDelegationSpec defines the spec of the CRD
          properties:
            delegations:
              items:
                description: CertificateDelegation maps the authority to reference
                  a secret in the current namespace to a set of namespaces.
                properties:
                  secretName:
                    description: required, the name of a secret in the current namespace.
                    type: string
                  targetNamespaces:
                    description: required, the namespaces the authority to reference
                      the the secret will be delegated to. If TargetNamespaces is
                      nil or empty, the CertificateDelegation' is ignored. If the
                      TargetNamespace list contains the character, "*" the secret
                      will be delegated to all namespaces.
                    items:
                      type: string
                    type: array
                required:
                - secretName
                - targetNamespaces
                type: object
              type: array
          required:
          - delegations
          type: object
        status:
          description: TLSCertificateDelegationStatus allows for the status of the
            delegation to be presented to the user.
          properties:
            conditions:
              description: "Conditions contains information about the current status
                of the HTTPProxy, in an upstream-friendly container. \n Contour will
                update a single condition, `Valid`, that is in normal-true polarity.
                That is, when `currentStatus` is `valid`, the `Valid` condition will
                be `status: true`, and vice versa. \n Contour will leave untouched
                any other Conditions set in this block, in case some other controller
                wants to add a Condition. \n If you are another controller owner and
                wish to add a condition, you *should* namespace your condition with
                a label, like `controller.domain.com\\ConditionName`."
              items:
                description: "DetailedCondition is an extension of the normal Kubernetes
                  conditions, with two extra fields to hold sub-conditions, which
                  provide more detailed reasons for the state (True or False) of the
                  condition. \n `errors` holds information about sub-conditions which
                  are fatal to that condition and render its state False. \n `warnings`
                  holds information about sub-conditions which are not fatal to that
                  condition and do not force the state to be False. \n Remember that
                  Conditions have a type, a status, and a reason. \n The type is the
                  type of the condition, the most important one in this CRD set is
                  `Valid`. \n In the case of `Valid`, `status: true` means that the
                  object is has been ingested into Contour with no errors. `warnings`
                  may still be present, and will be indicated in the Reason field.
                  \n `Valid`, `status: false` means that the object has had one or
                  more fatal errors during processing into Contour.  The details of
                  the errors will be present under the `errors` field. \n There should
                  never be subconditions under `errors` when `status` is `true`."
                properties:
                  errors:
                    description: "Errors contains a slice of relevant error subconditions
                      for this object. \n Subconditions are expected to appear when
                      relevant (when there is a error), and disappear when not relevant.
                      An empty slice here indicates no errors."
                    items:
                      description: "SubCondition is a Condition-like type intended
                        for use as a subcondition inside a DetailedCondition. \n It
                        contains a subset of the Condition fields. \n It is intended
                        for warnings and errors, so `type` names should use abnormal-true
                        polarity, that is, they should be of the form \"ErrorPresent:
                        true\". \n The expected lifecycle for these errors is that
                        they should only be present when the error or warning is,
                        and should be removed when they are not relevant."
                      properties:
                        message:
                          description: "Message is a human readable message indicating
                            details about the transition. \n This may be an empty
                            string."
                          maxLength: 32768
                          type: string
                        reason:
                          description: "Reason contains a programmatic identifier
                            indicating the reason for the condition's last transition.
                            Producers of specific condition types may define expected
                            values and meanings for this field, and whether the values
                            are considered a guaranteed API. \n The value should be
                            a CamelCase string. \n This field may not be empty."
                          maxLength: 1024
                          minLength: 1
                          pattern: ^[A-Za-z]([A-Za-z0-9_,:]*[A-Za-z0-9_])?$
                          type: string
                        status:
                          description: Status of the condition, one of True, False,
                            Unknown.
                          enum:
                          - "True"
                          - "False"
                          - Unknown
                          type: string
                        type:
                          description: "Type of condition in `CamelCase` or in `foo.example.com/CamelCase`.
                            \n This must be in abnormal-true polarity, that is, `ErrorFound`
                            or `controller.io/ErrorFound`. \n The regex it matches
                            is (dns1123SubdomainFmt/)?(qualifiedNameFmt)"
                          maxLength: 316
                          pattern: ^([a-z0-9]([-a-z0-9]*[a-z0-9])?(\.[a-z0-9]([-a-z0-9]*[a-z0-9])?)*/)?(([A-Za-z0-9][-A-Za-z0-9_.]*)?[A-Za-z0-9])$
                          type: string
                      required:
                      - message
                      - reason
                      - status
                      - type
                      type: object
                    type: array
                  lastTransitionTime:
                    description: "lastTransitionTime is the last time the condition
                      transitioned from one status to another. \n This should be when
                      the underlying condition changed.  If that is not known, then
                      using the time when the API field changed is acceptable."
                    format: date-time
                    type: string
                  message:
                    description: "message is a human readable message indicating details
                      about the transition. \n This may be an empty string."
                    maxLength: 32768
                    type: string
                  observedGeneration:
                    description: "observedGeneration represents the .metadata.generation
                      that the condition was set based upon. \n For instance, if .metadata.generation
                      is currently 12, but the .status.conditions[x].observedGeneration
                      is 9, the condition is out of date with respect to the current
                      state of the instance."
                    format: int64
                    minimum: 0
                    type: integer
                  reason:
                    description: "Reason contains a programmatic identifier indicating
                      the reason for the condition's last transition. \n Producers
                      of specific condition types may define expected values and meanings
                      for this field, and whether the values are considered a guaranteed
                      API. \n The value should be a CamelCase string. \n This field
                      may not be empty."
                    maxLength: 1024
                    minLength: 1
                    pattern: ^[A-Za-z]([A-Za-z0-9_,:]*[A-Za-z0-9_])?$
                    type: string
                  status:
                    description: status of the condition, one of True, False, Unknown.
                    enum:
                    - "True"
                    - "False"
                    - Unknown
                    type: string
                  type:
                    description: "Type of condition in CamelCase or in foo.example.com/CamelCase.
                      \n Many .condition.type values are consistent across resources
                      like Available, but because arbitrary conditions can be useful
                      (see .node.status.conditions), the ability to deconflict is
                      important. \n The regex it matches is (dns1123SubdomainFmt/)?(qualifiedNameFmt)"
                    maxLength: 316
                    pattern: ^([a-z0-9]([-a-z0-9]*[a-z0-9])?(\.[a-z0-9]([-a-z0-9]*[a-z0-9])?)*/)?(([A-Za-z0-9][-A-Za-z0-9_.]*)?[A-Za-z0-9])$
                    type: string
                  warnings:
                    description: "Warnings contains a slice of relevant warning subconditions
                      for this object. \n Subconditions are expected to appear when
                      relevant (when there is a warning), and disappear when not relevant.
                      An empty slice here indicates no warnings."
                    items:
                      description: "SubCondition is a Condition-like type intended
                        for use as a subcondition inside a DetailedCondition. \n It
                        contains a subset of the Condition fields. \n It is intended
                        for warnings and errors, so `type` names should use abnormal-true
                        polarity, that is, they should be of the form \"ErrorPresent:
                        true\". \n The expected lifecycle for these errors is that
                        they should only be present when the error or warning is,
                        and should be removed when they are not relevant."
                      properties:
                        message:
                          description: "Message is a human readable message indicating
                            details about the transition. \n This may be an empty
                            string."
                          maxLength: 32768
                          type: string
                        reason:
                          description: "Reason contains a programmatic identifier
                            indicating the reason for the condition's last transition.
                            Producers of specific condition types may define expected
                            values and meanings for this field, and whether the values
                            are considered a guaranteed API. \n The value should be
                            a CamelCase string. \n This field may not be empty."
                          maxLength: 1024
                          minLength: 1
                          pattern: ^[A-Za-z]([A-Za-z0-9_,:]*[A-Za-z0-9_])?$
                          type: string
                        status:
                          description: Status of the condition, one of True, False,
                            Unknown.
                          enum:
                          - "True"
                          - "False"
                          - Unknown
                          type: string
                        type:
                          description: "Type of condition in `CamelCase` or in `foo.example.com/CamelCase`.
                            \n This must be in abnormal-true polarity, that is, `ErrorFound`
                            or `controller.io/ErrorFound`. \n The regex it matches
                            is (dns1123SubdomainFmt/)?(qualifiedNameFmt)"
                          maxLength: 316
                          pattern: ^([a-z0-9]([-a-z0-9]*[a-z0-9])?(\.[a-z0-9]([-a-z0-9]*[a-z0-9])?)*/)?(([A-Za-z0-9][-A-Za-z0-9_.]*)?[A-Za-z0-9])$
                          type: string
                      required:
                      - message
                      - reason
                      - status
                      - type
                      type: object
                    type: array
                required:
                - lastTransitionTime
                - message
                - reason
                - status
                - type
                type: object
              type: array
              x-kubernetes-list-map-keys:
              - type
              x-kubernetes-list-type: map
          type: object
      required:
      - metadata
      - spec
      type: object
  version: v1
  versions:
  - name: v1
    served: true
    storage: true
status:
  acceptedNames:
    kind: ""
    plural: ""
  conditions: []
  storedVersions: []
---
apiVersion: v1
kind: ServiceAccount
metadata:
  name: contour-certgen
  namespace: contour-internal
  labels:
    networking.knative.dev/ingress-provider: contour
---
apiVersion: rbac.authorization.k8s.io/v1beta1
kind: RoleBinding
metadata:
  name: contour
  namespace: contour-internal
  labels:
    networking.knative.dev/ingress-provider: contour
roleRef:
  apiGroup: rbac.authorization.k8s.io
  kind: Role
  name: contour-certgen
subjects:
- kind: ServiceAccount
  name: contour-certgen
  namespace: contour-internal
---
apiVersion: rbac.authorization.k8s.io/v1beta1
kind: Role
metadata:
  name: contour-certgen
  namespace: contour-internal
  labels:
    networking.knative.dev/ingress-provider: contour
rules:
- apiGroups:
  - ""
  resources:
  - secrets
  verbs:
  - create
  - update
---
apiVersion: batch/v1
kind: Job
metadata:
  name: contour-certgen-v1.8.1
  namespace: contour-internal
  labels:
    networking.knative.dev/ingress-provider: contour
spec:
  ttlSecondsAfterFinished: 0
  template:
    metadata:
      labels:
        app: "contour-certgen"
    spec:
      containers:
      - name: contour
        # This version is set to latest because Job specs are immutable;
        # if we change this on each version, you can no longer upgrade
        # just by applying the deployment YAML.
        # See #2423, #2395, #2150, and #2030 for earlier questions about this.
<<<<<<< HEAD
        image: gcr.io/knative-nightly/github.com/projectcontour/contour/cmd/contour@sha256:52d3b809c00d8045df4c83ae86e98f7a3d15ed4046a41b4d194fb68af215547b
=======
        image: gcr.io/knative-nightly/github.com/projectcontour/contour/cmd/contour@sha256:d61fdaf854b0d8e10a4ddb88b2203bb43dc4781a8b0a82f05ecbd9e1453cd4c6
>>>>>>> a862e79b
        imagePullPolicy: Always
        command:
        - contour
        - certgen
        - --kube
        - --incluster
        - --overwrite
        - --secrets-format=compact
        - --namespace=$(CONTOUR_NAMESPACE)
        env:
        - name: CONTOUR_NAMESPACE
          valueFrom:
            fieldRef:
              fieldPath: metadata.namespace
      restartPolicy: Never
      serviceAccountName: contour-certgen
      securityContext:
        runAsNonRoot: true
        runAsUser: 65534
        runAsGroup: 65534
  parallelism: 1
  completions: 1
  backoffLimit: 1
---
apiVersion: rbac.authorization.k8s.io/v1
kind: ClusterRole
metadata:
  creationTimestamp: null
  name: contour
  labels:
    networking.knative.dev/ingress-provider: contour
rules:
- apiGroups:
  - ""
  resources:
  - configmaps
  verbs:
  - create
  - get
  - update
- apiGroups:
  - ""
  resources:
  - endpoints
  verbs:
  - get
  - list
  - watch
- apiGroups:
  - ""
  resources:
  - secrets
  verbs:
  - get
  - list
  - watch
- apiGroups:
  - ""
  resources:
  - services
  verbs:
  - get
  - list
  - watch
- apiGroups:
  - networking.k8s.io
  resources:
  - gatewayclasses
  - gateways
  - httproutes
  - tcproutes
  verbs:
  - get
  - list
  - watch
- apiGroups:
  - networking.k8s.io
  resources:
  - ingresses
  verbs:
  - get
  - list
  - watch
- apiGroups:
  - networking.k8s.io
  resources:
  - ingresses/status
  verbs:
  - create
  - get
  - update
- apiGroups:
  - projectcontour.io
  resources:
  - httpproxies
  - tlscertificatedelegations
  verbs:
  - get
  - list
  - watch
- apiGroups:
  - projectcontour.io
  resources:
  - httpproxies/status
  verbs:
  - create
  - get
  - update
---
apiVersion: v1
kind: Service
metadata:
  name: contour
  namespace: contour-internal
  labels:
    networking.knative.dev/ingress-provider: contour
spec:
  ports:
  - port: 8001
    name: xds
    protocol: TCP
    targetPort: 8001
  selector:
    app: contour
  type: ClusterIP
---
apiVersion: v1
kind: Service
metadata:
  name: envoy
  namespace: contour-internal
  annotations:
    # This annotation puts the AWS ELB into "TCP" mode so that it does not
    # do HTTP negotiation for HTTPS connections at the ELB edge.
    # The downside of this is the remote IP address of all connections will
    # appear to be the internal address of the ELB. See docs/proxy-proto.md
    # for information about enabling the PROXY protocol on the ELB to recover
    # the original remote IP address.
    service.beta.kubernetes.io/aws-load-balancer-backend-protocol: tcp
  labels:
    networking.knative.dev/ingress-provider: contour
spec:
  # externalTrafficPolicy: Local
  ports:
  - port: 80
    name: http
    protocol: TCP
  - port: 443
    name: https
    protocol: TCP
  selector:
    app: envoy
  type: ClusterIP
---
apiVersion: apps/v1
kind: Deployment
metadata:
  labels:
    app: contour
    networking.knative.dev/ingress-provider: contour
  name: contour
  namespace: contour-internal
spec:
  replicas: 2
  strategy:
    type: RollingUpdate
    rollingUpdate:
      # This value of maxSurge means that during a rolling update
      # the new ReplicaSet will be created first.
      maxSurge: 50%
  selector:
    matchLabels:
      app: contour
  template:
    metadata:
      annotations:
        prometheus.io/scrape: "true"
        prometheus.io/port: "8000"
      labels:
        app: contour
    spec:
      affinity:
        podAntiAffinity:
          preferredDuringSchedulingIgnoredDuringExecution:
          - podAffinityTerm:
              labelSelector:
                matchLabels:
                  app: contour
              topologyKey: kubernetes.io/hostname
            weight: 100
      containers:
      - args:
        - serve
        - --ingress-class-name=contour-internal
        - --incluster
        - --xds-address=0.0.0.0
        - --xds-port=8001
        - --envoy-service-http-port=80
        - --envoy-service-https-port=443
        - --contour-cafile=/certs/ca.crt
        - --contour-cert-file=/certs/tls.crt
        - --contour-key-file=/certs/tls.key
        - --config-path=/config/contour.yaml
        command: ["contour"]
<<<<<<< HEAD
        image: gcr.io/knative-nightly/github.com/projectcontour/contour/cmd/contour@sha256:52d3b809c00d8045df4c83ae86e98f7a3d15ed4046a41b4d194fb68af215547b
=======
        image: gcr.io/knative-nightly/github.com/projectcontour/contour/cmd/contour@sha256:d61fdaf854b0d8e10a4ddb88b2203bb43dc4781a8b0a82f05ecbd9e1453cd4c6
>>>>>>> a862e79b
        imagePullPolicy: IfNotPresent
        name: contour
        ports:
        - containerPort: 8001
          name: xds
          protocol: TCP
        - containerPort: 8000
          name: debug
          protocol: TCP
        livenessProbe:
          httpGet:
            path: /healthz
            port: 8000
        readinessProbe:
          tcpSocket:
            port: 8001
          initialDelaySeconds: 15
          periodSeconds: 10
        volumeMounts:
        - name: contourcert
          mountPath: /certs
          readOnly: true
        - name: contour-config
          mountPath: /config
          readOnly: true
        env:
        - name: CONTOUR_NAMESPACE
          valueFrom:
            fieldRef:
              apiVersion: v1
              fieldPath: metadata.namespace
        - name: POD_NAME
          valueFrom:
            fieldRef:
              apiVersion: v1
              fieldPath: metadata.name
      dnsPolicy: ClusterFirst
      serviceAccountName: contour
      securityContext:
        runAsNonRoot: true
        runAsUser: 65534
        runAsGroup: 65534
      volumes:
      - name: contourcert
        secret:
          secretName: contourcert
      - name: contour-config
        configMap:
          name: contour
          defaultMode: 0644
          items:
          - key: contour.yaml
            path: contour.yaml
---
apiVersion: apps/v1
kind: DaemonSet
metadata:
  labels:
    app: envoy
    networking.knative.dev/ingress-provider: contour
  name: envoy
  namespace: contour-internal
spec:
  updateStrategy:
    type: RollingUpdate
    rollingUpdate:
      maxUnavailable: 10%
  selector:
    matchLabels:
      app: envoy
  template:
    metadata:
      annotations:
        prometheus.io/scrape: "true"
        prometheus.io/port: "8002"
        prometheus.io/path: "/stats/prometheus"
      labels:
        app: envoy
    spec:
      containers:
      - command:
        - contour
        args:
        - envoy
        - shutdown-manager
<<<<<<< HEAD
        image: gcr.io/knative-nightly/github.com/projectcontour/contour/cmd/contour@sha256:52d3b809c00d8045df4c83ae86e98f7a3d15ed4046a41b4d194fb68af215547b
=======
        image: gcr.io/knative-nightly/github.com/projectcontour/contour/cmd/contour@sha256:d61fdaf854b0d8e10a4ddb88b2203bb43dc4781a8b0a82f05ecbd9e1453cd4c6
>>>>>>> a862e79b
        imagePullPolicy: IfNotPresent
        lifecycle:
          preStop:
            exec:
              command:
              - contour
              - envoy
              - shutdown
        livenessProbe:
          httpGet:
            path: /healthz
            port: 8090
          initialDelaySeconds: 3
          periodSeconds: 10
        name: shutdown-manager
      - args:
        - -c
        - /config/envoy.json
        - --service-cluster $(CONTOUR_NAMESPACE)
        - --service-node $(ENVOY_POD_NAME)
        - --log-level info
        command:
        - envoy
        image: docker.io/envoyproxy/envoy:v1.15.0
        imagePullPolicy: IfNotPresent
        name: envoy
        env:
        - name: CONTOUR_NAMESPACE
          valueFrom:
            fieldRef:
              apiVersion: v1
              fieldPath: metadata.namespace
        - name: ENVOY_POD_NAME
          valueFrom:
            fieldRef:
              apiVersion: v1
              fieldPath: metadata.name
        ports:
        - containerPort: 80
          # hostPort: 80
          name: http
          protocol: TCP
        - containerPort: 443
          # hostPort: 443
          name: https
          protocol: TCP
        readinessProbe:
          httpGet:
            path: /ready
            port: 8002
          initialDelaySeconds: 3
          periodSeconds: 4
        volumeMounts:
        - name: envoy-config
          mountPath: /config
        - name: envoycert
          mountPath: /certs
        lifecycle:
          preStop:
            httpGet:
              path: /shutdown
              port: 8090
              scheme: HTTP
      initContainers:
      - args:
        - bootstrap
        - /config/envoy.json
        - --xds-address=contour
        - --xds-port=8001
        - --resources-dir=/config/resources
        - --envoy-cafile=/certs/ca.crt
        - --envoy-cert-file=/certs/tls.crt
        - --envoy-key-file=/certs/tls.key
        command:
        - contour
<<<<<<< HEAD
        image: gcr.io/knative-nightly/github.com/projectcontour/contour/cmd/contour@sha256:52d3b809c00d8045df4c83ae86e98f7a3d15ed4046a41b4d194fb68af215547b
=======
        image: gcr.io/knative-nightly/github.com/projectcontour/contour/cmd/contour@sha256:d61fdaf854b0d8e10a4ddb88b2203bb43dc4781a8b0a82f05ecbd9e1453cd4c6
>>>>>>> a862e79b
        imagePullPolicy: IfNotPresent
        name: envoy-initconfig
        volumeMounts:
        - name: envoy-config
          mountPath: /config
        - name: envoycert
          mountPath: /certs
          readOnly: true
        env:
        - name: CONTOUR_NAMESPACE
          valueFrom:
            fieldRef:
              fieldPath: metadata.namespace
      automountServiceAccountToken: false
      serviceAccountName: envoy
      terminationGracePeriodSeconds: 300
      volumes:
      - name: envoy-config
        emptyDir: {}
      - name: envoycert
        secret:
          secretName: envoycert
      restartPolicy: Always

---<|MERGE_RESOLUTION|>--- conflicted
+++ resolved
@@ -1499,11 +1499,7 @@
         # if we change this on each version, you can no longer upgrade
         # just by applying the deployment YAML.
         # See #2423, #2395, #2150, and #2030 for earlier questions about this.
-<<<<<<< HEAD
-        image: gcr.io/knative-nightly/github.com/projectcontour/contour/cmd/contour@sha256:52d3b809c00d8045df4c83ae86e98f7a3d15ed4046a41b4d194fb68af215547b
-=======
         image: gcr.io/knative-nightly/github.com/projectcontour/contour/cmd/contour@sha256:d61fdaf854b0d8e10a4ddb88b2203bb43dc4781a8b0a82f05ecbd9e1453cd4c6
->>>>>>> a862e79b
         imagePullPolicy: Always
         command:
         - contour
@@ -1708,11 +1704,7 @@
         - --contour-key-file=/certs/tls.key
         - --config-path=/config/contour.yaml
         command: ["contour"]
-<<<<<<< HEAD
-        image: gcr.io/knative-nightly/github.com/projectcontour/contour/cmd/contour@sha256:52d3b809c00d8045df4c83ae86e98f7a3d15ed4046a41b4d194fb68af215547b
-=======
         image: gcr.io/knative-nightly/github.com/projectcontour/contour/cmd/contour@sha256:d61fdaf854b0d8e10a4ddb88b2203bb43dc4781a8b0a82f05ecbd9e1453cd4c6
->>>>>>> a862e79b
         imagePullPolicy: IfNotPresent
         name: contour
         ports:
@@ -1798,11 +1790,7 @@
         args:
         - envoy
         - shutdown-manager
-<<<<<<< HEAD
-        image: gcr.io/knative-nightly/github.com/projectcontour/contour/cmd/contour@sha256:52d3b809c00d8045df4c83ae86e98f7a3d15ed4046a41b4d194fb68af215547b
-=======
         image: gcr.io/knative-nightly/github.com/projectcontour/contour/cmd/contour@sha256:d61fdaf854b0d8e10a4ddb88b2203bb43dc4781a8b0a82f05ecbd9e1453cd4c6
->>>>>>> a862e79b
         imagePullPolicy: IfNotPresent
         lifecycle:
           preStop:
@@ -1878,11 +1866,7 @@
         - --envoy-key-file=/certs/tls.key
         command:
         - contour
-<<<<<<< HEAD
-        image: gcr.io/knative-nightly/github.com/projectcontour/contour/cmd/contour@sha256:52d3b809c00d8045df4c83ae86e98f7a3d15ed4046a41b4d194fb68af215547b
-=======
         image: gcr.io/knative-nightly/github.com/projectcontour/contour/cmd/contour@sha256:d61fdaf854b0d8e10a4ddb88b2203bb43dc4781a8b0a82f05ecbd9e1453cd4c6
->>>>>>> a862e79b
         imagePullPolicy: IfNotPresent
         name: envoy-initconfig
         volumeMounts:
@@ -3409,11 +3393,7 @@
         # if we change this on each version, you can no longer upgrade
         # just by applying the deployment YAML.
         # See #2423, #2395, #2150, and #2030 for earlier questions about this.
-<<<<<<< HEAD
-        image: gcr.io/knative-nightly/github.com/projectcontour/contour/cmd/contour@sha256:52d3b809c00d8045df4c83ae86e98f7a3d15ed4046a41b4d194fb68af215547b
-=======
         image: gcr.io/knative-nightly/github.com/projectcontour/contour/cmd/contour@sha256:d61fdaf854b0d8e10a4ddb88b2203bb43dc4781a8b0a82f05ecbd9e1453cd4c6
->>>>>>> a862e79b
         imagePullPolicy: Always
         command:
         - contour
@@ -3618,11 +3598,7 @@
         - --contour-key-file=/certs/tls.key
         - --config-path=/config/contour.yaml
         command: ["contour"]
-<<<<<<< HEAD
-        image: gcr.io/knative-nightly/github.com/projectcontour/contour/cmd/contour@sha256:52d3b809c00d8045df4c83ae86e98f7a3d15ed4046a41b4d194fb68af215547b
-=======
         image: gcr.io/knative-nightly/github.com/projectcontour/contour/cmd/contour@sha256:d61fdaf854b0d8e10a4ddb88b2203bb43dc4781a8b0a82f05ecbd9e1453cd4c6
->>>>>>> a862e79b
         imagePullPolicy: IfNotPresent
         name: contour
         ports:
@@ -3708,11 +3684,7 @@
         args:
         - envoy
         - shutdown-manager
-<<<<<<< HEAD
-        image: gcr.io/knative-nightly/github.com/projectcontour/contour/cmd/contour@sha256:52d3b809c00d8045df4c83ae86e98f7a3d15ed4046a41b4d194fb68af215547b
-=======
         image: gcr.io/knative-nightly/github.com/projectcontour/contour/cmd/contour@sha256:d61fdaf854b0d8e10a4ddb88b2203bb43dc4781a8b0a82f05ecbd9e1453cd4c6
->>>>>>> a862e79b
         imagePullPolicy: IfNotPresent
         lifecycle:
           preStop:
@@ -3788,11 +3760,7 @@
         - --envoy-key-file=/certs/tls.key
         command:
         - contour
-<<<<<<< HEAD
-        image: gcr.io/knative-nightly/github.com/projectcontour/contour/cmd/contour@sha256:52d3b809c00d8045df4c83ae86e98f7a3d15ed4046a41b4d194fb68af215547b
-=======
         image: gcr.io/knative-nightly/github.com/projectcontour/contour/cmd/contour@sha256:d61fdaf854b0d8e10a4ddb88b2203bb43dc4781a8b0a82f05ecbd9e1453cd4c6
->>>>>>> a862e79b
         imagePullPolicy: IfNotPresent
         name: envoy-initconfig
         volumeMounts:
