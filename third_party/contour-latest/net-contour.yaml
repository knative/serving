# Not used directly, this lets the knative-serving service account reconcile
# HTTPProxy resources.
kind: ClusterRole
apiVersion: rbac.authorization.k8s.io/v1
metadata:
  name: knative-contour-core
  labels:
    networking.knative.dev/ingress-provider: contour
    serving.knative.dev/controller: "true"
rules:
- apiGroups: ["projectcontour.io"]
  resources: ["httpproxies"]
  verbs: ["get", "list", "create", "update", "delete", "deletecollection", "patch",
    "watch"]

---
# Copyright 2019 The Knative Authors
#
# Licensed under the Apache License, Version 2.0 (the "License");
# you may not use this file except in compliance with the License.
# You may obtain a copy of the License at
#
#     https://www.apache.org/licenses/LICENSE-2.0
#
# Unless required by applicable law or agreed to in writing, software
# distributed under the License is distributed on an "AS IS" BASIS,
# WITHOUT WARRANTIES OR CONDITIONS OF ANY KIND, either express or implied.
# See the License for the specific language governing permissions and
# limitations under the License.

apiVersion: v1
kind: ConfigMap
metadata:
  name: config-contour
  namespace: knative-serving
  labels:
    networking.knative.dev/ingress-provider: contour
<<<<<<< HEAD
    serving.knative.dev/release: "v20200922-ab9fa33e"
=======
    serving.knative.dev/release: "v20200923-f9cf16d7"
>>>>>>> a862e79b
data:
  _example: |
    ################################
    #                              #
    #    EXAMPLE CONFIGURATION     #
    #                              #
    ################################

    # If auto-TLS is disabled fallback to the following certificate
    #
    # An operator is required to setup a TLSCertificateDelegation
    # for this secret to be used
    default-tls-secret: "some-namespace/some-secret"

    # visibility contains the configuration for how to expose services
    # of assorted visibilities.  Each entry is keyed by the visibility
    # and contains two keys:
    #  1. the "class" value to pass to the Contour class annotations,
    #  2. the namespace/name of the Contour Envoy service.
    visibility: |
      ExternalIP:
        class: contour-external
        service: contour-external/envoy
      ClusterLocal:
        class: contour-internal
        service: contour-internal/envoy

---
# Copyright 2020 The Knative Authors
#
# Licensed under the Apache License, Version 2.0 (the "License");
# you may not use this file except in compliance with the License.
# You may obtain a copy of the License at
#
#     https://www.apache.org/licenses/LICENSE-2.0
#
# Unless required by applicable law or agreed to in writing, software
# distributed under the License is distributed on an "AS IS" BASIS,
# WITHOUT WARRANTIES OR CONDITIONS OF ANY KIND, either express or implied.
# See the License for the specific language governing permissions and
# limitations under the License.

apiVersion: apps/v1
kind: Deployment
metadata:
  name: contour-ingress-controller
  namespace: knative-serving
  labels:
    networking.knative.dev/ingress-provider: contour
spec:
  replicas: 1
  selector:
    matchLabels:
      app: contour-ingress-controller
  template:
    metadata:
      labels:
        app: contour-ingress-controller
    spec:
      serviceAccountName: controller
      containers:
      - name: controller
        # This is the Go import path for the binary that is containerized
        # and substituted here.
<<<<<<< HEAD
        image: gcr.io/knative-nightly/knative.dev/net-contour/cmd/controller@sha256:95d724b99d0e06b4d919270f793cfe791c75df20ee0d48148619184b927ce574
=======
        image: gcr.io/knative-nightly/knative.dev/net-contour/cmd/controller@sha256:f1bd6ad5a415f3f35e1aa6ed63cbf47dbfd55d6c2ab80eeb4f7313fdc9e6bef0
>>>>>>> a862e79b
        resources:
          requests:
            cpu: 40m
            memory: 40Mi
          limits:
            cpu: 400m
            memory: 400Mi
        env:
        - name: SYSTEM_NAMESPACE
          valueFrom:
            fieldRef:
              fieldPath: metadata.namespace
        - name: CONFIG_LOGGING_NAME
          value: config-logging
        - name: CONFIG_OBSERVABILITY_NAME
          value: config-observability
        - name: METRICS_DOMAIN
          value: knative.dev/net-contour
        ports:
        - name: metrics
          containerPort: 9090
        - name: profiling
          containerPort: 8008
        securityContext:
          allowPrivilegeEscalation: false

---<|MERGE_RESOLUTION|>--- conflicted
+++ resolved
@@ -35,11 +35,7 @@
   namespace: knative-serving
   labels:
     networking.knative.dev/ingress-provider: contour
-<<<<<<< HEAD
-    serving.knative.dev/release: "v20200922-ab9fa33e"
-=======
     serving.knative.dev/release: "v20200923-f9cf16d7"
->>>>>>> a862e79b
 data:
   _example: |
     ################################
@@ -104,11 +100,7 @@
       - name: controller
         # This is the Go import path for the binary that is containerized
         # and substituted here.
-<<<<<<< HEAD
-        image: gcr.io/knative-nightly/knative.dev/net-contour/cmd/controller@sha256:95d724b99d0e06b4d919270f793cfe791c75df20ee0d48148619184b927ce574
-=======
         image: gcr.io/knative-nightly/knative.dev/net-contour/cmd/controller@sha256:f1bd6ad5a415f3f35e1aa6ed63cbf47dbfd55d6c2ab80eeb4f7313fdc9e6bef0
->>>>>>> a862e79b
         resources:
           requests:
             cpu: 40m
