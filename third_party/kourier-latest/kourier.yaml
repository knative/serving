--- conflicted
+++ resolved
@@ -104,11 +104,7 @@
         app: 3scale-kourier-control
     spec:
       containers:
-<<<<<<< HEAD
         - image: quay.io/jmprusi/kourier:retries
-=======
-        - image: gcr.io/knative-nightly/knative.dev/net-kourier/cmd/kourier@sha256:e5774d920d3001594d79afd2f0e5cb7f14b035f6d495bc2b43e94172e1b48b7b
->>>>>>> dbbf6fe5
           imagePullPolicy: Always
           name: kourier-control
           env:
