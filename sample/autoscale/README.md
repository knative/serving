# Autoscale Sample

A demonstration of the autoscaling capabilities of an Elafros Revision.

## Prerequisites

1. [Setup your development environment](../../DEVELOPMENT.md#getting-started)
2. [Start Elafros](../../README.md#start-elafros)

## Setup

Deploy a simple 3D tic-tac-toe app with a little CPU and IO.

```shell
bazel run //sample/autoscale/kdt3:everything.create
```

Export your Ingress IP as SERVICE_IP (or whatever the target cluster ingress is.)

```shell
# Put the Ingress Host name into an environment variable.
export SERVICE_HOST=`kubectl get route autoscale-route -o jsonpath="{.status.domain}"`

# Put the Ingress IP into an environment variable.
export SERVICE_IP=`kubectl get ingress autoscale-route-ela-ingress -o jsonpath="{.status.loadBalancer.ingress[*]['ip']}"`
```

Hit the app to verify it's running.

```shell
<<<<<<< HEAD
time curl --header 'Host:autoscale-kdt3.myhost.net' http://${SERVICE_IP?}/game/
=======
time curl --header "Host:$SERVICE_HOST" http://${SERVICE_IP?}/primes/40000000
>>>>>>> ea4c8312
```

## Running

Ramp up 1000 concurrent clients.

```shell
<<<<<<< HEAD
CLIENT_COUNT=1000
RAMP_TIME_SECONDS=200
for i in `seq 10 10 $CLIENT_COUNT`; do
  kubectl run wrk-$i \
    --image josephburnett/wrk2:latest \
    --restart Never --image-pull-policy=Always -l "app=wrk" -n wrk \
    -- -c10 -t10 -d10m -R10 -a -s /wrk2/scripts/points.lua \
       -H 'Host: autoscale-kdt3.myhost.net' \
       "http://${SERVICE_IP}/game/"
  sleep $(( $RAMP_TIME_SECONDS / ($CLIENT_COUNT / 10) ))
=======
kubectl delete namespace hey --ignore-not-found && kubectl create namespace hey
for i in `seq 2 2 60`; do
  kubectl -n hey run hey-$i --image josephburnett/hey --restart Never -- \
    -n 999999 -c $i -z 2m -host $SERVICE_HOST \
    "http://${SERVICE_IP?}/primes/40000000"
  sleep 1
>>>>>>> ea4c8312
done
```

Watch the Elafros deployment pod count increase.  Then return to 1.

```shell
watch kubectl get deploy
```

### Other test scenarios

Slower rampup:

```shell
CLIENT_COUNT=1000
RAMP_TIME_SECONDS=400
```

Lower peak:

```shell
CLIENT_COUNT=100
RAMP_TIME_SECONDS=200
```

Ludicrous mode:

```shell
CLIENT_COUNT=1000
RAMP_TIME_SECONDS=100
```

## Analysis

Calculate average QPS in 10 second increments.

```shell
kubectl logs -n wrk -l "app=wrk" | awk '/===STATUS===/ { sec = 10*int($2/10); count[sec]++; } END { for (sec in count) print sec " " count[sec] / 10 }' | sort
```

Calculate average latency in 10 second increments.

```shell
kubectl logs -n wrk -l "app=wrk" | awk '/===LATENCY===/ { sec = 10*int($2/10000000); sum[sec] += $3; count[sec]++ } END { for (sec in sum) print sec " " sum[sec] / count[sec] / 1000 }' | sort
```

Calculate average error rate in 10 second increments.

```shell
kubectl logs -n wrk -l "app=wrk" | awk '/===STATUS===/ { sec = 10*int($2/10); count[sec]++; if ($3 != "200") error[sec]++ } END { for (sec in count) print sec " " error[sec] / count[sec] }' | sort
```

Calculate the total client count in 10 second increments.

```shell
kubectl logs -n wrk -l "app=wrk" | awk '/===CLIENT===/' | sort | awk '{ sec = 10*int($2/10); total++; count[sec] = total } END { for (sec in count) print sec " " count[sec] }' | sort
```

## Cleanup

```shell
kubectl delete namespace wrk
bazel run sample/autoscale-kdt3:everything.delete
```

## References

This load test uses a modified version of `wrk2`.  Source code is [here](https://github.com/josephburnett/wrk2) and can be run directly from the [Dockerhub repo](https://hub.docker.com/r/josephburnett/wrk2/).<|MERGE_RESOLUTION|>--- conflicted
+++ resolved
@@ -28,11 +28,7 @@
 Hit the app to verify it's running.
 
 ```shell
-<<<<<<< HEAD
 time curl --header 'Host:autoscale-kdt3.myhost.net' http://${SERVICE_IP?}/game/
-=======
-time curl --header "Host:$SERVICE_HOST" http://${SERVICE_IP?}/primes/40000000
->>>>>>> ea4c8312
 ```
 
 ## Running
@@ -40,7 +36,6 @@
 Ramp up 1000 concurrent clients.
 
 ```shell
-<<<<<<< HEAD
 CLIENT_COUNT=1000
 RAMP_TIME_SECONDS=200
 for i in `seq 10 10 $CLIENT_COUNT`; do
@@ -51,14 +46,6 @@
        -H 'Host: autoscale-kdt3.myhost.net' \
        "http://${SERVICE_IP}/game/"
   sleep $(( $RAMP_TIME_SECONDS / ($CLIENT_COUNT / 10) ))
-=======
-kubectl delete namespace hey --ignore-not-found && kubectl create namespace hey
-for i in `seq 2 2 60`; do
-  kubectl -n hey run hey-$i --image josephburnett/hey --restart Never -- \
-    -n 999999 -c $i -z 2m -host $SERVICE_HOST \
-    "http://${SERVICE_IP?}/primes/40000000"
-  sleep 1
->>>>>>> ea4c8312
 done
 ```
 
