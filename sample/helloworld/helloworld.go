--- conflicted
+++ resolved
@@ -26,11 +26,7 @@
 )
 
 func handler(w http.ResponseWriter, r *http.Request) {
-<<<<<<< HEAD
-	glog.Info("Request received.")
-=======
 	glog.Info("Hello world received a request.")
->>>>>>> 4865b17e
 	target := os.Getenv("TARGET")
 	if target == "" {
 		target = "NOT SPECIFIED"
@@ -40,11 +36,8 @@
 
 func main() {
 	flag.Parse()
-<<<<<<< HEAD
 	glog.Info("Hello world sample started.")
 
-=======
->>>>>>> 4865b17e
 	http.HandleFunc("/", handler)
 	http.ListenAndServe(":8080", nil)
 }