--- conflicted
+++ resolved
@@ -35,12 +35,8 @@
 Forum                      | [elafros-dev@](https://groups.google.com/forum/#!forum/elafros-dev)
 Community Meeting VC       | [TODO](TODO)
 Community Meeting Calendar | [Calendar Invitation](TODO)
-<<<<<<< HEAD
-Meeting Notes              | [Notes](TODO)
-Document Folder            | [Folder](https://drive.google.com/corp/drive/folders/1ov16HvPam-v_FXAGEaUdHok6_hUAoIoe)
-=======
 Meeting Notes              | [Notes](https://docs.google.com/document/d/1NC4klOdNaU-N-PsKLyXBqDKgNSHtxCDep29Ta2b5FK0/edit)
-Document Folder            | [Folder](TODO)
+Document Folder            | [Folder](https://drive.google.com/corp/drive/folders/1fpBW7VyiBISsKuVdgn1MrgFdtx_JGoC5)
 Slack Channel              | [#api](https://elafros.slack.com)
 
 &nbsp;                                                   | Leads      | Company | Profile
@@ -57,8 +53,7 @@
 Community Meeting VC       | [TODO](TODO)
 Community Meeting Calendar | [Calendar Invitation](TODO)
 Meeting Notes              | [Notes](https://docs.google.com/document/d/1e7gMVFlJfkFdTcaWj2qETeRD9kSBG2Vh8mASPmQMYC0/edit)
-Document Folder            | [Folder](TODO)
->>>>>>> 1315bdf2
+Document Folder            | [Folder](https://drive.google.com/corp/drive/folders/1ov16HvPam-v_FXAGEaUdHok6_hUAoIoe)
 Slack Channel              | [#build-crd](https://elafros.slack.com)
 
 &nbsp;                                                   | Leads      | Company | Profile
