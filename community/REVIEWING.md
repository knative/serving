--- conflicted
+++ resolved
@@ -116,11 +116,7 @@
 
 1. Wait for prow to finish the test execution. Note down the PR number.
 
-<<<<<<< HEAD
-2. Open the URL http://gcsweb.k8s.io/gcs/ela-prow/pr-logs/pull/elafros_elafros/###/pull-elafros-elafros-@@@-tests/
-=======
 2. Open the URL http://gcsweb.k8s.io/gcs/ela-prow/pr-logs/pull/knative_serving/###/pull-knative-serving-@@@-tests/
->>>>>>> 74ac8099
 where ### is the PR number and @@@ the test type (_build_, _unit_ or _integration_).
 
 3. You'll see one or more numbered directories, the highest number is the latest
